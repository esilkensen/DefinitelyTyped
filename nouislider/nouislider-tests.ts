--- conflicted
+++ resolved
@@ -42,7 +42,7 @@
 
 /**
  * Start
- */ 
+ */
 noUiSlider.create(testHtmlElement, {
     start: [20, 80],
     range: {
@@ -75,22 +75,10 @@
 });
 
 /**
-<<<<<<< HEAD
- * Start
- */ 
-noUiSlider.create(testHtmlElement, {
-    start: [20, 80],
-    range: {
-        'min': [ 0 ],
-        'max': [ 100 ]
-    }
-});
-
-/**
- * Handles
- */
-noUiSlider.create(testHtmlElement, {
-    start: [ 4000, 8000 ],
+ * Range
+ */
+noUiSlider.create(testHtmlElement, {
+    start: [ 4000 ],
     range: {
         'min': [  2000 ],
         'max': [ 10000 ]
@@ -98,24 +86,11 @@
 });
 
 /**
- * More than two handles
- */
-noUiSlider.create(testHtmlElement, {
-    start: [ 4000, 8000, 12000, 16000 ],
-    connect: [false, true, true, false, true],
-    range: {
-        'min': [  2000 ],
-        'max': [ 20000 ]
-    }
-});
-
-/**
-=======
->>>>>>> 6b3bc735
- * Range
+ * Stepping and snapping to values
  */
 noUiSlider.create(testHtmlElement, {
     start: [ 4000 ],
+    step: 1000,
     range: {
         'min': [  2000 ],
         'max': [ 10000 ]
@@ -123,20 +98,8 @@
 });
 
 /**
- * Stepping and snapping to values
- */ 
-noUiSlider.create(testHtmlElement, {
-    start: [ 4000 ],
-    step: 1000,
-    range: {
-        'min': [  2000 ],
-        'max': [ 10000 ]
-    }
-});
-
-/**
  * Non-linear sliders
- */ 
+ */
 noUiSlider.create(testHtmlElement, {
     start: [ 4000 ],
     range: {
@@ -149,7 +112,7 @@
 
 /**
  * Stepping in non-linear sliders
- */ 
+ */
 noUiSlider.create(testHtmlElement, {
     start: [ 500, 4000 ],
     range: {
@@ -162,7 +125,7 @@
 
 /**
  * Snapping between steps
- */ 
+ */
 noUiSlider.create(testHtmlElement, {
     start: [ 0, 500 ],
     snap: true,
@@ -180,7 +143,7 @@
 
 /**
  * Connect
- */ 
+ */
 noUiSlider.create(testHtmlElement, {
     start: 40,
     connect: [true, false],
@@ -445,7 +408,7 @@
 
 /**
  * Pipes: Positions
- */ 
+ */
 noUiSlider.create(testHtmlElement, {
     range: range_all_sliders,
     start: 0,
