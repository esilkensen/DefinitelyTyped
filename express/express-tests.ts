<<<<<<< HEAD
/// <reference types="node" />
import * as express from './';
var app = express();

app.engine('jade', require('jade').__express);
app.engine('html', require('ejs').renderFile);

express.static.mime.define({
	'application/fx': ['fx']
});
app.use('/static', express.static(__dirname + '/public'));

// simple logger
app.use(function(req, res, next){
    console.log('%s %s', req.method, req.url);
    next();
});

app.use(function(err: any, req: express.Request, res: express.Response, next: express.NextFunction) {
    console.error(err);
    next(err);
});


app.get('/', function(req, res){
    res.send('hello world');
});

const router = express.Router();


const pathStr : string = 'test';
const pathRE : RegExp = /test/;
const path = true? pathStr : pathRE;

router.get(path);
router.put(path)
router.post(path);
router.delete(path);
router.get(pathStr);
router.put(pathStr)
router.post(pathStr);
router.delete(pathStr);
router.get(pathRE);
router.put(pathRE)
router.post(pathRE);
router.delete(pathRE);

router.use((req, res, next) => { next(); })
router.route('/users')
    .get((req, res, next) => {
        let types: string[] = req.accepts();
        let type: string | boolean = req.accepts('json');
        type = req.accepts(['json', 'text']);
        type = req.accepts('json', 'text');

        let charsets: string[] = req.acceptsCharsets();
        let charset: string | boolean = req.acceptsCharsets('utf-8');
        charset = req.acceptsCharsets(['utf-8', 'utf-16']);
        charset = req.acceptsCharsets('utf-8', 'utf-16');

        let encodings: string[] = req.acceptsEncodings();
        let encoding: string | boolean = req.acceptsEncodings('gzip');
        encoding = req.acceptsEncodings(['gzip', 'deflate']);
        encoding = req.acceptsEncodings('gzip', 'deflate');

        let languages: string[] = req.acceptsLanguages();
        let language: string | boolean = req.acceptsLanguages('en');
        language = req.acceptsLanguages(['en', 'ja']);
        language = req.acceptsLanguages('en', 'ja');

        res.send(req.query['token']);
=======
/// <reference path="express.d.ts" />
/// <reference path="../node/node.d.ts" />
import * as express from 'express';


namespace express_tests {

    var app = express();

    app.engine('jade', require('jade').__express);
    app.engine('html', require('ejs').renderFile);

    express.static.mime.define({
        'application/fx': ['fx']
>>>>>>> 72d13c33
    });
    app.use('/static', express.static(__dirname + '/public'));

    // simple logger
    app.use(function(req, res, next) {
        console.log('%s %s', req.method, req.url);
        next();
    });

    app.use(function(err: any, req: express.Request, res: express.Response, next: express.NextFunction) {
        console.error(err);
        next(err);
    });


    app.get('/', function(req, res) {
        res.send('hello world');
    });

    const router = express.Router();


    const pathStr: string = 'test';
    const pathRE: RegExp = /test/;
    const path = true ? pathStr : pathRE;

    router.get(path);
    router.put(path)
    router.post(path);
    router.delete(path);
    router.get(pathStr);
    router.put(pathStr)
    router.post(pathStr);
    router.delete(pathStr);
    router.get(pathRE);
    router.put(pathRE)
    router.post(pathRE);
    router.delete(pathRE);

    router.use((req, res, next) => { next(); })
    router.route('/users')
        .get((req, res, next) => {
            let types: string[] = req.accepts();
            let type: string | boolean = req.accepts('json');
            type = req.accepts(['json', 'text']);
            type = req.accepts('json', 'text');

            let charsets: string[] = req.acceptsCharsets();
            let charset: string | boolean = req.acceptsCharsets('utf-8');
            charset = req.acceptsCharsets(['utf-8', 'utf-16']);
            charset = req.acceptsCharsets('utf-8', 'utf-16');

            let encodings: string[] = req.acceptsEncodings();
            let encoding: string | boolean = req.acceptsEncodings('gzip');
            encoding = req.acceptsEncodings(['gzip', 'deflate']);
            encoding = req.acceptsEncodings('gzip', 'deflate');

            let languages: string[] = req.acceptsLanguages();
            let language: string | boolean = req.acceptsLanguages('en');
            language = req.acceptsLanguages(['en', 'ja']);
            language = req.acceptsLanguages('en', 'ja');

            res.send(req.query['token']);
        });

    router.get('/user/:id', function(req, res, next) {
        if (req.params.id == 0) next('route');
        else next();
    }, function(req, res, next) {
        res.render('regular');
    });

    app.use((req, res, next) => {
        // hacky trick, router is just a handler
        router(req, res, next);
    });

    app.use(router);

    app.listen(3000);

    const next: express.NextFunction = () => { };
}

/***************************
 *                         *
 * Test with other modules *
 *                         *
 ***************************/
import * as http from 'http';


namespace node_tests {

    {
        // http.createServer can take express application
        const app: express.Application = express();
        http.createServer(app).listen(5678);
    }
}<|MERGE_RESOLUTION|>--- conflicted
+++ resolved
@@ -1,81 +1,5 @@
-<<<<<<< HEAD
 /// <reference types="node" />
 import * as express from './';
-var app = express();
-
-app.engine('jade', require('jade').__express);
-app.engine('html', require('ejs').renderFile);
-
-express.static.mime.define({
-	'application/fx': ['fx']
-});
-app.use('/static', express.static(__dirname + '/public'));
-
-// simple logger
-app.use(function(req, res, next){
-    console.log('%s %s', req.method, req.url);
-    next();
-});
-
-app.use(function(err: any, req: express.Request, res: express.Response, next: express.NextFunction) {
-    console.error(err);
-    next(err);
-});
-
-
-app.get('/', function(req, res){
-    res.send('hello world');
-});
-
-const router = express.Router();
-
-
-const pathStr : string = 'test';
-const pathRE : RegExp = /test/;
-const path = true? pathStr : pathRE;
-
-router.get(path);
-router.put(path)
-router.post(path);
-router.delete(path);
-router.get(pathStr);
-router.put(pathStr)
-router.post(pathStr);
-router.delete(pathStr);
-router.get(pathRE);
-router.put(pathRE)
-router.post(pathRE);
-router.delete(pathRE);
-
-router.use((req, res, next) => { next(); })
-router.route('/users')
-    .get((req, res, next) => {
-        let types: string[] = req.accepts();
-        let type: string | boolean = req.accepts('json');
-        type = req.accepts(['json', 'text']);
-        type = req.accepts('json', 'text');
-
-        let charsets: string[] = req.acceptsCharsets();
-        let charset: string | boolean = req.acceptsCharsets('utf-8');
-        charset = req.acceptsCharsets(['utf-8', 'utf-16']);
-        charset = req.acceptsCharsets('utf-8', 'utf-16');
-
-        let encodings: string[] = req.acceptsEncodings();
-        let encoding: string | boolean = req.acceptsEncodings('gzip');
-        encoding = req.acceptsEncodings(['gzip', 'deflate']);
-        encoding = req.acceptsEncodings('gzip', 'deflate');
-
-        let languages: string[] = req.acceptsLanguages();
-        let language: string | boolean = req.acceptsLanguages('en');
-        language = req.acceptsLanguages(['en', 'ja']);
-        language = req.acceptsLanguages('en', 'ja');
-
-        res.send(req.query['token']);
-=======
-/// <reference path="express.d.ts" />
-/// <reference path="../node/node.d.ts" />
-import * as express from 'express';
-
 
 namespace express_tests {
 
@@ -85,25 +9,24 @@
     app.engine('html', require('ejs').renderFile);
 
     express.static.mime.define({
-        'application/fx': ['fx']
->>>>>>> 72d13c33
+	'application/fx': ['fx']
     });
     app.use('/static', express.static(__dirname + '/public'));
 
     // simple logger
     app.use(function(req, res, next) {
-        console.log('%s %s', req.method, req.url);
-        next();
+    console.log('%s %s', req.method, req.url);
+    next();
     });
 
     app.use(function(err: any, req: express.Request, res: express.Response, next: express.NextFunction) {
-        console.error(err);
-        next(err);
+    console.error(err);
+    next(err);
     });
 
 
     app.get('/', function(req, res) {
-        res.send('hello world');
+    res.send('hello world');
     });
 
     const router = express.Router();
@@ -128,40 +51,40 @@
 
     router.use((req, res, next) => { next(); })
     router.route('/users')
-        .get((req, res, next) => {
-            let types: string[] = req.accepts();
-            let type: string | boolean = req.accepts('json');
-            type = req.accepts(['json', 'text']);
-            type = req.accepts('json', 'text');
+    .get((req, res, next) => {
+        let types: string[] = req.accepts();
+        let type: string | boolean = req.accepts('json');
+        type = req.accepts(['json', 'text']);
+        type = req.accepts('json', 'text');
 
-            let charsets: string[] = req.acceptsCharsets();
-            let charset: string | boolean = req.acceptsCharsets('utf-8');
-            charset = req.acceptsCharsets(['utf-8', 'utf-16']);
-            charset = req.acceptsCharsets('utf-8', 'utf-16');
+        let charsets: string[] = req.acceptsCharsets();
+        let charset: string | boolean = req.acceptsCharsets('utf-8');
+        charset = req.acceptsCharsets(['utf-8', 'utf-16']);
+        charset = req.acceptsCharsets('utf-8', 'utf-16');
 
-            let encodings: string[] = req.acceptsEncodings();
-            let encoding: string | boolean = req.acceptsEncodings('gzip');
-            encoding = req.acceptsEncodings(['gzip', 'deflate']);
-            encoding = req.acceptsEncodings('gzip', 'deflate');
+        let encodings: string[] = req.acceptsEncodings();
+        let encoding: string | boolean = req.acceptsEncodings('gzip');
+        encoding = req.acceptsEncodings(['gzip', 'deflate']);
+        encoding = req.acceptsEncodings('gzip', 'deflate');
 
-            let languages: string[] = req.acceptsLanguages();
-            let language: string | boolean = req.acceptsLanguages('en');
-            language = req.acceptsLanguages(['en', 'ja']);
-            language = req.acceptsLanguages('en', 'ja');
+        let languages: string[] = req.acceptsLanguages();
+        let language: string | boolean = req.acceptsLanguages('en');
+        language = req.acceptsLanguages(['en', 'ja']);
+        language = req.acceptsLanguages('en', 'ja');
 
-            res.send(req.query['token']);
-        });
+        res.send(req.query['token']);
+    });
 
     router.get('/user/:id', function(req, res, next) {
-        if (req.params.id == 0) next('route');
-        else next();
+    if (req.params.id == 0) next('route');
+    else next();
     }, function(req, res, next) {
-        res.render('regular');
+    res.render('regular');
     });
 
     app.use((req, res, next) => {
-        // hacky trick, router is just a handler
-        router(req, res, next);
+    // hacky trick, router is just a handler
+    router(req, res, next);
     });
 
     app.use(router);
