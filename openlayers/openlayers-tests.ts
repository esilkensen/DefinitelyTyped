--- conflicted
+++ resolved
@@ -1,8 +1,3 @@
-<<<<<<< HEAD
-﻿
-=======
-/// <reference path="openlayers.d.ts" />
->>>>>>> 55978642
 
 // Basic type variables for test functions
 let anyValue: any;
@@ -445,7 +440,7 @@
 //
 let getPointResolutionFn: (n: number, c: ol.Coordinate) => number;
 projection = new ol.proj.Projection({
-    code:stringValue,
+    code:stringValue,    
 });
 stringValue = projection.getCode();
 extent = projection.getExtent();
@@ -460,7 +455,7 @@
 voidValue = projection.setWorldExtent(extent);
 
 //
-// ol.Map
+// ol.Map 
 //
 
 let map: ol.Map = new ol.Map({
@@ -503,9 +498,9 @@
 // ol.source.WMTS
 //
 let wmts: ol.source.WMTS = new ol.source.WMTS({
-    layer: "",
+   layer: "",
     projection: projection,
-    matrixSet: "",
+   matrixSet: "",
     style: "",
     tileGrid: new ol.tilegrid.WMTS({
         matrixIds: [],
