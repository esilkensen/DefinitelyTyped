--- conflicted
+++ resolved
@@ -1617,11 +1617,7 @@
 
 			public getLength(): number;
 			public getItem(index: number): T;
-<<<<<<< HEAD
 			public getItemMetadata(index: number): RowMetadata<T>;
-=======
-			public getItemMetadata(index?: number): TotalsRowMetadata<T>;
->>>>>>> d0adccc4
 
 			public onRowCountChanged: Slick.Event<OnRowCountChangedEventData>;
 			public onRowsChanged: Slick.Event<OnRowsChangedEventData>;
