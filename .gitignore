--- conflicted
+++ resolved
@@ -1,50 +1,35 @@
-*.dll
-*.exe
-*.cmd
-*.pdb
-*.suo
-*.js
-*.user
-*.cache
-*.cs
-*.sln
-*.csproj
-*.txt
-*.map
-*.swp
-.DS_Store
-
-_Resharper.DefinitelyTyped
-bin
-obj
-Properties
-
-# VIM backup files
-*~
-
-# test folder
-_infrastructure/tests/build
-
-.idea
-*.iml
-*.js.map
-<<<<<<< HEAD
-
-#decimal.js
-!decimal.js
-
-#egg.js
-!egg.js
-
-#rx.js
-!rx.js
-
-#zip.js
-!zip.js
-=======
-!*.js/
->>>>>>> 7acdb48f
-
-node_modules
-
-.sublimets
+*.dll
+*.exe
+*.cmd
+*.pdb
+*.suo
+*.js
+*.user
+*.cache
+*.cs
+*.sln
+*.csproj
+*.txt
+*.map
+*.swp
+.DS_Store
+
+_Resharper.DefinitelyTyped
+bin
+obj
+Properties
+
+# VIM backup files
+*~
+
+# test folder
+_infrastructure/tests/build
+
+.idea
+*.iml
+*.js.map
+!*.js/
+
+node_modules
+
+.sublimets