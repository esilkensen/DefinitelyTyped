--- conflicted
+++ resolved
@@ -1,14 +1,3 @@
-<<<<<<< HEAD
-/// <reference types="react" />
-/// <reference types="react-dom"/>
-=======
-///<reference path="draft-js.d.ts" />
-///<reference path="../react/react.d.ts" />
-///<reference path="../react/react-dom.d.ts"/>
-
-// Using Rich text editor example as a test: https://github.com/facebook/draft-js/tree/master/examples/rich
->>>>>>> c42b2ba1
-
 import * as React from "react";
 import * as ReactDOM from "react-dom";
 import {Map} from "immutable";
@@ -20,7 +9,7 @@
     super();
 
     this.state = { editorState: EditorState.createEmpty() };
-  }
+    }
 
   onChange: (editorState: EditorState) => void = (editorState: EditorState) => this.setState({ editorState });
 
@@ -30,14 +19,14 @@
     if (newState) {
       this.onChange(newState);
       return true;
-    }
+        }
 
     return false;
-  }
+    }
 
   toggleBlockType: (blockType: string) => void = (blockType: string) => {
     this.onChange(RichUtils.toggleBlockType(this.state.editorState, blockType));
-  }
+    }
 
   toggleInlineStyle: (inlineStyle: string) => void = (inlineStyle: string) => {
     this.onChange(RichUtils.toggleInlineStyle(this.state.editorState, inlineStyle));
@@ -54,7 +43,7 @@
       }
     }
 
-    return (
+            return (
       <div className="RichEditor-root">
         <BlockStyleControls
           editorState={this.state.editorState}
@@ -76,9 +65,9 @@
             spellCheck={true}
             />
         </div>
-      </div>
-    );
-  }
+                </div>
+            );
+        }
 }
 
 // Custom overrides for "code" style.
@@ -156,7 +145,7 @@
           />
       ) }
     </div>
-  );
+    );
 };
 
 var INLINE_STYLES = [
@@ -168,7 +157,7 @@
 
 const InlineStyleControls = (props: {editorState: EditorState, onToggle: (blockType: string) => void}) => {
   var currentStyle = props.editorState.getCurrentInlineStyle();
-  return (
+        return (
     <div className="RichEditor-controls">
       {INLINE_STYLES.map(type =>
         <StyleButton
@@ -177,7 +166,7 @@
           label={type.label}
           onToggle={props.onToggle}
           style={type.style}
-          />
+                       />
       ) }
     </div>
   );
