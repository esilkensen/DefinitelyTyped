--- conflicted
+++ resolved
@@ -15,23 +15,6 @@
     "node": ">= 6.9.1"
   },
   "scripts": {
-<<<<<<< HEAD
-    "test": "dt --all",
-    "changes": "dt --changes",
-    "lint": "dt --lint",
-    "tscparams": "dt --tscparams --no-tests --no-headers",
-    "all": "dt",
-    "dry": "dt --dry --changes",
-    "list": "dt --dry --print-files --print-refmap",
-    "last": "dt --dry --print-files --print-refmap --changes",
-    "files": "dt --dry --print-files",
-    "refmap": "dt --dry --print-refmap",
-    "help": "dt -h"
-  },
-  "devDependencies": {
-    "definition-tester": "next",
-    "typescript": "next"
-=======
     "compile-scripts": "tsc -p scripts",
     "new-package": "node scripts/new-package.js",
     "lint": "node scripts/lint.js",
@@ -39,6 +22,5 @@
   },
   "devDependencies": {
     "types-publisher": "Microsoft/types-publisher#production"
->>>>>>> 8841dfc7
   }
 }