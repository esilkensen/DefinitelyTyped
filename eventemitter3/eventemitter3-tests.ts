--- conflicted
+++ resolved
@@ -1,111 +1,23 @@
-<<<<<<< HEAD
 ///<reference types="node" />
 ///<reference types="mocha" />
-=======
-///<reference path="eventemitter3.d.ts" />
->>>>>>> 55978642
+///<reference types="eventemitter3" />
+
 'use strict';
 
 import EventEmitter = require('eventemitter3');
 
-<<<<<<< HEAD
-declare namespace Assume {
-  interface Class<T> {
-    new(...args: any[]): T;
-  }
-
-  interface Assume<T> {
-    equals(compare: T): Assume<T>;
-    equal(compare: T): Assume<T>;
-    eqls(compare: T): Assume<T>;
-    is: Assume<T>;
-    deep: Assume<T>;
-    to: Assume<T>;
-    either(arr: T[]): Assume<T>;
-    instanceOf(clazz: Class<T>): Assume<T>;
-    a(typeofString: string): Assume<T>;
-  }
-
-  export function assume<T>(input: T): Assume<T>;
-}
-
-let assume = Assume.assume;
-
-class EventEmitterTest {
-    v: any;
-=======
 const eventName = 'test';
 const eventSymbol = Symbol('test');
 const fn = () => console.log(1);
->>>>>>> 55978642
 
 // Extending EventEmitter
 class TestEmitter extends EventEmitter {
     constructor() {
-<<<<<<< HEAD
-        this.v = new EventEmitter();
-        this.v = new EventEmitter3ImportedAsES6Module();
-
-        // Some methods are missing or incompatible with current implementation (v4.2.x) of NodeJS.EventEmitter
-        // (e.g. getMaxListenters or listeners)
-        // var n: NodeJS.EventEmitter = this.v;
-    }
-
-    listeners() {
-        var v1: Function[] = this.v.listeners('click');
-    }
-
-    emit() {
-        var v1: boolean = this.v.emit('click');
-        var v2: boolean = this.v.emit('click', 1);
-        var v3: boolean = this.v.emit('click', 1, '1');
-        var v4: boolean = this.v.emit('click', 1, '1', true);
-        var v5: boolean = this.v.emit('click', 1, '1', true, new Date());
-    }
-
-    on() {
-        var fn = () => console.log(1);
-        var v1 = this.v.on('click', fn);
-        var v2 = this.v.on('click', fn, this);
-    }
-
-    once() {
-        var fn = () => console.log(1);
-        var v1 = this.v.once('click', fn);
-        var v2 = this.v.once('click', fn, this);
-    }
-
-    removeListener() {
-        var fn = () => console.log(1);
-        var v1 = this.v.removeListener('click', fn);
-        var v2 = this.v.removeListener('click', fn, true);
-    }
-
-    removeAllListeners() {
-        var v1 = this.v.removeAllListeners('click');
-    }
-
-    off() {
-        var fn = () => console.log(1);
-        var v1 = this.v.off('click', fn);
-        var v2 = this.v.off('click', fn, true);
-    }
-
-    addListener() {
-        var fn = () => console.log(1);
-        var v1 = this.v.addListener('click', fn);
-        var v2 = this.v.addListener('click', fn, this);
-    }
-
-    setMaxListeners() {
-        var v1 = this.v.setMaxListeners();
-=======
         super();
     }
 
     test() {
         return this;
->>>>>>> 55978642
     }
 }
 
@@ -127,486 +39,9 @@
         return false;
     } else {
         return event.length > 0;
-    }
-<<<<<<< HEAD
+      }
+});
 
-    util.inherits(Beast, EventEmitter);
-
-    var moop = new Beast()
-      , meap = new Beast();
-
-    assume(moop).is.instanceOf(Beast);
-    assume(moop).is.instanceOf(EventEmitter);
-
-    moop.listeners();
-    meap.listeners();
-
-    moop.on('data', function () {
-      throw new Error('I should not emit');
-    });
-
-    meap.emit('data', 'rawr');
-    meap.removeListener('foo');
-    meap.removeAllListeners();
-  });
-
-  describe('EventEmitter#emit', function () {
-    it('should return false when there are not events to emit', function () {
-      var e = new EventEmitter();
-
-      assume(e.emit('foo')).equals(false);
-      assume(e.emit('bar')).equals(false);
-    });
-
-    it('emits with context', function (done) {
-      var context = { bar: 'baz' }
-        , e = new EventEmitter();
-
-      e.on('foo', function (bar: string) {
-        assume(bar).equals('bar');
-        assume(this).equals(context);
-
-        done();
-      }, context).emit('foo', 'bar');
-    });
-
-    it('emits with context, multiple arguments (force apply)', function (done) {
-      var context = { bar: 'baz' }
-        , e = new EventEmitter();
-
-      e.on('foo', function (bar: string) {
-        assume(bar).equals('bar');
-        assume(this).equals(context);
-
-        done();
-      }, context).emit('foo', 'bar', 1,2,3,4,5,6,7,8,9,0);
-    });
-
-    it('can emit the function with multiple arguments', function () {
-      var e = new EventEmitter();
-
-      for(var i = 0; i < 100; i++) {
-        (function (j: number) {
-          for (var i = 0, args: number[] = []; i < j; i++) {
-            args.push(j);
-          }
-
-          e.once('args', function () {
-            assume(arguments.length).equals(args.length);
-          });
-
-          e.emit.apply(e, (['args'] as any[]).concat(args));
-        })(i);
-      }
-    });
-
-    it('can emit the function with multiple arguments, multiple listeners', function () {
-      var e = new EventEmitter();
-
-      for(var i = 0; i < 100; i++) {
-        (function (j: number) {
-          for (var i = 0, args: number[] = []; i < j; i++) {
-            args.push(j);
-          }
-
-          e.once('args', function () {
-            assume(arguments.length).equals(args.length);
-          });
-
-          e.once('args', function () {
-            assume(arguments.length).equals(args.length);
-          });
-
-          e.once('args', function () {
-            assume(arguments.length).equals(args.length);
-          });
-
-          e.once('args', function () {
-            assume(arguments.length).equals(args.length);
-          });
-
-          e.emit.apply(e, (['args'] as any[]).concat(args));
-        })(i);
-      }
-    });
-
-    it('emits with context, multiple listeners (force loop)', function () {
-      var e = new EventEmitter();
-
-      e.on('foo', function (bar: string) {
-        assume(this).eqls({ foo: 'bar' });
-        assume(bar).equals('bar');
-      }, { foo: 'bar' });
-
-      e.on('foo', function (bar: string) {
-        assume(this).eqls({ bar: 'baz' });
-        assume(bar).equals('bar');
-      }, { bar: 'baz' });
-
-      e.emit('foo', 'bar');
-    });
-
-    it('emits with different contexts', function () {
-      var e = new EventEmitter()
-        , pattern = '';
-
-      function writer() {
-        pattern += this;
-      }
-
-      e.on('write', writer, 'foo');
-      e.on('write', writer, 'baz');
-      e.once('write', writer, 'bar');
-      e.once('write', writer, 'banana');
-
-      e.emit('write');
-      assume(pattern).equals('foobazbarbanana');
-    });
-
-    it('should return true when there are events to emit', function (done) {
-      var e = new EventEmitter();
-
-      e.on('foo', function () {
-        process.nextTick(done);
-      });
-
-      assume(e.emit('foo')).equals(true);
-      assume(e.emit('foob')).equals(false);
-    });
-
-    it('receives the emitted events', function (done) {
-      var e = new EventEmitter();
-
-      e.on('data', function (a: string, b: any, c: Date, d: void, undef: void) {
-        assume(a).equals('foo');
-        assume(b).equals(e);
-        assume(c).is.instanceOf(Date);
-        assume(undef).equals(undefined);
-        assume(arguments.length).equals(3);
-
-        done();
-      });
-
-      e.emit('data', 'foo', e, new Date());
-    });
-
-    it('emits to all event listeners', function () {
-      var e = new EventEmitter()
-        , pattern: string[] = [];
-
-      e.on('foo', function () {
-        pattern.push('foo1');
-      });
-
-      e.on('foo', function () {
-        pattern.push('foo2');
-      });
-
-      e.emit('foo');
-
-      assume(pattern.join(';')).equals('foo1;foo2');
-    });
-
-    (function each(keys: string[]) {
-      var key = keys.shift();
-
-      if (!key) return;
-
-      it('can store event which is a known property: '+ key, function (next) {
-        var e = new EventEmitter();
-
-        e.on(key, function (key: string) {
-          assume(key).equals(key);
-          next();
-        }).emit(key, key);
-      });
-
-      each(keys);
-    })([
-      'hasOwnProperty',
-      'constructor',
-      '__proto__',
-      'toString',
-      'toValue',
-      'unwatch',
-      'watch'
-    ]);
-  });
-
-  describe('EventEmitter#listeners', function () {
-    it('returns an empty array if no listeners are specified', function () {
-      var e = new EventEmitter();
-
-      assume(e.listeners('foo')).is.a('array');
-      assume(e.listeners('foo').length).equals(0);
-    });
-
-    it('returns an array of function', function () {
-       var e = new EventEmitter();
-
-       function foo() {}
-
-       e.on('foo', foo);
-       assume(e.listeners('foo')).is.a('array');
-       assume(e.listeners('foo').length).equals(1);
-       assume(e.listeners('foo')).deep.equals([foo]);
-    });
-
-    it('is not vulnerable to modifications', function () {
-      var e = new EventEmitter();
-
-      function foo() {}
-
-      e.on('foo', foo);
-
-      assume(e.listeners('foo')).deep.equals([foo]);
-
-      e.listeners('foo').length = 0;
-      assume(e.listeners('foo')).deep.equals([foo]);
-    });
-
-    it('can return a boolean as indication if listeners exist', function () {
-      var e = new EventEmitter();
-
-      function foo() {}
-
-      e.once('once', foo);
-      e.once('multiple', foo);
-      e.once('multiple', foo);
-      e.on('on', foo);
-      e.on('multi', foo);
-      e.on('multi', foo);
-
-      assume(e.listeners('foo', true)).equals(false);
-      assume(e.listeners('multiple', true)).equals(true);
-      assume(e.listeners('on', true)).equals(true);
-      assume(e.listeners('multi', true)).equals(true);
-
-      e.removeAllListeners();
-
-      assume(e.listeners('multiple', true)).equals(false);
-      assume(e.listeners('on', true)).equals(false);
-      assume(e.listeners('multi', true)).equals(false);
-    });
-  });
-
-  describe('EventEmitter#once', function () {
-    it('only emits it once', function () {
-      var e = new EventEmitter()
-        , calls = 0;
-
-      e.once('foo', function () {
-        calls++;
-      });
-
-      e.emit('foo');
-      e.emit('foo');
-      e.emit('foo');
-      e.emit('foo');
-      e.emit('foo');
-
-      assume(e.listeners('foo').length).equals(0);
-      assume(calls).equals(1);
-    });
-
-    it('only emits once if emits are nested inside the listener', function () {
-      var e = new EventEmitter()
-        , calls = 0;
-
-      e.once('foo', function () {
-        calls++;
-        e.emit('foo');
-      });
-
-      e.emit('foo');
-      assume(e.listeners('foo').length).equals(0);
-      assume(calls).equals(1);
-    });
-
-    it('only emits once for multiple events', function () {
-      var e = new EventEmitter()
-        , multi = 0
-        , foo = 0
-        , bar = 0;
-
-      e.once('foo', function () {
-        foo++;
-      });
-
-      e.once('foo', function () {
-        bar++;
-      });
-
-      e.on('foo', function () {
-        multi++;
-      });
-
-      e.emit('foo');
-      e.emit('foo');
-      e.emit('foo');
-      e.emit('foo');
-      e.emit('foo');
-
-      assume(e.listeners('foo').length).equals(1);
-      assume(multi).equals(5);
-      assume(foo).equals(1);
-      assume(bar).equals(1);
-    });
-
-    it('only emits once with context', function (done) {
-      var context = { foo: 'bar' }
-        , e = new EventEmitter();
-
-      e.once('foo', function (bar: string) {
-        assume(this).equals(context);
-        assume(bar).equals('bar');
-
-        done();
-      }, context).emit('foo', 'bar');
-    });
-  });
-
-  describe('EventEmitter#removeListener', function () {
-    it('should only remove the event with the specified function', function () {
-      var e = new EventEmitter();
-
-      function bar() {}
-      e.on('foo', function () {});
-      e.on('bar', function () {});
-      e.on('bar', bar);
-
-      assume(e.removeListener('foo', bar)).equals(e);
-      assume(e.listeners('foo').length).equals(1);
-      assume(e.listeners('bar').length).equals(2);
-
-      assume(e.removeListener('foo')).equals(e);
-      assume(e.listeners('foo').length).equals(0);
-      assume(e.listeners('bar').length).equals(2);
-
-      assume(e.removeListener('bar', bar)).equals(e);
-      assume(e.listeners('bar').length).equals(1);
-      assume(e.removeListener('bar')).equals(e);
-      assume(e.listeners('bar').length).equals(0);
-    });
-
-    it('should only remove once events when using the once flag', function () {
-      var e = new EventEmitter();
-
-      function foo() {}
-      e.on('foo', foo);
-
-      assume(e.removeListener('foo', function () {}, undefined, true)).equals(e);
-      assume(e.listeners('foo').length).equals(1);
-      assume(e.removeListener('foo', foo, undefined, true)).equals(e);
-      assume(e.listeners('foo').length).equals(1);
-      assume(e.removeListener('foo', foo)).equals(e);
-      assume(e.listeners('foo').length).equals(0);
-
-      e.on('foo', foo);
-      e.once('foo', foo);
-
-      assume(e.removeListener('foo', function () {}, undefined, true)).equals(e);
-      assume(e.listeners('foo').length).equals(2);
-      assume(e.removeListener('foo', foo, undefined, true)).equals(e);
-      assume(e.listeners('foo').length).equals(1);
-
-      e.once('foo', foo);
-
-      assume(e.removeListener('foo', foo)).equals(e);
-      assume(e.listeners('foo').length).equals(0);
-    });
-
-    it('should only remove listeners matching the correct context', function () {
-      var e = new EventEmitter()
-        , context = { foo: 'bar' };
-
-      function foo() {}
-      function bar() {}
-      e.on('foo', foo, context);
-
-      assume(e.listeners('foo').length).equals(1);
-      assume(e.removeListener('foo', function () {}, context)).equals(e);
-      assume(e.listeners('foo').length).equals(1);
-      assume(e.removeListener('foo', foo, { baz: 'quux' })).equals(e);
-      assume(e.listeners('foo').length).equals(1);
-      assume(e.removeListener('foo', foo, context)).equals(e);
-      assume(e.listeners('foo').length).equals(0);
-
-      e.on('foo', foo, context);
-      e.on('foo', bar);
-
-      assume(e.listeners('foo').length).equals(2);
-      assume(e.removeListener('foo', foo, { baz: 'quux' })).equals(e);
-      assume(e.listeners('foo').length).equals(2);
-      assume(e.removeListener('foo', foo, context)).equals(e);
-      assume(e.listeners('foo').length).equals(1);
-      assume(e.listeners('foo')[0]).equals(bar);
-
-      e.on('foo', foo, context);
-
-      assume(e.listeners('foo').length).equals(2);
-      assume(e.removeAllListeners('foo')).equals(e);
-      assume(e.listeners('foo').length).equals(0);
-    });
-  });
-
-  describe('EventEmitter#removeAllListeners', function () {
-    it('removes all events for the specified events', function () {
-      var e = new EventEmitter();
-
-      e.on('foo', function () { throw new Error('oops'); });
-      e.on('foo', function () { throw new Error('oops'); });
-      e.on('bar', function () { throw new Error('oops'); });
-      e.on('aaa', function () { throw new Error('oops'); });
-
-      assume(e.removeAllListeners('foo')).equals(e);
-      assume(e.listeners('foo').length).equals(0);
-      assume(e.listeners('bar').length).equals(1);
-      assume(e.listeners('aaa').length).equals(1);
-
-      assume(e.removeAllListeners('bar')).equals(e);
-      assume(e.removeAllListeners('aaa')).equals(e);
-
-      assume(e.emit('foo')).equals(false);
-      assume(e.emit('bar')).equals(false);
-      assume(e.emit('aaa')).equals(false);
-    });
-
-    it('just nukes the fuck out of everything', function () {
-      var e = new EventEmitter();
-
-      e.on('foo', function () { throw new Error('oops'); });
-      e.on('foo', function () { throw new Error('oops'); });
-      e.on('bar', function () { throw new Error('oops'); });
-      e.on('aaa', function () { throw new Error('oops'); });
-
-      assume(e.removeAllListeners()).equals(e);
-      assume(e.listeners('foo').length).equals(0);
-      assume(e.listeners('bar').length).equals(0);
-      assume(e.listeners('aaa').length).equals(0);
-
-      assume(e.emit('foo')).equals(false);
-      assume(e.emit('bar')).equals(false);
-      assume(e.emit('aaa')).equals(false);
-    });
-  });
-
-  describe('#setMaxListeners', function () {
-    it('is a function', function () {
-      var e = new EventEmitter();
-
-      assume(e.setMaxListeners).is.a('function');
-    });
-
-    it('returns self when called', function () {
-      var e = new EventEmitter();
-
-      assume(e.setMaxListeners()).to.equal(e);
-    });
-  });
-});
-=======
-});
 
 // EventEmitter.listeners()
 // should return array of functions
@@ -683,5 +118,4 @@
 
 // EventEmitter.setMaxListeners()
 // should support fluent interface
-ee.setMaxListeners().test();
->>>>>>> 55978642
+ee.setMaxListeners().test();