<<<<<<< HEAD
/// <reference path="../qunit/qunit-1.16.d.ts" />
=======
﻿
/// <reference types="qunit"/>
>>>>>>> 8841dfc7


namespace MxTests {

    "use strict";

    import Enumerator = mx.Enumerator;
    import Enumerable = mx.Enumerable;
    import Comparer = mx.Comparer;
    import EqualityComparer = mx.EqualityComparer;
    import Collection = mx.Collection;
    import List = mx.List;
    import ReadOnlyCollection = mx.ReadOnlyCollection;
    import Dictionary = mx.Dictionary;
    import SortedList = mx.SortedList;
    import HashSet = mx.HashSet;
    import LinkedList = mx.LinkedList;
    import Queue = mx.Queue;
    import Stack = mx.Stack;
    import Lookup = mx.Lookup;
    import RuntimeComparer = mx.RuntimeComparer;


    var Enumerator = mx.Enumerator,
        Enumerable = mx.Enumerable,
        Comparer = mx.Comparer,
        EqualityComparer = mx.EqualityComparer,
        Collection = mx.Collection,
        List = mx.List,
        ReadOnlyCollection = mx.ReadOnlyCollection,
        KeyValuePair = mx.KeyValuePair,
        Dictionary = mx.Dictionary,
        SortedList = mx.SortedList,
        HashSet = mx.HashSet,
        LinkedList = mx.LinkedList,
        LinkedListNode = mx.LinkedListNode,
        Queue = mx.Queue,
        Stack = mx.Stack;






    /* Classes
    ---------------------------------------------------------------------- */

    interface SimpleObject {
        name: string;
        value: number;
    }

    // class without equality-comparer
    class SimpleClass {
    };


    // class overriding '__hash__' and '__equals__' methods.
    class SimpleClassWithComparer implements RuntimeComparer, SimpleObject {

        constructor(val: number) {
            this.value = val;
            this.name = val.toString();
        }

        public name: string;
        public value: number;

        __hash__(): number {
            return mx.hash(this.value, this.name);
        }

        __equals__(obj: any) {
            return obj instanceof SimpleClassWithComparer && obj.value === this.value && obj.name === this.name;
        }
    };






    /* Tests
    ---------------------------------------------------------------------- */

    namespace MultiplexTests {

        QUnit.module("Multiplex");


        QUnit.test("Multiplex Array", function (assert) {

            var _source = mx([1, 2, 3, 4]);
            assert.ok(MxCount(_source) === 4, "Passed!");
        });


        QUnit.test("Multiplex String", function (assert) {
            var _source = mx("Multiplex");
            assert.ok(MxCount(_source) === 9, "Passed!");
        });


        QUnit.test("Multiplex Object", function (assert) {
            var _source = mx({ name: "mx", id: 1 });
            assert.ok(MxCount(_source) === 2, "Passed!");
        });


        QUnit.test("Multiplex Array-like", function (assert) {
            var _source = mx(arguments);
            assert.ok(MxCount(_source) === 1, "Passed!");
        });


        //QUnit.test("Multiplex Iterable", function (assert) {
        //    var _set = new Set<number>(),
        //        _source = mx(_set);

        //    _set.add(1);
        //    _set.add(2);
        //    _set.add(3);
        //    assert.ok(MxCount(_source) === 3, "Passed!");
        //});


        QUnit.test("Multiplex Custom Enumerator", function (assert) {
            var _source = mx(<Enumerable<number>>{
                getEnumerator: function (): Enumerator<number> {
                    var count = 3, index = 0;
                    return {
                        current: undefined,
                        next: function () {
                            if (index++ < count) {
                                this.current = index;
                                return true;
                            }
                            else {
                                this.current = undefined;
                                return false;
                            }
                        }
                    };
                }
            });
            assert.ok(MxCount(_source) === 3, "Passed!");
        });


        QUnit.test("Multiplex Generator", function (assert) {
            try {
                var _source = eval("mx(function* () { yield 1; yield 2; yield 3; })");
                assert.ok(MxCount(_source) === 3, "Passed!");
            }
            catch (e) { assert.ok(true, "Generator not implemented by the browser"); }
        });


        QUnit.test("Multiplex Legacy Generator", function (assert) {
            var _source = mx(function () {
                var count = 3,
                    index = 0;

                return new Enumerator<number>(function (yielder) {
                    if (index++ < count) {
                        yielder(index);
                    }
                });
            });
            assert.ok(MxCount(_source) === 3, "Passed!");
        });


        QUnit.test("mx.range", function (assert) {
            var _source = mx.range(0, 4);
            assert.deepEqual(_source.toArray(), [0, 1, 2, 3], "Passed!");
        });


        QUnit.test("mx.repeat", function (assert) {
            var _source = mx.repeat(1, 4);
            assert.deepEqual(_source.toArray(), [1, 1, 1, 1], "Passed!");
        });


        QUnit.test("mx.empty", function (assert) {
            var _source = mx.empty();
            assert.ok(MxCount(_source) === 0, "Passed!");
        });


        QUnit.test("mx.is", function (assert) {
            assert.ok(mx.is(mx.range(1, 10)), "Enumerable Passed!");
            assert.ok(mx.is([1]), "Array Passed!");
            assert.ok(mx.is("mx"), "String Passed!");
            //assert.ok(mx.is(new Set()), "Iterable Passed!");

            assert.ok(mx.is({
                getEnumerator: function (): Enumerator<number> {
                    var count = 3, index = 0;
                    return {
                        current: undefined,
                        next: function () {
                            if (index++ < count) {
                                this.current = index;
                                return true;
                            }
                            else {
                                this.current = undefined;
                                return false;
                            }
                        }
                    };
                }
            }), "Custom Enumerator Passed!");

            try {
                assert.ok(mx.is(eval("mx(function* () { yield 1; yield 2; yield 3; })")), "Generator Passed!");
            }
            catch (e) { assert.ok(true, "Generator not implemented by the browser"); }
        });



        /* Factory methods
        ---------------------------------------------------------------------- */

        function MxCount(source: Enumerable<any>): number {
            var _e = source.getEnumerator(),
                _i = 0;

            while (_e.next()) {
                _i++;
            }

            return _i;
        }
    }


    namespace RuntimeTests {

        QUnit.module("Runtime");


        QUnit.test("hash", function (assert) {

            assert.ok(mx.hash(null) === 0, "hash null!");
            assert.ok(mx.hash(undefined) === 0, "hash undefined!");
            assert.ok(mx.hash(10) === mx.hash(10), "hash integer number!");
            assert.ok(mx.hash(10.5) === mx.hash(10.5), "hash float number!");
            assert.ok(mx.hash("string") === mx.hash("string"), "hash string!");
            assert.ok(mx.hash(true) === mx.hash(true), "hash boolean!");
            assert.ok(mx.hash(new Date(2015, 0, 1)) === mx.hash(new Date(2015, 0, 1)), "hash date!");
            assert.ok(mx.hash({ name: "A" }) === mx.hash({ name: "A" }), "hash object literal!");
            assert.ok(mx.hash(new SimpleClass()) !== mx.hash(new SimpleClass()), "hash class instance!");
            assert.ok(mx.hash(new SimpleClassWithComparer(10)) === mx.hash(new SimpleClassWithComparer(10)), "hash class instance overriding __hash__ method!");
            assert.ok(mx.hash(10, 10.5, "string", new Date(2015, 0, 1)) === mx.hash(10, 10.5, "string", new Date(2015, 0, 1)), "combine hash codes!");
        });


        QUnit.test("equals", function (assert) {

            assert.ok(mx.equals(null, null) === true, "equals null!");
            assert.ok(mx.equals(undefined, undefined) === true, "equals undefined!");
            assert.ok(mx.equals(10, 10), "equals integer number!");
            assert.ok(mx.equals(10.5, 10.5), "equals float number!");
            assert.ok(mx.equals("string", "string"), "equals string!");
            assert.ok(mx.equals(true, true), "equals boolean!");
            assert.ok(mx.equals(new Date(2015, 0, 1), new Date(2015, 0, 1)), "equals date!");
            assert.ok(mx.equals({ name: "A" }, { name: "A" }), "equals object literal!");
            assert.ok(mx.equals(new SimpleClass(), new SimpleClass()) === false, "equals class instance!");
            assert.ok(mx.equals(new SimpleClass(), new SimpleClass(), EqualityComparer.create((obj) => 0, (a, b) => true)), "equals class instance using comparer!");
            assert.ok(mx.equals(new SimpleClassWithComparer(10), new SimpleClassWithComparer(10)), "equals class instance overriding __equals__ method!");
        });


        QUnit.test("compare", function (assert) {

            assert.ok(mx.compare(1, null) === 1 && mx.compare(null, 1) === -1 && mx.compare(null, null) === 0, "compare null!");
            assert.ok(mx.compare(1, 0) === 1 && mx.compare(0, 1) === -1 && mx.compare(1, 1) === 0, "compare numbers!");
            assert.ok(mx.compare("B", "A") === 1 && mx.compare("A", "B") === -1 && mx.compare("A", "A") === 0, "compare string!");
            assert.ok(mx.compare(true, false) === 1 && mx.compare(false, true) === -1 && mx.compare(true, true) === 0, "compare bolean!");
            assert.ok(mx.compare(new Date(2015, 0, 2), new Date(2015, 0, 1)) === 1 && mx.compare(new Date(2015, 0, 1), new Date(2015, 0, 2)) === -1 && mx.compare(new Date(2015, 0, 1), new Date(2015, 0, 1)) === 0, "compare date!");
            assert.ok(mx.compare({ name: "A" }, { name: "B" }) === 0, "compare objects!");
        });


        QUnit.test("lambda", function (assert) {

            var _f1 = mx.runtime.lambda<number, number>("t => t * t"),
                _f2 = mx.runtime.lambda<number, number, number>("(t, u) => t + u"),
                _f3 = mx.runtime.lambda<number, number, number, number>("(t, u, r) => t + u + r"),
                _f4 = mx.runtime.lambda<number, string, { id: number; name: string }>("(t, u) => {id:t, name:u}");

            assert.ok(_f1(2) === 4, "square root lambda!");
            assert.ok(_f2(1, 2) === 3, "sum of 2 numbers lambda!");
            assert.ok(_f3(1, 2, 3) === 6, "sum of 3 numbers lambda!");
            assert.ok(_f4(1, "A").id === 1 && _f4(1, "A").name === "A", "object literal lambda!");
        });
    }


    namespace LinqTests {

        QUnit.module("Linq");


        QUnit.test("aggregate", function (assert) {

            var _arr = CreateNumberArray();

            assert.ok(mx(_arr).aggregate((a, b) => a + b) === 45, "Aggregate 10 numbers without seed!");
            assert.ok(mx(_arr).aggregate(10, (a, b) => a + b) === 55, "Aggregate 10 numbers with seed!");
            assert.ok(mx(_arr).aggregate(10, (a, b) => a + b, t => t * 2) === 110, "Aggregate 10 numbers with seed and result selector!");
        });


        QUnit.test("all", function (assert) {

            var _arr = CreateNumberArray();

            assert.ok(mx(_arr).all(t => t < 100) === true, "First 10 numbers less than 100!");
            assert.ok(mx(_arr).all(t => t < 5) === false, "First 10 numbers less than 5!");
        });


        QUnit.test("any", function (assert) {

            var _arr = CreateNumberArray();

            assert.ok(mx(_arr).any() === true, "First 10 numbers!");
            assert.ok(mx(_arr).any(t => t % 2 === 0) === true, "Any of the first 10 numbers is even!");
            assert.ok(mx(_arr).any(t => t > 10) === false, "Any of the first 10 numbers greater than 10!");
        });


        QUnit.test("average", function (assert) {

            assert.ok(mx(CreateNumberArray()).average() === 4.5, "Average of the first 10 numbers!");
            assert.throws(() => mx(CreateObjectLiteralArray()).average(), "throws an exception for average of non numeric values!");
            assert.throws(() => mx([]).average(), "throws an exception for average of empty collection!");
        });


        QUnit.test("concat", function (assert) {
            var _s1 = [1, 2, 3],
                _s2 = [3, 4],
                _arr = CreateNumberArray();

            assert.deepEqual(mx(_s1).concat(_s2).toArray(), [1, 2, 3, 3, 4], "Concat two array!");
            assert.ok(mx(_arr).concat(_arr).count() === 20, "Concat the first 10 numbers to itself!");
        });


        QUnit.test("contains", function (assert) {

            var _arr1 = CreateNumberArray(),
                _arr2 = CreateSimpleClassArray(),
                _arr3 = CreateSimpleClassWithComparerArray(),
                _arr4 = CreateComplexObjectLiteralArray();

            assert.ok(mx(_arr1).contains(1) === true, "1 contains in the first 10 numbers!");
            assert.ok(mx(_arr1).contains(10) === false, "10 does not contains in the first 10 numbers!");

            assert.ok(mx(_arr2).contains(new SimpleClass()) === false, "Class instance without equality-comparer!");
            assert.ok(mx(_arr2).contains(new SimpleClass(), { hash: () => 0, equals: () => true }) === true, "Class instance with equality-comparer!");

            assert.ok(mx(_arr3).contains(new SimpleClassWithComparer(5)) === true, "Class instance overriding equality-comparer!");

            assert.ok(mx(_arr4).contains({ name: "n5", inner: { index: 5, val: {} } }) === true, "Object literal without equality-comparer!");
            assert.ok(mx(_arr4).contains({ name: "n5", inner: null }, {
                hash: o => mx.hash(o.name),
                equals: (a, b) => a.name === b.name
            }) === true, "Object literal with equality-comparer!");
        });


        QUnit.test("count", function (assert) {

            var _arr = CreateNumberArray();

            assert.ok(mx(_arr).count() === 10, "Count of the first 10 numbers!");
            assert.ok(mx(_arr).count(t => t % 2 === 0) === 5, "Count of the first even 10 numbers!");
        });


        QUnit.test("defaultIfEmpty", function (assert) {

            var _arr = CreateNumberArray();

            assert.deepEqual(mx([]).defaultIfEmpty(1).toArray(), [1], "Empty array devalut value!");
            assert.ok(mx(_arr).defaultIfEmpty(1).count() === 10, "Count of the first 10 numbers with defaultIfEmpty!");
            assert.ok(mx(_arr).where(t => t > 100).defaultIfEmpty(10).count() === 1, "Count of the first 10 numbers greater than 100 with defaultIfEmpty!");
        });


        QUnit.test("distinct", function (assert) {

            var _arr1 = CreateObjectLiteralArray(),
                _arr2 = CreateComplexObjectLiteralArray(),
                _arr3 = CreateNumberArray(),
                _arr4 = CreateFloatNumberArray(),
                _arr5 = CreateStringArray(),
                _arr6 = CreateDateArray(),
                _arr7 = CreateBooleanArray(),
                _arr8 = CreateSimpleClassWithComparerArray(),
                _arr9 = CreateSimpleClassArray();

            assert.ok(mx(_arr1).distinct().count() === 1, "Array of 10 empty object literal!");
            assert.ok(mx(_arr2).distinct().count() === 10, "Array of 10 distinct complex object literal!");
            assert.ok(mx(_arr3).distinct().count() === 10, "Array of 10 distinct numbers!");
            assert.ok(mx(_arr4).distinct().count() === 10, "Array of 10 distinct float numbers!");
            assert.ok(mx(_arr5).distinct().count() === 10, "Array of 10 distinct strings!");
            assert.ok(mx(_arr6).distinct().count() === 10, "Array of 10 distinct date objects!");
            assert.ok(mx(_arr7).distinct().count() === 2, "Array of 10 boolean values!");
            assert.ok(mx(_arr8).distinct().count() === 10, "Array of 10 distinct class instances overriding equality-comparer!");
            assert.ok(mx(_arr9).distinct().count() === 10, "Array of 10 distinct class instances!");
            assert.ok(mx(_arr2).distinct({
                hash: o => mx.hash(o.name),
                equals: (a, b) => a.name === b.name
            }).count() === 10, "Array of 10 distinct complex object literal with equality-comparer!");
        });


        QUnit.test("except", function (assert) {

            var _arr1 = CreateNumberArray(),
                _arr2 = CreateObjectLiteralArray(),
                _arr3 = CreateComplexObjectLiteralArray();

            assert.ok(mx(_arr1).except(CreateNumberArray()).count() === 0, "Array of first 10 numbers except first 10 numbers!");
            assert.deepEqual(mx(_arr1).except([0, 1, 2, 3, 4]).toArray(), [5, 6, 7, 8, 9], "Array of first 10 numbers except first 5 numbers!");
            assert.ok(mx(_arr2).except([{}]).count() === 0, "Array of 10 empty object literal except an empty object literal!");
            assert.ok(mx(_arr3).except([{ name: "n5", inner: null }]).count() === 10, "Array of 10 distinct complex object literal without equality-comparer!");
            assert.ok(mx(_arr3).except([{ name: "n5", inner: null }], {
                hash: o => mx.hash(o.name),
                equals: (a, b) => a.name === b.name
            }).count() === 9, "Array of 10 distinct complex object literal with equality-comparer!");
        });


        QUnit.test("elementAt", function (assert) {

            var _arr = CreateNumberArray();

            assert.ok(mx(_arr).elementAt(0) === 0, "First element of the first 10 numbers!");
            assert.throws(() => mx(_arr).elementAt(100), "throws an exception for 100th element of the first 10 numbers!");
        });


        QUnit.test("first", function (assert) {

            var _arr = CreateNumberArray();

            assert.ok(mx(_arr).first() === 0, "First element of the first 10 numbers!");
            assert.ok(mx(_arr).first(t => t > 5) === 6, "First element greater than 5 of the first 10 numbers!");
            assert.throws(() => mx([]).first(), "throws an exception getting first element of an empty collection!");
            assert.throws(() => mx(_arr).first(t => t > 100), "throws an exception getting first element greater than 100 of the first 10 numbers!");
        });


        QUnit.test("firstOrDefault", function (assert) {

            var _arr = CreateNumberArray();

            assert.ok(mx(_arr).firstOrDefault() === 0, "First element of the first 10 numbers or default!");
            assert.ok(mx(_arr).firstOrDefault(t => t > 5) === 6, "First element greater than 5 of the first 10 numbers or default!");
            assert.ok(mx(_arr).firstOrDefault(t => t > 100) === null, "First element greater than 100 of the first 10 numbers or default!");
            assert.ok(mx(_arr).firstOrDefault(t => t > 100, 100) === 100, "First element greater than 100 of the first 10 numbers or 100 as default!");
        });


        QUnit.test("forEach", function (assert) {

            var _arr = CreateNumberArray(),
                _sum = 0;

            mx(_arr).forEach(t => _sum += t);
            assert.ok(_sum === 45, "ForEach operation on the first 10 numbers!");
        });


        QUnit.test("groupBy", function (assert) {

            var _arr1 = CreateObjectLiteralArray(),
                _arr2 = CreateComplexObjectLiteralArray();

            assert.ok(mx(_arr1).groupBy(t => t).count() === 1, "Group 10 distinct empty object literals!");
            assert.ok(mx(_arr2).groupBy(t => t.name).count() === 10, "Group 10 distinct complex object literals by name!");
            assert.ok(mx(_arr2).groupBy(t => t.name).first().key === "n0", "Group 10 distinct complex object literals by name, retrieve first key!");
            assert.ok(mx(_arr2).groupBy(t => t.name).first().count() === 1, "Group 10 distinct complex object literals by name, retrieve first group count!");
        });


        QUnit.test("groupJoin", function (assert) {

            var _arr1 = [{ name: "A", val: 1 }, { name: "B", val: 2 }, { name: "C", val: 3 }, { name: "D", val: 4 }],
                _arr2 = [{ code: "A" }, { code: "A" }, { code: "B" }, { code: "B" }, { code: "C" }],
                _result = mx(_arr1).groupJoin(_arr2, t => t.name, u => u.code, (t, u) => ({ item: t, group: u }));

            assert.ok(_result.count() === 4, "groupJoin 2 complex-object array, getting count");
            assert.ok(_result.first().item.name === "A", "groupJoin 2 complex-object array, getting item");
            assert.ok(_result.first().group.count() === 2, "groupJoin 2 complex-object array, getting group count");
            assert.ok(_result.last().group.count() === 0, "groupJoin 2 complex-object array, getting empty group count");
        });


        QUnit.test("intersect", function (assert) {

            var _arr1 = CreateNumberArray(),
                _arr2 = CreateObjectLiteralArray(),
                _arr3 = CreateComplexObjectLiteralArray();

            assert.ok(mx(_arr1).intersect(CreateNumberArray()).count() === 10, "Array of first 10 numbers intersect with first 10 numbers!");
            assert.deepEqual(mx(_arr1).intersect([2, 3, 4]).toArray(), [2, 3, 4], "Array of first 10 numbers intersect with 3 numbers!");
            assert.ok(mx(_arr2).intersect([{}]).count() === 10, "Array of 10 empty object literal intersect with an empty object literal!");
            assert.ok(mx(_arr3).intersect([{ name: "n5", inner: null }]).count() === 0, "Array of 10 distinct complex object literal without equality-comparer!");
            assert.ok(mx(_arr3).intersect([{ name: "n5", inner: null }], {
                hash: o => mx.hash(o.name),
                equals: (a, b) => a.name === b.name
            }).count() === 1, "Array of 10 distinct complex object literal with equality-comparer!");
        });


        QUnit.test("join", function (assert) {
            var _arr1 = [{ name: "A", val: 1 }, { name: "B", val: 2 }, { name: "C", val: 3 }, { name: "D", val: 4 }],
                _arr2 = [{ code: "A" }, { code: "A" }, { code: "B" }, { code: "B" }, { code: "C" }],
                _arr3 = CreateObjectLiteralArray(),
                _result = mx(_arr1).join(_arr2, t => t.name, u => u.code, (t, u) => ({ item1: t, item2: u }));

            assert.ok(_result.count() === 5, "join 2 complex-object array, getting count");
            assert.ok(_result.first().item1.name === "A" && _result.first().item2.code === "A", "join 2 complex-object array, getting item");
            assert.ok(mx(_arr3).join(mx(CreateObjectLiteralArray()), t => t, u => u, (t, u) => t).count() === 100, "join 2 empty object-literal array");
            assert.ok(mx(mx.empty()).join(mx(_arr3), t => t, u => u, (t, u) => t).count() === 0, "join empty collection with an array");
        });


        QUnit.test("last", function (assert) {

            var _arr = CreateNumberArray();

            assert.ok(mx(_arr).last() === 9, "Last element of the first 10 numbers!");
            assert.ok(mx(_arr).last(t => t < 5) === 4, "Last element less than 5 of the first 10 numbers!");
            assert.throws(() => mx([]).last(), "throws an exception getting last element of an empty collection!");
            assert.throws(() => mx(_arr).last(t => t > 100), "throws an exception getting first element greater than 100 of the first 10 numbers!");
        });


        QUnit.test("lastOrDefault", function (assert) {

            var _arr = CreateNumberArray();

            assert.ok(mx(_arr).lastOrDefault() === 9, "Last element of the first 10 numbers or default!");
            assert.ok(mx(_arr).lastOrDefault(t => t < 5) === 4, "Last element greater than 5 of the first 10 numbers or default!");
            assert.ok(mx(_arr).lastOrDefault(t => t > 100) === null, "Last element greater than 100 of the first 10 numbers or default!");
            assert.ok(mx(_arr).lastOrDefault(t => t > 100, 100) === 100, "Last element greater than 100 of the first 10 numbers or 100 as default!");
        });


        QUnit.test("max", function (assert) {

            var _arr1 = CreateNumberArray(),
                _arr2 = CreateStringArray(),
                _arr3 = CreateComplexObjectLiteralArray();

            assert.ok(mx(_arr1).max() === 9, "Maximum of the first 10 numbers!");
            assert.ok(mx(_arr2).max() === "9_string", "Maximum of the 10 string array!");
            assert.ok(mx(_arr3).max(t => t.name) === "n9", "Maximum of a complex array by selector!");
            assert.throws(() => mx([]).max(), "throws an exception getting maximum of an empty collection!");
        });


        QUnit.test("min", function (assert) {

            var _arr1 = CreateNumberArray(),
                _arr2 = CreateStringArray(),
                _arr3 = CreateComplexObjectLiteralArray();

            assert.ok(mx(_arr1).min() === 0, "Minimum of the first 10 numbers!");
            assert.ok(mx(_arr2).min() === "0_string", "Minimum of the 10 string array!");
            assert.ok(mx(_arr3).min(t => t.name) === "n0", "Minimum of a complex array by selector!");
            assert.throws(() => mx([]).min(), "throws an exception getting minimum of an empty collection!");
        });


        QUnit.test("ofType", function (assert) {

            var _arr = CreateNumberArray();

            assert.ok(mx(_arr).ofType(Number).count() === 10, "Cast array of numbers to number!");
            assert.ok(mx(_arr).ofType(String).count() === 0, "Cast array of numbers to string!");
        });


        QUnit.test("orderBy", function (assert) {

            var _arr1 = CreateNumberArray(),
                _arr2 = CreateComplexObjectLiteralArray(),
                _arr3 = [{ name: "a", val: 1 }, { name: "a", val: 2 }, { name: "b", val: 1 }, { name: "c", val: 2 }],
                _result = [{ name: "a", val: 1 }, { name: "b", val: 1 }, { name: "a", val: 2 }, { name: "c", val: 2 }]

            assert.deepEqual(mx(_arr1).orderBy(t => t).take(5).toArray(), [0, 1, 2, 3, 4], "Order array of numbers ascending!");
            assert.ok(mx(_arr2).orderBy(t => t.name).thenByDescending(t => t.inner.index).first().name === "n0", "Order array of complex object by 'name' ascending then by 'inner.index' descending !");
            assert.deepEqual(mx(_arr3).orderBy(t => t.val).thenBy(t => t.name).toArray(), _result, "Order and thenBy!");
            assert.ok(mx(_arr2).orderBy(t => t.name, {
                hash: o => mx.hash(o),
                equals: (a, b) => a === b
            }).first().name === "n0", "Order array of complex object ascending with comparer!");
        });


        QUnit.test("orderByDescending", function (assert) {

            var _arr1 = CreateNumberArray(),
                _arr2 = CreateComplexObjectLiteralArray(),
                _arr3 = [{ name: "a", val: 1 }, { name: "a", val: 2 }, { name: "b", val: 1 }, { name: "c", val: 2 }],
                _result = [{ name: "a", val: 2 }, { name: "c", val: 2 }, { name: "a", val: 1 }, { name: "b", val: 1 }];

            assert.deepEqual(mx(_arr1).orderByDescending(t => t).take(5).toArray(), [9, 8, 7, 6, 5], "Order array of numbers descending!");
            assert.ok(mx(_arr2).orderByDescending(t => t.name).thenByDescending(t => t.inner.index).first().name === "n9", "Order array of complex object by 'name' descending then by 'inner.index' descending !");
            assert.deepEqual(mx(_arr3).orderByDescending(t => t.val).thenBy(t => t.name).toArray(), _result, "Order descending and thenBy!");
            assert.ok(mx(_arr2).orderByDescending(t => t.name, {
                hash: o => mx.hash(o),
                equals: (a, b) => a === b
            }).first().name === "n9", "Order array of complex object descending with comparer!");
        });


        QUnit.test("reverse", function (assert) {

            var _arr1 = CreateNumberArray(),
                _arr2 = CreateStringArray();

            assert.deepEqual(mx(_arr1).reverse().take(5).toArray(), [9, 8, 7, 6, 5], "Reverse array of first 10 numbers!");
            assert.ok(mx(_arr2).reverse().first() === "9_string", "Reverse array of strings!");
        });


        QUnit.test("sequenceEqual", function (assert) {

            var _arr = CreateNumberArray();

            assert.ok(mx(_arr).sequenceEqual(mx(CreateNumberArray())), "sequenceEqual on array of numbers!");
            assert.ok(mx([1, 2, 3]).sequenceEqual(mx([1, 2])) === false, "sequenceEqual on inharmonic arrays of numbers!");
            assert.ok(mx([{ name: "a" }]).sequenceEqual(mx([{ name: "a", val: 1 }]), {
                hash: o => mx.hash(o.name),
                equals: (a, b) => a.name === b.name
            }), "sequenceEqual on arrays of objects with comparer!");
        });


        QUnit.test("select", function (assert) {

            var _arr = CreateNumberArray();

            assert.ok(mx(_arr).select(t => t + 100).first() === 100, "select first 10 numbers plus 100!");
            assert.ok(mx(_arr).select((t, i) => i).last() === 9, "select index while enumerating 10 numbers!");
        });


        QUnit.test("selectMany", function (assert) {

            var _arr = [{ name: "A", values: [1, 2, 3, 4] }, { name: "B", values: [5, 6, 7, 8] }];

            assert.ok(mx(_arr).selectMany(t => t.values).count() === 8, "selectMany on complex objects!");
            assert.deepEqual(mx(_arr).selectMany(t => t.values, (t, u) => ({ name: t.name, value: u })).first(), { name: "A", value: 1 }, "selectMany on complex objects with result selector!");
        });


        QUnit.test("single", function (assert) {

            var _arr = CreateNumberArray();

            assert.ok(mx([1]).single() === 1, "Single element of a single array!");
            assert.ok(mx(_arr).single(t => t === 1) === 1, "Single element equal to 1 of the first 10 numbers!");
            assert.throws(() => mx([]).single(), "throws an exception getting single element of an empty collection!");
            assert.throws(() => mx(_arr).single(), "throws an exception getting single element of an collection containing more than one element!");
            assert.throws(() => mx(_arr).single(t => t > 100), "throws an exception getting single element greater than 100 of the first 10 numbers!");
            assert.throws(() => mx(_arr).single(t => t < 10), "throws an exception getting single element less than 10 of the first 10 numbers!");
        });


        QUnit.test("singleOrDefault", function (assert) {

            var _arr = CreateNumberArray();

            assert.ok(mx([1]).singleOrDefault() === 1, "Single element of a single array or default!");
            assert.ok(mx([]).singleOrDefault() === null, "Single element of an empty array or default!");
            assert.ok(mx(_arr).singleOrDefault(t => t === 1) === 1, "Single element equal to 1 of the first 10 numbers or default!");
            assert.ok(mx(_arr).singleOrDefault(t => t === 100, 100) === 100, "Single element of an empty array or default!");
            assert.throws(() => mx(_arr).singleOrDefault(), "throws an exception getting single element of an collection containing more than one element!");
            assert.throws(() => mx(_arr).singleOrDefault(t => t < 10), "throws an exception getting single element less than 10 of the first 10 numbers!");
        });


        QUnit.test("skip", function (assert) {

            var _arr = CreateNumberArray();

            assert.deepEqual(mx(_arr).skip(5).toArray(), [5, 6, 7, 8, 9], "Skip 5 element of a the first 10 numbers!");
            assert.deepEqual(mx(_arr).where(t => t % 2 === 0).skip(3).toArray(), [6, 8], "Skip 3 element of a the first 10 even numbers!");
            assert.ok(mx(_arr).skip(0).count() === 10, "Skip no items!");
            assert.ok(mx(_arr).skip(100).count() === 0, "Skip more than count of the collection!");
        });


        QUnit.test("skipWhile", function (assert) {

            var _arr = CreateNumberArray();

            assert.deepEqual(mx(_arr).skipWhile(t => t < 5).toArray(), [5, 6, 7, 8, 9], "Skip while elements are less than 5 from the first 10 even numbers!");
            assert.ok(mx(_arr).skipWhile(t => t > 5).count() === 10, "Skip while elements are greater than 5 from the first 10 even numbers!");
        });


        QUnit.test("sum", function (assert) {

            var _arr = CreateNumberArray();

            assert.ok(mx(_arr).sum() === 45, "Sum of the first 10 numbers!");
            assert.ok(mx(_arr).sum(t => t * 2) === 90, "Sum of the first 10 numbers multiply by 2!");
            assert.throws(() => mx(CreateObjectLiteralArray()).sum(), "throws an exception getting sum of non numeric elements!");
            assert.throws(() => mx(CreateComplexObjectLiteralArray()).sum(t => <any>t.name), "throws an exception getting sum of non numeric properties!");
        });


        QUnit.test("take", function (assert) {

            var _arr = CreateNumberArray();

            assert.deepEqual(mx(_arr).take(5).toArray(), [0, 1, 2, 3, 4], "Take 5 element of a the first 10 numbers!");
            assert.deepEqual(mx(_arr).where(t => t % 2 === 0).take(3).toArray(), [0, 2, 4], "Take 3 element of a the first 10 even numbers!");
            assert.ok(mx(_arr).take(0).count() === 0, "Take no items!");
            assert.ok(mx(_arr).take(100).count() === 10, "Take more than count of the collection!");
        });


        QUnit.test("takeWhile", function (assert) {

            var _arr = CreateNumberArray();

            assert.deepEqual(mx(_arr).takeWhile(t => t < 5).toArray(), [0, 1, 2, 3, 4], "Take while elements are less than 5 from the first 10 even numbers!");
            assert.ok(mx(_arr).takeWhile(t => t > 5).count() === 0, "Take while elements are greater than 5 from the first 10 even numbers!");
        });


        QUnit.test("toArray", function (assert) {

            var _arr = CreateNumberArray();

            assert.deepEqual(mx(_arr).where(t => t < 5).toArray(), [0, 1, 2, 3, 4], "Elements less than 5 from the first 10 even numbers!");
        });


        QUnit.test("toDictionary", function (assert) {

            var _arr = CreateComplexObjectLiteralArray();

            assert.ok(mx(_arr).toDictionary(t => t.name).count() === 10, "toDictionary key-selector!");
            assert.ok(mx(_arr).toDictionary(t => t.name, t => t.inner.index).first().value === 0, "toDictionary key-selector & element-selector!");
            assert.ok(mx(_arr).toDictionary(t => t, {
                hash: o => mx.hash(o.name),
                equals: (a, b) => a.name === b.name
            }).first().key.name === "n0", "toDictionary key-selector & comparer!");

            assert.ok(mx(_arr).toDictionary(t => t, t => t.inner.index, {
                hash: o => mx.hash(o.name),
                equals: (a, b) => a.name === b.name
            }).first().value === 0, "toDictionary key-selector, element-selector & comparer!");

            assert.throws(() => mx([1, 1, 2]).toDictionary(t => t), "throws an exception with duplicate keys!");
        });


        QUnit.test("toList", function (assert) {

            var _arr = CreateNumberArray();

            assert.ok(mx(_arr).toList().count() === 10, "toList first 10 numbers!");
            assert.ok(mx(_arr).toList()[1] === 1, "toList indexer first 10 numbers!");
        });


        QUnit.test("toLookup", function (assert) {

            var _arr1 = CreateNumberArray(),
                _arr2 = CreateComplexObjectLiteralArray();

            assert.ok(mx(_arr1).toLookup(t => t).count() === 10, "toLookup first 10 numbers!");
            assert.ok(mx(_arr1).toLookup(t => t).get(1).count() === 1, "toLookup indexer first 10 numbers!");

            assert.ok(mx(_arr2).toLookup(t => t, {
                hash: o => mx.hash(o.name),
                equals: (a, b) => a.name === b.name
            }).first().first().name === "n0", "toLookup with key-selector and comparer!");

            assert.ok(mx(_arr2).toLookup(t => t, t => t.name, {
                hash: (o) => mx.hash(o.name),
                equals: (a, b) => a.name === b.name
            }).first().first() === "n0", "toLookup with key-selector, element-selector and comparer!");
        });


        QUnit.test("union", function (assert) {

            var _arr = CreateNumberArray();

            assert.ok(mx(_arr).union(CreateNumberArray()).count() === 10, "Union first 10 numbers with itself!");
            assert.deepEqual(mx([1, 2]).union(mx([2, 3])).toArray(), [1, 2, 3], "Union two arrays!");
        });


        QUnit.test("where", function (assert) {

            var _arr1 = CreateNumberArray(),
                _arr2 = CreateComplexObjectLiteralArray();

            assert.ok(mx(_arr1).where(t => t < 5).count() === 5, "Filter first 10 numbers less than 10!");
            assert.ok(mx(_arr2).where(t => t.inner.index < 5).count() === 5, "Filter complex object by value!");
            assert.deepEqual(mx(_arr1).where(t => t <= 1).toArray(), [0, 1], "Deep equal check!");
        });


        QUnit.test("zip", function (assert) {

            assert.ok(mx([1, 2]).zip([3, 4], (t, u) => t + u).first() === 4, "Zip two numeric array!");
            assert.ok(mx([1, 2]).zip([3], (t, u) => t + u).count() === 1, "Zip two inharmonic numeric array!");
        });



        /* Factory methods
        ---------------------------------------------------------------------- */

        function CreateObjectLiteralArray(): Object[] {
            return mx.range(0, 10).select(t => ({})).toArray();
        }

        function CreateComplexObjectLiteralArray(): { name: string; inner: { index: number; val: Object } }[] {
            return mx.range(0, 10).select(t => ({
                name: "n" + t,
                inner: {
                    index: t,
                    val: {}
                }
            })).toArray();
        }

        function CreateSimpleClassArray(): SimpleClass[] {
            return mx.range(0, 10).select(t => new SimpleClass()).toArray();
        }

        function CreateSimpleClassWithComparerArray(): SimpleClassWithComparer[] {
            return mx.range(0, 10).select(t => new SimpleClassWithComparer(t)).toArray();
        }

        function CreateNumberArray(): number[] {
            return mx.range(0, 10).toArray();
        }

        function CreateFloatNumberArray(): number[] {
            return mx.range(0, 10).select(t => t + 0.1).toArray();
        }

        function CreateStringArray(): string[] {
            return mx.range(0, 10).select(t => t + "_string").toArray();
        }

        function CreateDateArray(): Date[] {
            return mx.range(0, 10).select(t => new Date(new Date().getTime() + t)).toArray();
        }

        function CreateBooleanArray(): boolean[] {
            return mx.range(0, 10).select(t => t % 2 === 0).toArray();
        }
    }


    namespace CollectionTests {

        QUnit.module("Collection");


        QUnit.test("constructor", function (assert) {

            assert.ok(CreateCollection().count() === 5, "initialize a Collection using specified collection!");
        });


        QUnit.test("count", function (assert) {

            var _col = CreateCollection();
            assert.ok(_col.count() === 5, "collection containing count!");
            assert.throws(() => new Collection().count(), "throws an error getting count of an empty collection.");
        });


        QUnit.test("copyTo", function (assert) {

            var _col = CreateCollection(),
                _arr = new Array(_col.count());

            _col.copyTo(_arr, 0);

            assert.deepEqual(_arr, [1, 2, 3, 4, 5], "Collection copy to an array!");
            assert.throws(() => _col.copyTo([], 0), "throws an error when the number of elements is greater than the number of elements that the destination array can contain!");
        });


        QUnit.test("collection enumerable", function (assert) {

            var _col = CreateCollection();
            assert.deepEqual(_col.select(t => t * 2).where(t => t > 5).toArray(), [6, 8, 10], "select-where-toArray over a collection!");
        });



        /* Factory methods
        ---------------------------------------------------------------------- */

        function CreateCollection(): Collection<number> {
            return new Collection(mx.range(1, 5));
        }
    }


    namespace ListTests {

        QUnit.module("List");


        QUnit.test("constructor", function (assert) {
            assert.ok(new List<number>().count() === 0, "an empty list!");
            assert.ok(new List<number>(10).count() === 10, "an empty list with initial capacity!");
            assert.ok(new List<number>(1, 2, 3, 4, 5).count() === 5, "list initializer!");
            assert.ok(new List<number>(mx.range(0, 10)).count() === 10, "list from an Enumerable!");
        });


        QUnit.test("indexer", function (assert) {

            var _list = CreateList();

            assert.ok(_list[0] === 1, "indexer get!");

            _list[0] = 0;
            assert.ok(_list[0] === 0 && _list.first() === 0, "indexer set!");
        });


        QUnit.test("add", function (assert) {

            var _list = new List();

            _list.add(1);
            assert.ok(_list[0] === 1, "add!");
            assert.ok(_list.count() === 1, "add count!");
        });


        QUnit.test("addRange", function (assert) {

            var _list = new List();

            _list.addRange(mx.range(0, 10));
            assert.ok(_list.count() === 10, "add range of numbers!");
        });


        QUnit.test("asReadOnly", function (assert) {

            var _rlist = new List<number>(mx.range(0, 10)).asReadOnly();

            assert.ok(_rlist.count() === 10, "readOnlyCollection count!");
            assert.ok(_rlist[0] === 0, "readOnlyCollection get!");
        });


        QUnit.test("binarySearch", function (assert) {

            var _list1 = new List<number>(mx.range(0, 100)),
                _list2 = new List<{ index: number }>(mx.range(0, 100).select(t => ({ index: t })));

            assert.ok(_list1.binarySearch(50) === 50, "binary-search to find an item!");
            assert.ok(_list1.binarySearch(100) < 0, "binary-search item not found!");

            assert.ok(_list2.binarySearch({ index: 50 }, { compare: (a, b) => a.index - b.index }) === 50, "binary-search find an item with comparer!");
            assert.ok(_list2.binarySearch({ index: 80 }, 50, 40, { compare: (a, b) => a.index - b.index }) === 80, "binary-search find an item with index, count and comparer!");
        });


        QUnit.test("clear", function (assert) {

            var _list = CreateList();

            _list.clear();
            assert.ok(_list.count() === 0, "Clear list!");
        });


        QUnit.test("contains", function (assert) {

            var _list = CreateList();

            assert.ok(_list.contains(3) === true, "list contains!");
            assert.ok(_list.contains(6) === false, "list not containing!");
        });


        QUnit.test("copyTo", function (assert) {

            var _list = CreateList(),
                _arr = new Array(_list.count());

            _list.copyTo(_arr, 0);

            assert.deepEqual(_arr, [1, 2, 3, 4, 5], "list copyTo an array!");
        });


        QUnit.test("exists", function (assert) {

            var _list = CreateList();

            assert.ok(_list.exists(t => t % 2 === 0), "an even number exists in a list of the first 5 number!");
            assert.ok(_list.exists(t => t > 5) === false, "6 exists in a list of the first 5 number!");
        });


        QUnit.test("find", function (assert) {

            var _list = CreateList();

            assert.ok(_list.find(t => t % 2 === 0) === 2, "find an even number in a list of the first 5 number!");
            assert.ok(_list.find(t => t > 5) === null, "find a number greater than 5 in a list of the first 5 number!");
        });


        QUnit.test("findIndex", function (assert) {

            var _list = CreateList();

            assert.ok(_list.findIndex(t => t % 2 === 0) === 1, "find index of an even numbers in a list of the first 5 number!");
            assert.ok(_list.findIndex(2, t => t % 2 === 0) === 3, "find index of an even numbers in a list of the first 5 number, starting from 2!");
            assert.ok(_list.findIndex(2, 1, t => t % 2 === 0) === -1, "find index of an even numbers in a list of the first 5 number, starting from 3, for 1 attempt!");
        });


        QUnit.test("findLast", function (assert) {

            var _list = CreateList();

            assert.ok(_list.findLast(t => t % 2 === 0) === 4, "find last even number in a list of the first 5 number!");
            assert.ok(_list.findLast(t => t > 5) === null, "find last number greater than 5 in a list of the first 5 number!");
        });


        QUnit.test("findLastIndex", function (assert) {

            var _list = new List(0, 1, 2, 3, 4, 5, 6, 7, 8, 9);

            assert.ok(_list.findLastIndex(t => t % 2 === 0) === 8, "find last index of an even numbers in a list of the first 10 number!");
            assert.ok(_list.findLastIndex(5, t => t % 2 === 0) === 4, "find last index of an even numbers in a list of the first 10 number, starting from 5!");
            assert.ok(_list.findLastIndex(5, 1, t => t % 2 === 0) === -1, "find last index of an even numbers in a list of the first 10 number, starting from 5, for 1 attempt!");
        });


        QUnit.test("forEach", function (assert) {

            var _list = CreateList(),
                _count = 0;

            _list.forEach(t  => _count += t);

            assert.ok(_count === 15, "forEach to get sum of a the items in a list!");
        });


        QUnit.test("get", function (assert) {

            var _list = CreateList();

            assert.ok(_list.get(1) === 2, "get item at index 1 from a list of 5 numbers!");
            assert.throws(() => _list.get(10), "throws an error when the number of elements is greater than the number of elements that the destination array can contain!");
        });


        QUnit.test("getRange", function (assert) {

            var _list = CreateList();

            assert.deepEqual(_list.getRange(0, 3).toArray(), [1, 2, 3], "get range of first 3 items of a list of first 5 numbers!");
            assert.throws(() => _list.getRange(0, 10), "throws an error getting first 10 items from a list of 5 numbers!");
        });


        QUnit.test("indexOf", function (assert) {

            var _list = CreateList();

            assert.ok(_list.indexOf(3) === 2, "get index of 3 in a list of first 5 numbers!");
            assert.ok(_list.indexOf(10) === -1, "get index of 10 in a list of first 5 numbers!");
            assert.ok(_list.indexOf(3, 4) === -1, "get index of 3 in a list of first 5 numbers, starting from index 4!");
        });


        QUnit.test("insert", function (assert) {

            var _list = CreateList();

            _list.insert(3, 0);

            assert.ok(_list.count() === 6, "insert an item in a list of 5 numbers, get count!");
            assert.ok(_list[3] === 0, "insert an item in a list of 5 numbers, get item!");
            assert.throws(() => _list.insert(10, 0), "throws an error inserting in 10th index of a list of 5 numbers!");
        });


        QUnit.test("insertRange", function (assert) {

            var _list = CreateList();

            _list.insertRange(3, mx.range(0, 3));

            assert.ok(_list.count() === 8, "insert range of items in a list of 5 numbers, get count!");
            assert.ok(_list[3] === 0 && _list[4] === 1 && _list[5] === 2, "insert range of items in a list of 5 numbers, get items!");
            assert.throws(() => _list.insertRange(10, mx.range(0, 3)), "throws an error inserting range of items in 10th index of a list of 5 numbers!");
        });


        QUnit.test("lastIndexOf", function (assert) {

            var _list = CreateList();

            assert.ok(_list.lastIndexOf(3) === 2, "get last index of 3 in a list of first 5 numbers!");
            assert.ok(_list.lastIndexOf(10) === -1, "get last index of 10 in a list of first 5 numbers!");
            assert.ok(_list.lastIndexOf(3, 1) === -1, "get last index of 3 in a list of first 5 numbers, starting from index 1!");
        });


        QUnit.test("remove", function (assert) {

            var _list = CreateList();

            assert.ok(_list.remove(2) === true && _list.count() === 4, "remove an item from a list, get count!");
            assert.ok(_list.remove(10) === false && _list.count() === 4, "remove an item which does not exist in a list, get count!");
        });


        QUnit.test("removeAll", function (assert) {

            var _list = CreateList();

            assert.ok(_list.removeAll(t => t % 2 === 0) === 2 && _list.count() === 3, "remove all even numbers from a list of first 5 numbers, get count!");
            assert.ok(_list.removeAll(t => t % 2 === 0) === 0 && _list.count() === 3, "remove all even numbers from a list of first 3 odd numbers, get count!");
        });


        QUnit.test("removeAt", function (assert) {

            var _list = CreateList();

            _list.removeAt(2);

            assert.ok(_list[2] === 4 && _list.count() === 4, "remove item from 2nd index of a list of first 5 numbers, get count!");
            assert.throws(() => _list.removeAt(10), "throws an error removing item from 10th index of a list of first 5 numbers!");
        });


        QUnit.test("removeRange", function (assert) {

            var _list = CreateList();

            _list.removeRange(1, 3);

            assert.ok(_list[0] === 1 && _list[1] === 5 && _list.count() === 2, "remove range of 3 items, starting from 1st index from a list of first 5 numbers, get count!");
            assert.throws(() => _list.removeRange(10, 10), "throws an error removing a range of items starting from 10th index of a list of first 5 numbers!");
        });


        QUnit.test("reverse", function (assert) {

            var _arr = [1, 2, 3, 4, 5],
                _list1 = new List<number>(_arr),
                _list2 = new List<number>(_arr);

            _list1.reverse();
            _list2.reverse(0, 3);

            assert.deepEqual(_list1.toArray(), [5, 4, 3, 2, 1], "reverse list of 5 first numbers!");
            assert.deepEqual(_list2.toArray(), [3, 2, 1, 4, 5], "reverse first 3 items of a list of 5 first numbers!");
        });


        QUnit.test("set", function (assert) {

            var _list = CreateList();

            _list.set(1, 0);

            assert.ok(_list[1] === 0, "set value at index 1 of a list!");
            assert.throws(() => _list.set(10, 1), "throws an error setting item at index 10 from a list of 5 numbers!");
        });


        QUnit.test("sort", function (assert) {

            var _arr = [7, 1, 8, 3, 2, 0, 9, 6, 4, 5],
                _list1 = new List<number>(_arr),
                _list2 = new List<number>(_arr),
                _list3 = new List<number>(_arr),
                _list4 = new List<number>(_arr),
                _sorter = (a: number, b: number) => a - b;

            _list1.sort();
            _list2.sort(_sorter);
            _list3.sort({ compare: _sorter });
            _list4.sort(0, 5, { compare: _sorter });

            assert.deepEqual(_list1.toArray(), [0, 1, 2, 3, 4, 5, 6, 7, 8, 9], "sort list of first 10 numbers!");
            assert.deepEqual(_list2.toArray(), [0, 1, 2, 3, 4, 5, 6, 7, 8, 9], "sort list of first 10 numbers with a comparison function!");
            assert.deepEqual(_list3.toArray(), [0, 1, 2, 3, 4, 5, 6, 7, 8, 9], "sort list of first 10 numbers with a comparer!");
            assert.deepEqual(_list4.toArray(), [1, 2, 3, 7, 8, 0, 9, 6, 4, 5], "sort 5 first items of list of first 10 numbers with a comparer!");
        });


        QUnit.test("toArray", function (assert) {

            var _list = CreateList();

            assert.deepEqual(_list.toArray(), [1, 2, 3, 4, 5], "converts a list of numbers to an array!");
        });


        QUnit.test("trueForAll", function (assert) {

            var _list = CreateList();

            assert.ok(_list.trueForAll(t => t < 10) === true, "checks whether all items in a list of 5 first numbers are less than 10!");
            assert.ok(_list.trueForAll(t => t < 3) === false, "checks whether all items in a list of 5 first numbers are less than 3!");
        });


        QUnit.test("list enumerable", function (assert) {

            var _list = CreateList();

            assert.deepEqual(_list.select(t => t * 2).where(t => t > 5).toArray(), [6, 8, 10], "select-where-toArray over a list!");
        });



        /* Factory methods
        ---------------------------------------------------------------------- */

        function CreateList(): List<number> {
            return new List(1, 2, 3, 4, 5);
        }
    }


    namespace ReadOnlyCollectionTests {

        QUnit.module("ReadOnlyCollection");


        QUnit.test("constructor", function (assert) {
            assert.ok(CreateReadOnlyCollection().count() === 5, "initialize a ReadOnlyCollection!");
            assert.throws(() => new ReadOnlyCollection<number>(null), "throws an exception creating an ampty ReadOnlyCollection!");
        });


        QUnit.test("indexer", function (assert) {

            var _col = CreateReadOnlyCollection();

            assert.ok(_col[0] === 1, "indexer get!");
            assert.ok(function () {
                try { _col[0] = 0; }
                catch (e) { }
                return _col[0] === 1;
            }, "indexer set!");

            assert.ok(function () {
                try { _col[10] = 0; }
                catch (e) { }
                return _col[10] === undefined;
            }, "out of range indexer set!");
        });


        QUnit.test("get", function (assert) {

            var _col = CreateReadOnlyCollection();

            assert.ok(_col.get(1) === 2, "get item at index 1 from a collection of 5 numbers!");
            assert.throws(() => _col.get(10), "throws error getting item at index 10 from a collection of 5 numbers!");
        });


        QUnit.test("contains", function (assert) {

            var _col = CreateReadOnlyCollection();

            assert.ok(_col.contains(3) === true, "collection contains!");
            assert.ok(_col.contains(6) === false, "collection not containing!");
        });


        QUnit.test("copyTo", function (assert) {

            var _col = CreateReadOnlyCollection(),
                _arr = new Array(_col.count());

            _col.copyTo(_arr, 0);
            assert.deepEqual(_arr, [1, 2, 3, 4, 5], "collection copyTo an array!");
            assert.throws(() => _col.copyTo([], 0), "throws an error when the number of elements is greater than the number of elements that the destination array can contain!");
        });


        QUnit.test("indexOf", function (assert) {

            var _col = CreateReadOnlyCollection();

            assert.ok(_col.indexOf(3) === 2, "get index of 3 in a collection of first 5 numbers!");
            assert.ok(_col.indexOf(10) === -1, "get index of 10 in a collection of first 5 numbers!");
        });


        QUnit.test("collection enumerable", function (assert) {

            var _col = CreateReadOnlyCollection();

            assert.deepEqual(_col.select(t => t * 2).where(t => t > 5).toArray(), [6, 8, 10], "select-where-toArray over a collection!");
        });



        /* Factory methods
        ---------------------------------------------------------------------- */

        function CreateReadOnlyCollection(): ReadOnlyCollection<number> {
            return new ReadOnlyCollection(new List<number>(1, 2, 3, 4, 5));
        }
    }


    namespace SortedListTests {

        QUnit.module("SortedList");


        QUnit.test("constructor", function (assert) {

            var _comparer = Comparer.create((a: number, b: number) => a - b),
                _dic = CreateDictionary(),
                _s1 = new SortedList(),
                _s2 = new SortedList(5),
                _s3 = new SortedList(_dic),
                _s4 = new SortedList(_comparer),
                _s5 = new SortedList(5, _comparer),
                _s6 = new SortedList(_dic, _comparer);


            assert.ok(_s1.count() === 0 && _s1.capacity() === 0, "initialize a SortedList!");
            assert.ok(_s2.count() === 0 && _s2.capacity() === 5, "initialize a SortedList using initial capacity!");
            assert.ok(_s3.count() === 5 && _s3.capacity() === 5, "initialize a SortedList using specified dictionary!");
            assert.ok(_s4.count() === 0 && _s4.capacity() === 0, "initialize a SortedList using specified comparer!");
            assert.ok(_s5.count() === 0 && _s5.capacity() === 5, "initialize a SortedList using using initial capacity and comparer!");
            assert.ok(_s6.count() === 5 && _s6.capacity() === 5, "initialize a SortedList using specified dictionary and comparer!");
        });


        QUnit.test("add", function (assert) {

            assert.ok(CreateSortedList().count() == 5, "sorted-list add!");
            assert.throws(() => CreateSortedList().add(1, "AA"), "throws an error adding existing key to the list!");
        });


        QUnit.test("get", function (assert) {

            var _list = CreateSortedList();

            assert.ok(_list.get(1) === "A", "sorted-list get!");
            assert.throws(() => _list.get(10), "throws an error getting invalid key!");
        });


        QUnit.test("capacity", function (assert) {

            var _list = CreateSortedList();

            assert.ok(_list.capacity() > 0, "get sorted-list capacity!");

            _list.capacity(10);
            assert.ok(_list.capacity() === 10, "set sorted-list capacity!");
        });


        QUnit.test("clear", function (assert) {

            var _list = CreateSortedList();

            _list.clear();
            assert.ok(_list.count() === 0 && _list.capacity() === 0, "clear sorted-list!");
        });


        QUnit.test("comparer", function (assert) {

            var _comparer = CreateSortedList().comparer();

            assert.ok(_comparer.compare(5, 1) > 0 && _comparer.compare(1, 5) < 0 && _comparer.compare(1, 1) === 0, "sorted-list comparer!");
        });


        QUnit.test("containsKey", function (assert) {

            var _list1 = CreateSortedList(),
                _list2 = new SortedList<{ id: number; name: string }, number>({ compare: (a, b) => a.name.localeCompare(b.name) });

            assert.ok(_list1.containsKey(1) === true, "sorted-list contains key!");
            assert.ok(_list1.containsKey(10) === false, "sorted-list does not contain key!");


            _list2.add({ id: 2, name: "B" }, 2);
            _list2.add({ id: 5, name: "E" }, 5);
            _list2.add({ id: 4, name: "D" }, 4);
            _list2.add({ id: 3, name: "C" }, 3);
            _list2.add({ id: 1, name: "A" }, 1);

            assert.ok(_list2.containsKey({ id: 3, name: "C" }), "sorted-list contains key using specified comparer");
        });


        QUnit.test("containsValue", function (assert) {

            var _list = CreateSortedList();

            assert.ok(_list.containsValue("A") === true, "sorted-list contains value!");
            assert.ok(_list.containsValue("Z") === false, "sorted-list does not contain value!");
        });


        QUnit.test("keys", function (assert) {

            var _list = CreateSortedList();

            assert.deepEqual(_list.keys().toArray(), [1, 2, 3, 4, 5], "sorted-list keys!");
            assert.deepEqual(new SortedList().keys().toArray(), [], "empty sorted-list keys!");
        });


        QUnit.test("values", function (assert) {

            var _list = CreateSortedList();

            assert.deepEqual(_list.values().toArray(), ["A", "B", "C", "D", "E"], "sorted-list values!");
            assert.deepEqual(new SortedList().values().toArray(), [], "empty sorted-list values!");
        });


        QUnit.test("indexOfKey", function (assert) {

            var _list = CreateSortedList();

            assert.ok(_list.indexOfKey(1) === 0, "sorted-list index of key!");
            assert.ok(_list.indexOfKey(10) < 0, "sorted-list index of invalid key!");
        });


        QUnit.test("indexOfValue", function (assert) {

            var _list = CreateSortedList();

            assert.ok(_list.indexOfValue("A") === 0, "sorted-list index of value!");
            assert.ok(_list.indexOfValue("Z") < 0, "sorted-list index of invalid value!");
        });


        QUnit.test("remove", function (assert) {

            var _list = CreateSortedList();

            assert.ok(_list.remove(1) === true && _list.count() === 4 && _list.indexOfKey(1) < 0, "sorted-list remove key!");
            assert.ok(_list.remove(1) === false && _list.count() === 4, "sorted-list remove invalid key!");
        });


        QUnit.test("removeAt", function (assert) {

            var _list = CreateSortedList();

            _list.removeAt(0);
            assert.ok(_list.count() === 4 && _list.indexOfKey(1) < 0, "sorted-list remove at index!");
            assert.throws(() => _list.removeAt(10), "throws an error removing item at invalid index");
        });


        QUnit.test("set", function (assert) {

            var _list = CreateSortedList();

            _list.set(1, "AA");
            assert.ok(_list.count() === 5 && _list.get(1) === "AA", "sorted-list set exisiting key's value!");

            _list.set(6, "F");
            assert.ok(_list.count() === 6 && _list.get(6) === "F", "sorted-list set new key and value!");
        });


        QUnit.test("tryGetValue", function (assert) {

            var _list = CreateSortedList();

            assert.ok(function () {
                var value: string;
                var res = _list.tryGetValue(1, val => value = val);

                return res && value === "A";

            }, "sorted-list tryGetValue, exisiting key!");


            assert.ok(function () {
                var value: string;
                var res = _list.tryGetValue(10, val => value = val);

                return res === false;

            }, "sorted-list tryGetValue, invalid key!");
        });


        QUnit.test("sorted-list enumerable", function (assert) {

            var _list = CreateSortedList();

            assert.deepEqual(_list.select(t => t.key * 2).where(t => t > 5).toArray(), [6, 8, 10], "select-where-toArray over a sorted-list!");
            assert.deepEqual(_list.where(t => t.key > 2).select(t => t.value).toArray(), ["C", "D", "E"], "where-select-toArray over a sorted-list!");
        });


        QUnit.test("evaluate sorting", function (assert) {

            var _list1 = CreateSortedList(),
                _list2 = new SortedList<{ id: number; name: string }, number>({ compare: (a, b) => a.name.localeCompare(b.name) });

            _list1.remove(5);
            _list1.add(6, "F");
            _list1.remove(4);
            _list1.add(7, "G");
            _list1.remove(3);
            _list1.add(8, "H");
            _list1.remove(2);
            _list1.add(9, "I");
            _list1.remove(1);
            _list1.add(10, "J");

            assert.deepEqual(_list1.keys().toArray(), [6, 7, 8, 9, 10], "evaluate sorted keys after multiple add/remove");
            assert.deepEqual(_list1.values().toArray(), ["F", "G", "H", "I", "J"], "evaluate sorted values after multiple add/remove");



            _list2.add({ id: 2, name: "B" }, 2);
            _list2.add({ id: 5, name: "E" }, 5);
            _list2.add({ id: 4, name: "D" }, 4);
            _list2.add({ id: 3, name: "C" }, 3);
            _list2.add({ id: 1, name: "A" }, 1);

            assert.deepEqual(_list2.keys().select(t => t.id).toArray(), [1, 2, 3, 4, 5], "evaluate sorted keys after multiple add/remove using specified comparer!");
        });



        /* Factory methods
        ---------------------------------------------------------------------- */

        function CreateDictionary(): Dictionary<number, string> {
            var _dic = new Dictionary<number, string>();
            _dic.add(1, "A");
            _dic.add(2, "B");
            _dic.add(3, "C");
            _dic.add(4, "D");
            _dic.add(5, "E");

            return _dic;
        }

        function CreateSortedList(): SortedList<number, string> {
            var _list = new SortedList<number, string>();
            _list.add(5, "E");
            _list.add(3, "C");
            _list.add(2, "B");
            _list.add(4, "D");
            _list.add(1, "A");

            return _list;
        }
    }


    namespace DictionaryTests {

        QUnit.module("Dictionary");


        QUnit.test("constructor", function (assert) {

            var _comparer = EqualityComparer.create(o => mx.hash(o), (a, b) => a === b),
                _d1 = new Dictionary<number, string>(),
                _d2 = new Dictionary<number, string>(CreateDictionary()),
                _d3 = new Dictionary<number, string>(_comparer),
                _d4 = new Dictionary<number, string>(5),
                _d5 = new Dictionary<number, string>(5, _comparer),
                _d6 = new Dictionary<number, string>(CreateDictionary(), _comparer);


            assert.ok(_d1.count() === 0, "initialize a Dictionary!");
            assert.ok(_d2.count() === 5, "initialize a Dictionary using specified dictionary!");
            assert.ok(_d3.count() === 0, "initialize a Dictionary using specified comparer!");
            assert.ok(_d4.count() === 0, "initialize a Dictionary using initial capacity!");
            assert.ok(_d5.count() === 0, "initialize a Dictionary using using initial capacity and comparer!");
            assert.ok(_d6.count() === 5, "initialize a Dictionary using specified dictionary and comparer!");
        });


        QUnit.test("add", function (assert) {
            var _dic = new Dictionary<number, string>();
            _dic.add(1, "A");

            assert.ok(_dic.count() === 1, "ditionary add");
            assert.throws(() => _dic.add(1, "B"), "throws an error adding duplicate key");
        });


        QUnit.test("clear", function (assert) {
            var _dic = CreateDictionary();
            _dic.clear();

            assert.ok(_dic.count() === 0, "ditionary clear!");
        });


        QUnit.test("containsKey", function (assert) {

            var _dic = CreateDictionary();

            assert.ok(_dic.containsKey(1) === true, "dictionary contains key!");
            assert.ok(_dic.containsKey(10) === false, "dictionary does not contain key!");
        });


        QUnit.test("containsValue", function (assert) {

            var _dic = CreateDictionary();

            assert.ok(_dic.containsValue("A") === true, "dictionary contains value!");
            assert.ok(_dic.containsValue("Z") === false, "dictionary does not contain value!");
        });


        QUnit.test("copyTo", function (assert) {

            var _dic = CreateDictionary(),
                _arr = new Array(_dic.count());

            _dic.copyTo(_arr, 0);
            assert.deepEqual(_arr, [1, 2, 3, 4, 5], "dictionary copy to an array!");
            assert.throws(() => _dic.copyTo([], 0), "throws an error when the number of elements is greater than the number of elements that the destination array can contain!");
        });


        QUnit.test("keys", function (assert) {

            var _dic = CreateDictionary();

            assert.deepEqual(_dic.keys().toArray(), [1, 2, 3, 4, 5], "dictionary keys!");
            assert.deepEqual(new Dictionary().keys().toArray(), [], "empty dictionary keys!");
        });


        QUnit.test("values", function (assert) {

            var _dic = CreateDictionary();

            assert.deepEqual(_dic.values().toArray(), ["A", "B", "C", "D", "E"], "dictionary values!");
            assert.deepEqual(new Dictionary().values().toArray(), [], "empty dictionary values!");
        });


        QUnit.test("get", function (assert) {

            var _dic = CreateDictionary();

            assert.ok(_dic.get(1) === "A", "dictionary get value!");
            assert.throws(() => _dic.get(10), "throws an error getting non existing key!");
        });


        QUnit.test("set", function (assert) {

            var _dic = CreateDictionary();

            _dic.set(1, "AA");
            assert.ok(_dic.get(1) === "AA", "dictionary set value!");

            _dic.set(6, "F");
            assert.ok(_dic.count() === 6 && _dic.get(6) === "F", "dictionary set new key and value!");
        });


        QUnit.test("tryGetValue", function (assert) {

            var _dic = CreateDictionary();

            assert.ok(function () {
                var value: string;
                var res = _dic.tryGetValue(1, val => value = val);

                return res && value === "A";

            }, "dictionary tryGetValue, exisiting key!");


            assert.ok(function () {
                var value: string;
                var res = _dic.tryGetValue(10, val => value = val);

                return res === false;

            }, "dictionary tryGetValue, invalid key!");
        });


        QUnit.test("remove", function (assert) {

            var _dic = CreateDictionary();

            assert.ok(_dic.remove(1) === true && _dic.count() === 4, "dictionary remove key!");
            assert.ok(_dic.remove(10) === false && _dic.count() === 4, "dictionary remove non existing key!");
        });


        QUnit.test("key-value pair", function (assert) {

            var _pair1 = new KeyValuePair(1, "A"),
                _pair2 = new KeyValuePair(1, "A");

            assert.ok(_pair1.key === 1 && _pair1.value === "A", "KeyValuePair get key/value!");
            assert.throws(() => _pair1.key = 2, "throws an error trysing to set KeyValuePair key!");
            assert.throws(() => _pair1.value = "B", "throws an error trysing to set KeyValuePair value!");
            assert.ok(mx.hash(_pair1) === mx.hash(_pair2), "KeyValuePair get hash code!");
            assert.ok(mx.equals(_pair1, _pair2), "KeyValuePair equality check!");
        });


        QUnit.test("dictionary enumerable", function (assert) {

            var _dic = CreateDictionary();

            assert.deepEqual(_dic.select(t => t.key).toArray(), [1, 2, 3, 4, 5], "dictionary select keys, to array!");
            assert.deepEqual(_dic.select(t => t.value).toArray(), ["A", "B", "C", "D", "E"], "dictionary select values, to array!");
            assert.ok(_dic.toArray()[0].key === 1 && _dic.toArray()[0].value === "A", "dictionary select key-value items!");
        });



        /* Factory methods
        ---------------------------------------------------------------------- */

        function CreateDictionary(): Dictionary<number, string> {
            var _dic = new Dictionary<number, string>();
            _dic.add(1, "A");
            _dic.add(2, "B");
            _dic.add(3, "C");
            _dic.add(4, "D");
            _dic.add(5, "E");

            return _dic;
        }
    }


    namespace HashSetTests {

        QUnit.module("Hashset");


        QUnit.test("constructor", function (assert) {

            assert.ok(new HashSet<number>().count() === 0, "initialize an empty HashSet!");
            assert.ok(new HashSet<number>(mx.range(1, 5)).count() === 5, "initialize a HashSet using specified collection!");
            assert.ok(new HashSet<number>(mx.EqualityComparer.defaultComparer).count() === 0, "initialize a HashSet using specified equality comparer!");
            assert.ok(CreateObjectHashSet().count() === 2, "initialize a HashSet using specified collection and equality comparer!");
        });


        QUnit.test("add", function (assert) {

            var _hash1 = CreateNumericHashSet(),
                _hash2 = CreateObjectHashSet();

            assert.ok(_hash1.add(6) === true, "add item to a HashSet of numbers!");
            assert.ok(_hash1.add(1) === false, "add existing item to a HashSet of numbers!");
            assert.ok(_hash2.add({ name: "C", value: 5 }) === true, "add item to a HashSet of objects!");
            assert.ok(_hash2.add({ name: "A", value: 5 }) === false, "add an existing item to a HashSet of objects!");
        });


        QUnit.test("clear", function (assert) {

            var _hash = CreateNumericHashSet();

            _hash.clear();
            assert.ok(_hash.count() === 0, "clear a HashSet!");
        });


        QUnit.test("contains", function (assert) {

            var _hash1 = CreateNumericHashSet(),
                _hash2 = CreateObjectHashSet();

            assert.ok(_hash1.contains(1) === true, "HashSet of numbers contains an item!");
            assert.ok(_hash1.contains(6) === false, "HashSet of numbers does not contain an item!");
            assert.ok(_hash2.contains({ name: "A", value: 5 }) === true, "HashSet of objects contains an item!");
            assert.ok(_hash2.contains({ name: "C", value: 5 }) === false, "HashSet of objects does not contain an item!");
        });


        QUnit.test("copyTo", function (assert) {

            var _hash = CreateNumericHashSet(),
                _arr = new Array(_hash.count());

            _hash.copyTo(_arr, 0);

            assert.deepEqual(_arr, [1, 2, 3, 4, 5], "HashSet copy to an array!");
            assert.throws(() => _hash.copyTo([], 0), "throws an error when the number of elements is greater than the number of elements that the destination array can contain!");
        });


        QUnit.test("comparer", function (assert) {

            var _hash1 = CreateNumericHashSet(),
                _hash2 = CreateObjectHashSet();

            assert.ok(_hash1.comparer() === mx.EqualityComparer.defaultComparer, "HashSet default comparer!");
            assert.ok(_hash2.comparer().equals({ name: "A", value: 1 }, { name: "A", value: 2 }), "HashSet custom comparer!");
        });


        QUnit.test("remove", function (assert) {

            var _hash1 = CreateNumericHashSet(),
                _hash2 = CreateObjectHashSet();

            assert.ok(_hash1.remove(1) === true, "HashSet of numbers remove an item!");
            assert.ok(_hash1.remove(1) === false, "HashSet of numbers remove non existing item!");
            assert.ok(_hash2.remove({ name: "A", value: 1 }) === true, "HashSet of objects remove an item!");
            assert.ok(_hash2.remove({ name: "A", value: 1 }) === false, "HashSet of objects remove non existing item!");
        });


        QUnit.test("removeWhere", function (assert) {

            var _hash1 = CreateNumericHashSet(),
                _hash2 = CreateObjectHashSet();

            assert.ok(_hash1.removeWhere(t => t < 3) === 2, "HashSet of numbers remove with predicate, get number of items removed!");
            assert.ok(_hash1.removeWhere(t => t < 3) === 0, "HashSet of numbers remove with invalid predicate, get number of items removed!");
            assert.ok(_hash1.count() === 3, "HashSet of numbers remove with predicate, get count!");

            assert.ok(_hash2.removeWhere(t => t.value < 3) === 1, "HashSet of objects remove with predicate, get number of items removed!");
            assert.ok(_hash2.removeWhere(t => t.value < 3) === 0, "HashSet of objects remove with invalid predicate, get number of items removed!");
            assert.ok(_hash2.count() === 1, "HashSet of objects remove with predicate, get count!");
        });


        QUnit.test("exceptWith", function (assert) {

            var _hash1 = CreateNumericHashSet(),
                _hash2 = CreateObjectHashSet(),
                _hash3 = CreateNumericHashSet();

            _hash1.exceptWith([1, 2, 3]);
            _hash2.exceptWith([{ name: "A", value: 0 }]);
            _hash3.exceptWith(CreateNumericHashSet());

            assert.ok(_hash1.count() === 2 && _hash1.contains(1) === false, "HashSet of numbers except a collection, get count!");
            assert.ok(_hash2.count() === 1 && _hash2.contains({ name: "A", value: 0 }) === false, "HashSet of objects except a collection, get count!");
            assert.ok(_hash3.count() === 0, "HashSet of numbers except an equal set, get count!");
        });


        QUnit.test("intersectWith", function (assert) {

            var _hash1 = CreateNumericHashSet(),
                _hash2 = CreateObjectHashSet(),
                _hash3 = CreateNumericHashSet();

            _hash1.intersectWith([1, 2, 3]);
            _hash2.intersectWith([{ name: "A", value: 0 }]);
            _hash3.intersectWith(CreateNumericHashSet());

            assert.ok(_hash1.count() === 3 && _hash1.contains(1) === true, "HashSet of numbers intersect with a collection, get count!");
            assert.ok(_hash2.count() === 1 && _hash2.contains({ name: "A", value: 0 }) === true, "HashSet of objects intersect with a collection, get count!");
            assert.ok(_hash3.count() === 5, "HashSet of numbers intersect with an equal set, get count!");
        });


        QUnit.test("isProperSubsetOf", function (assert) {

            var _hash = CreateNumericHashSet();

            assert.ok(new HashSet<number>().isProperSubsetOf([1, 2, 3]) === true, "an empty set is a proper subset of any other collection!");
            assert.ok(new HashSet<number>().isProperSubsetOf([]) === false, "an empty set is not a proper subset of another empty collection!");
            assert.ok(_hash.isProperSubsetOf([1, 2, 3, 4]) === false, "a hash set is not a proper subset of another collection when count is greater than the number of elements in other!");
            assert.ok(_hash.isProperSubsetOf([1, 2, 3, 4, 5]) === false, "a hash set is not a proper subset of another collection when count is equal to the number of elements in other!");
            assert.ok(_hash.isProperSubsetOf([1, 2, 3, 4, 5, 6]) === true, "hash set proper subset!");
        });


        QUnit.test("isProperSupersetOf", function (assert) {

            var _hash = CreateNumericHashSet();

            assert.ok(new HashSet<number>().isProperSupersetOf([1, 2, 3]) === false, "an empty set is a not superset of any other collection!");
            assert.ok(new HashSet<number>().isProperSupersetOf([]) === false, "an empty set is not a proper superset of another empty collection!");
            assert.ok(_hash.isProperSupersetOf([1, 2, 3, 4, 5, 6]) === false, "a hash set is not a proper superset of another collection when count is less than the number of elements in other!");
            assert.ok(_hash.isProperSupersetOf([1, 2, 3, 4, 5]) === false, "a hash set is not a proper superset of another collection when count is equal to the number of elements in other!");
            assert.ok(_hash.isProperSupersetOf([1, 2, 3]) === true, "hash set proper superset!");
        });


        QUnit.test("isSubsetOf", function (assert) {

            var _hash = CreateNumericHashSet();

            assert.ok(new HashSet<number>().isSubsetOf([1, 2, 3]) === true, "an empty set is a subset of any other collection!");
            assert.ok(new HashSet<number>().isSubsetOf([]) === true, "an empty set is a subset of another empty collection!");
            assert.ok(_hash.isSubsetOf([1, 2, 3, 4]) === false, "a hash set is not a subset of another collection when count is greater than the number of elements in other!");
            assert.ok(_hash.isSubsetOf([1, 2, 3, 4, 5]) === true, "a hash set is a proper subset of another collection when count is equal to the number of elements in other!");
            assert.ok(_hash.isSubsetOf([1, 2, 3, 4, 5, 6]) === true, "hash set subset!");
        });


        QUnit.test("isSupersetOf", function (assert) {

            var _hash = CreateNumericHashSet();

            assert.ok(new HashSet<number>().isSupersetOf([1, 2, 3]) === false, "an empty set is a not superset of any other collection!");
            assert.ok(new HashSet<number>().isSupersetOf([]) === true, "an empty set is superset of another empty collection!");
            assert.ok(_hash.isSupersetOf([1, 2, 3, 4, 5, 6]) === false, "a hash set is not a superset of another collection when count is less than the number of elements in other!");
            assert.ok(_hash.isSupersetOf([1, 2, 3, 4, 5]) === true, "a hash set is a proper superset of another collection when count is equal to the number of elements in other!");
            assert.ok(_hash.isSupersetOf([1, 2, 3]) === true, "hash set superset!");
        });


        QUnit.test("overlaps", function (assert) {

            var _hash1 = CreateNumericHashSet(),
                _hash2 = CreateObjectHashSet();

            assert.ok(_hash1.overlaps([1, 2, 3]) === true, "HashSet of numbers overlaps with another collection!");
            assert.ok(_hash2.overlaps([{ name: "A", value: 0 }]) === true, "HashSet of objects overlaps with another collection!");
            assert.ok(new HashSet().overlaps([1, 2, 3]) === false, "an empty HashSet does not overlap with another collection!");
        });


        QUnit.test("setEquals", function (assert) {

            var _hash1 = CreateNumericHashSet(),
                _hash2 = CreateNumericHashSet();

            assert.ok(_hash1.setEquals(_hash2) === true, "HashSet of numbers equals with another HashSet!");
            assert.ok(_hash1.setEquals([1, 2, 3, 4, 5]) === true, "HashSet of numbers equals with another collection!");
            assert.ok(new HashSet<number>().setEquals([]) === true, "an empty HashSet equals with an empty collection!");
            assert.ok(new HashSet<number>().setEquals([1, 2, 3]) === false, "an empty HashSet does not equals with another collection!");
        });


        QUnit.test("symmetricExceptWith", function (assert) {

            var _hash1 = CreateNumericHashSet(),
                _hash2 = CreateObjectHashSet(),
                _hash3 = CreateNumericHashSet();

            _hash1.symmetricExceptWith([2, 3, 4]);
            _hash2.symmetricExceptWith([{ name: "A", value: 0 }]);
            _hash3.exceptWith(CreateNumericHashSet());

            assert.ok(_hash1.count() === 2, "HashSet of numbers symmetric except another collection, get count!");
            assert.ok(_hash1.contains(1) === true && _hash1.contains(5) === true, "HashSet of numbers symmetric except another collection, check contains!");
            assert.ok(_hash2.count() === 1, "HashSet of objects symmetric except another collection, get count!");
            assert.ok(_hash2.contains({ name: "A", value: 0 }) === false && _hash2.contains({ name: "B", value: 0 }) === true, "HashSet of objects symmetric except another collection, check contains!");
            assert.ok(_hash3.count() === 0, "HashSet of numbers symmetric except an equal set, get count!");
        });


        QUnit.test("unionWith", function (assert) {

            var _hash1 = CreateNumericHashSet(),
                _hash2 = CreateObjectHashSet(),
                _hash3 = CreateNumericHashSet();

            _hash1.unionWith([5, 6, 7, 8]);
            _hash2.unionWith([{ name: "A", value: 5 }, { name: "B", value: 6 }, { name: "C", value: 7 }, { name: "D", value: 8 }]);
            _hash3.unionWith(CreateNumericHashSet());

            assert.ok(_hash1.count() === 8, "HashSet of numbers union with another collection, get count!");
            assert.ok(_hash1.contains(1) === true && _hash1.contains(8) === true, "HashSet of numbers union with another collection, check contains!");
            assert.ok(_hash2.count() === 4, "HashSet of objects union with another collection, get count!");
            assert.ok(_hash2.contains({ name: "A", value: 0 }) === true && _hash2.contains({ name: "D", value: 0 }) === true, "HashSet of objects union with another collection, check contains!");
            assert.ok(_hash3.count() === 5, "HashSet of numbers union with an equal set, get count!");
        });


        QUnit.test("set enumerable", function (assert) {

            var _hash1 = CreateNumericHashSet(),
                _hash2 = CreateObjectHashSet();

            assert.deepEqual(_hash1.select(t => t * 2).where(t => t > 5).toArray(), [6, 8, 10], "select-where-toArray over a HashSet of numbers!");
            assert.deepEqual(_hash2.select(t => t.value * 2).where(t => t > 5).toArray(), [6], "select-where-toArray over a HashSet of objects!");
        });



        /* Factory methods
        ---------------------------------------------------------------------- */

        function CreateNumericHashSet(): HashSet<number> {
            return new HashSet<number>(mx.range(1, 5));
        }

        function CreateObjectHashSet(): HashSet<SimpleObject> {

            var _items: SimpleObject[] = [{ name: "A", value: 1 }, { name: "A", value: 2 }, { name: "B", value: 3 }, { name: "B", value: 4 }],
                _comparer = EqualityComparer.create<SimpleObject>(obj => mx.hash(obj.name), (a, b) => a.name === b.name);

            return new HashSet<SimpleObject>(_items, _comparer);
        }
    }


    namespace LinkedListTests {

        QUnit.module("LinkedList");


        QUnit.test("constructor", function (assert) {

            assert.ok(new LinkedList<number>().count() === 0, "initialize an empty LinkedList!");
            assert.ok(CreateLinkedList().count() === 5, "initialize a LinkedList using specified collection!");
        });


        QUnit.test("add", function (assert) {

            var _list = CreateLinkedList();

            _list.add(6);
            assert.ok(_list.count() === 6, "add an item to a LinkedList!");
        });


        QUnit.test("clear", function (assert) {

            var _list = CreateLinkedList();

            _list.clear();
            assert.ok(_list.count() === 0, "clear a LinkedList!");
        });


        QUnit.test("contains", function (assert) {

            var _list = CreateLinkedList();

            assert.ok(_list.contains(1) && _list.contains(5), "LinkedList contains an item!");
            assert.ok(_list.contains(10) === false, "LinkedList does not contains an item!");
        });


        QUnit.test("copyTo", function (assert) {

            var _list = CreateLinkedList(),
                _arr = new Array(_list.count());

            _list.copyTo(_arr, 0);

            assert.deepEqual(_arr, [1, 2, 3, 4, 5], "LinkedList copy to an array!");
            assert.throws(() => _list.copyTo([], 0), "throws an error when the number of elements is greater than the number of elements that the destination array can contain!");
        });


        QUnit.test("getFirst", function (assert) {

            var _list = CreateLinkedList();

            assert.ok(_list.getFirst().value() === 1, "LinkedList first item!");
            assert.ok(new LinkedList<number>().getFirst() === null, "empty LinkedList first item!");
        });


        QUnit.test("getLast", function (assert) {

            var _list = CreateLinkedList();

            assert.ok(_list.getLast().value() === 5, "LinkedList last item!");
            assert.ok(new LinkedList<number>().getLast() === null, "empty LinkedList last item!");
        });


        QUnit.test("addAfter", function (assert) {

            var _list = CreateLinkedList(),
                _first = _list.getFirst(),
                _node = new LinkedListNode(6);

            _list.addAfter(_first, _node);
            _list.addAfter(_first, 7);

            assert.ok(_list.count() === 7, "LinkedList add after item, get count!");
            assert.ok(_list.contains(6) && _list.contains(7), "LinkedList add after item, check contains!");
        });


        QUnit.test("addBefore", function (assert) {

            var _list = CreateLinkedList(),
                _last = _list.getLast(),
                _node = new LinkedListNode(6);

            _list.addBefore(_last, _node);
            _list.addBefore(_last, 7);

            assert.ok(_list.count() === 7, "LinkedList add before item, get count!");
            assert.ok(_list.contains(6) && _list.contains(7), "LinkedList add before item, check contains!");
        });


        QUnit.test("addFirst", function (assert) {

            var _list = CreateLinkedList(),
                _node = new LinkedListNode(0);

            _list.addFirst(_node);
            _list.addFirst(-1);

            assert.ok(_list.count() === 7, "LinkedList add first, get count!");
            assert.ok(_list.contains(0) && _list.contains(-1), "LinkedList add first, check contains!");
            assert.ok(_list.getFirst().value() === -1, "LinkedList add first, get first!");
        });


        QUnit.test("addLast", function (assert) {

            var _list = CreateLinkedList(),
                _node = new LinkedListNode(6);

            _list.addLast(_node);
            _list.addLast(7);

            assert.ok(_list.count() === 7, "LinkedList add last, get count!");
            assert.ok(_list.contains(6) && _list.contains(7), "LinkedList add last, check contains!");
            assert.ok(_list.getLast().value() === 7, "LinkedList add last, get last!");
        });


        QUnit.test("find", function (assert) {

            var _list = CreateLinkedList();

            assert.ok(_list.find(4).value() === 4, "LinkedList find an item!");
            assert.ok(_list.find(10) === null, "LinkedList does not find an item!");
        });


        QUnit.test("findLast", function (assert) {

            var _list = CreateLinkedList(),
                _node = new LinkedListNode(1);

            _list.addLast(_node);

            assert.ok(_list.findLast(1) === _node, "LinkedList find last!");
            assert.ok(_list.findLast(10) === null, "LinkedList does not find last item!");
        });


        QUnit.test("remove", function (assert) {

            var _list = CreateLinkedList(),
                _last = _list.getLast();

            assert.ok(_list.remove(1) === true, "LinkedList remove an item!");
            assert.ok(_list.remove(1) === false, "LinkedList remove non existing item!");
            assert.ok(_list.remove(_last) === true, "LinkedList remove a node!");
            assert.throws(() => _list.remove(_last), "throws an error when removing non existing or invalid node!");
            assert.ok(_list.count() === 3, "LinkedList remove, get count!");
        });


        QUnit.test("removeFirst", function (assert) {

            var _list = CreateLinkedList();

            _list.removeFirst();

            assert.ok(_list.count() === 4 && _list.contains(1) === false, "LinkedList remove first node!");
            assert.throws(() => new LinkedList<number>().removeFirst(), "throws an error removing from an empty linked list!");
        });


        QUnit.test("removeLast", function (assert) {

            var _list = CreateLinkedList();

            _list.removeLast();

            assert.ok(_list.count() === 4 && _list.contains(5) === false, "LinkedList remove last node!");
            assert.throws(() => new LinkedList<number>().removeLast(), "throws an error removing from an empty linked list!");
        });


        QUnit.test("linked-list enumerable", function (assert) {

            var _list = CreateLinkedList();
            assert.deepEqual(_list.select(t => t * 2).where(t => t > 5).toArray(), [6, 8, 10], "select-where-toArray over a linked-list!");
        });




        /* Factory methods
        ---------------------------------------------------------------------- */

        function CreateLinkedList(): LinkedList<number> {
            return new LinkedList(mx.range(1, 5));
        }
    }


    namespace QueueTests {

        QUnit.module("Queue");


        QUnit.test("constructor", function (assert) {

            assert.ok(new Queue<number>().count() === 0, "initialize an empty Queue!");
            assert.ok(CreateQueue().count() === 5, "initialize a Queue using specified collection!");
        });


        QUnit.test("clear", function (assert) {

            var _queue = CreateQueue();

            _queue.clear();
            assert.ok(_queue.count() === 0, "clears a Queue!");
        });


        QUnit.test("contains", function (assert) {

            var _queue = CreateQueue();

            assert.ok(_queue.contains(1) === true, "queue containing an item!");
            assert.ok(_queue.contains(10) === false, "queue does not contain an item!");
        });


        QUnit.test("copyTo", function (assert) {

            var _queue = CreateQueue(),
                _arr = new Array(_queue.count());

            _queue.copyTo(_arr, 0);
            assert.deepEqual(_arr, [1, 2, 3, 4, 5], "queue copy to an array!");
            assert.throws(() => _queue.copyTo([], 0), "throws an error when the number of elements is greater than the number of elements that the destination array can contain!");
        });


        QUnit.test("dequeue", function (assert) {

            var _queue = CreateQueue();

            assert.ok(_queue.dequeue() === 1, "queue dequeue an item!");

            _queue.clear();
            assert.throws(() => _queue.dequeue(), "throws an error dequeue from empty queue!");
        });


        QUnit.test("enqueue", function (assert) {

            var _queue = CreateQueue();

            _queue.enqueue(6);
            assert.ok(_queue.count() === 6 && _queue.peek() === 1, "queue dequeue an item!");
        });


        QUnit.test("peek", function (assert) {

            var _queue = CreateQueue();

            assert.ok(_queue.peek() === 1, "queue peek an item!");

            _queue.clear();
            assert.throws(() => _queue.peek(), "throws an error peek from empty queue!");
        });


        QUnit.test("toArray", function (assert) {

            var _queue = CreateQueue();

            assert.deepEqual(_queue.toArray(), [1, 2, 3, 4, 5], "queue to array!");
        });


        QUnit.test("queue enumerable", function (assert) {

            var _queue = CreateQueue();

            assert.deepEqual(_queue.select(t => t * 2).where(t => t > 5).toArray(), [6, 8, 10], "select-where-toArray over a queue!");
        });



        /* Factory methods
        ---------------------------------------------------------------------- */

        function CreateQueue(): Queue<number> {
            return new Queue(mx.range(1, 5));
        }
    }


    namespace StackTests {

        QUnit.module("Stack");


        QUnit.test("constructor", function (assert) {

            assert.ok(new Stack<number>().count() === 0, "initialize an empty Stack!");
            assert.ok(CreateStack().count() === 5, "initialize a Stack using specified collection!");
        });


        QUnit.test("clear", function (assert) {

            var _stack = CreateStack();

            _stack.clear();
            assert.ok(_stack.count() === 0, "clears a Stack!");
        });


        QUnit.test("contains", function (assert) {

            var _stack = CreateStack();

            assert.ok(_stack.contains(1) === true, "stack containing an item!");
            assert.ok(_stack.contains(10) === false, "stack does not contain an item!");
        });


        QUnit.test("copyTo", function (assert) {

            var _stack = CreateStack(),
                _arr = new Array(_stack.count());

            _stack.copyTo(_arr, 0);
            assert.deepEqual(_arr, [1, 2, 3, 4, 5], "stack copy to an array!");
            assert.throws(() => _stack.copyTo([], 0), "throws an error when the number of elements is greater than the number of elements that the destination array can contain!");
        });


        QUnit.test("peek", function (assert) {

            var _stack = CreateStack();

            assert.ok(_stack.peek() === 5, "stack peek an item!");

            _stack.clear();
            assert.throws(() => _stack.peek(), "throws an error peek from empty stack!");
        });


        QUnit.test("pop", function (assert) {

            var _stack = CreateStack();

            assert.ok(_stack.pop() === 5, "stack pop an item!");

            _stack.clear();
            assert.throws(() => _stack.pop(), "throws an error pop from empty stack!");
        });


        QUnit.test("push", function (assert) {

            var _stack = CreateStack();

            _stack.push(6);
            assert.ok(_stack.count() === 6 && _stack.peek() === 6, "stack push an item!");
        });


        QUnit.test("toArray", function (assert) {

            var _stack = CreateStack();

            assert.deepEqual(_stack.toArray(), [1, 2, 3, 4, 5], "stack to array!");
        });


        QUnit.test("stack enumerable", function (assert) {

            var _stack = CreateStack();

            assert.deepEqual(_stack.select(t => t * 2).where(t => t > 5).toArray(), [6, 8, 10], "select-where-toArray over a stack!");
        });



        /* Factory methods
        ---------------------------------------------------------------------- */

        function CreateStack(): Stack<number> {
            return new Stack(mx.range(1, 5));
        }
    }


    namespace LookupTests {

        QUnit.module("Lookup");


        QUnit.test("contains", function (assert) {

            var _lookup = CreateLookup();

            assert.ok(_lookup.contains(1) === true, "lookup contains an item!");
            assert.ok(_lookup.contains(10) === false, "lookup does not an item!");
        });


        QUnit.test("count", function (assert) {

            var _lookup = CreateLookup();

            assert.ok(_lookup.count() === 4, "lookup count!");
        });


        QUnit.test("get", function (assert) {

            var _lookup = CreateLookup();

            assert.ok(_lookup.get(1).count() === 2, "lookup get an item!");
            assert.ok(_lookup.get(10).count() === 0, "lookup get non existing item!");
        });


        QUnit.test("lookup enumerable", function (assert) {

            var _lookup = CreateLookup();

            assert.deepEqual(_lookup.select(t => t.key).toArray(), [1, 2, 3, 4], "lookup select keys, to array!");
            assert.deepEqual(_lookup.selectMany(t => t).toArray(), [1, 1, 2, 3, 3, 4, 4, 4], "lookup select all items, to array!");
            assert.deepEqual(_lookup.select(t => t.count()).toArray(), [2, 1, 2, 3], "lookup select items count!");
        });



        /* Factory methods
        ---------------------------------------------------------------------- */

        function CreateLookup(): Lookup<number, number> {
            return mx([1, 1, 2, 3, 3, 4, 4, 4]).toLookup(t => t);
        }
    }
}<|MERGE_RESOLUTION|>--- conflicted
+++ resolved
@@ -1,9 +1,4 @@
-<<<<<<< HEAD
-/// <reference path="../qunit/qunit-1.16.d.ts" />
-=======
-﻿
 /// <reference types="qunit"/>
->>>>>>> 8841dfc7
 
 
 namespace MxTests {
