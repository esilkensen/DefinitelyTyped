// Type definitions for jquery 3.3
// Project: https://jquery.com
// Definitions by: Leonard Thieu <https://github.com/leonard-thieu>
//                 Boris Yankov <https://github.com/borisyankov>
//                 Christian Hoffmeister <https://github.com/choffmeister>
//                 Steve Fenton <https://github.com/Steve-Fenton>
//                 Diullei Gomes <https://github.com/Diullei>
//                 Tass Iliopoulos <https://github.com/tasoili>
//                 Jason Swearingen <https://github.com/jasons-novaleaf>
//                 Sean Hill <https://github.com/seanski>
//                 Guus Goossens <https://github.com/Guuz>
//                 Kelly Summerlin <https://github.com/ksummerlin>
//                 Basarat Ali Syed <https://github.com/basarat>
//                 Nicholas Wolverson <https://github.com/nwolverson>
//                 Derek Cicerone <https://github.com/derekcicerone>
//                 Andrew Gaspar <https://github.com/AndrewGaspar>
//                 Seikichi Kondo <https://github.com/seikichi>
//                 Benjamin Jackman <https://github.com/benjaminjackman>
//                 Poul Sorensen <https://github.com/s093294>
//                 Josh Strobl <https://github.com/JoshStrobl>
//                 John Reilly <https://github.com/johnnyreilly>
//                 Dick van den Brink <https://github.com/DickvdBrink>
//                 Thomas Schulz <https://github.com/King2500>
//                 Terry Mun <https://github.com/terrymun>
// Definitions: https://github.com/DefinitelyTyped/DefinitelyTyped
// TypeScript Version: 2.3

declare module 'jquery' {
    export = jQuery;
}

declare module 'jquery/dist/jquery.slim' {
    export = jQuery;
}

declare const jQuery: JQueryStatic;
declare const $: JQueryStatic;

// Used by JQuery.Event
type _Event = Event;

interface JQueryStatic {
    /**
     * @see \`{@link http://api.jquery.com/jquery.ajax/#jQuery-ajax1 }\`
     *
     * @deprecated Use \`{@link JQueryStatic.ajaxSetup }\`.
     */
    ajaxSettings: JQuery.AjaxSettings;
    /**
     * A factory function that returns a chainable utility object with methods to register multiple
     * callbacks into callback queues, invoke callback queues, and relay the success or failure state of
     * any synchronous or asynchronous function.
     *
     * @param beforeStart A function that is called just before the constructor returns.
     * @see \`{@link https://api.jquery.com/jQuery.Deferred/ }\`
     * @since 1.5
     */
    Deferred: JQuery.DeferredStatic;
    Event: JQuery.EventStatic;
    /**
     * Hook directly into jQuery to override how particular CSS properties are retrieved or set, normalize
     * CSS property naming, or create custom properties.
     *
     * @see \`{@link https://api.jquery.com/jQuery.cssHooks/ }\`
     * @since 1.4.3
     */
    // Set to HTMLElement to minimize breaks but should probably be Element.
    cssHooks: JQuery.PlainObject<JQuery.CSSHook<HTMLElement>>;
    /**
     * An object containing all CSS properties that may be used without a unit. The .css() method uses this
     * object to see if it may append px to unitless values.
     *
     * @see \`{@link https://api.jquery.com/jQuery.cssNumber/ }\`
     * @since 1.4.3
     */
    cssNumber: JQuery.PlainObject<boolean>;
    // Set to HTMLElement to minimize breaks but should probably be Element.
    readonly fn: JQuery;
    fx: {
        /**
         * The rate (in milliseconds) at which animations fire.
         *
         * @see \`{@link https://api.jquery.com/jQuery.fx.interval/ }\`
         * @since 1.4.3
         *
         * @deprecated Deprecated since 3.0. See \`{@link https://api.jquery.com/jQuery.fx.interval/ }\`.
         */
        interval: number;
        /**
         * Globally disable all animations.
         *
         * @see \`{@link https://api.jquery.com/jQuery.fx.off/ }\`
         * @since 1.3
         */
        off: boolean;
        step: JQuery.PlainObject<JQuery.AnimationHook<Node>>;
    };
    /**
     * A Promise-like object (or "thenable") that resolves when the document is ready.
     *
     * @see \`{@link https://api.jquery.com/jQuery.ready/ }\`
     * @since 1.8
     */
    ready: JQuery.Thenable<JQueryStatic>;
    /**
     * A collection of properties that represent the presence of different browser features or bugs.
     * Intended for jQuery's internal use; specific properties may be removed when they are no longer
     * needed internally to improve page startup performance. For your own project's feature-detection
     * needs, we strongly recommend the use of an external library such as Modernizr instead of dependency
     * on properties in jQuery.support.
     *
     * @see \`{@link https://api.jquery.com/jQuery.support/ }\`
     * @since 1.3
     *
     * @deprecated Deprecated since 1.9. See \`{@link https://api.jquery.com/jQuery.support/ }\`.
     */
    support: JQuery.PlainObject;
    // Set to HTMLElement to minimize breaks but should probably be Element.
    valHooks: JQuery.PlainObject<JQuery.ValHook<HTMLElement>>;
    // HACK: This is the factory function returned when importing jQuery without a DOM. Declaring it separately breaks using the type parameter on JQueryStatic.
    // HACK: The discriminator parameter handles the edge case of passing a Window object to JQueryStatic. It doesn't actually exist on the factory function.
    (window: Window, discriminator: boolean): JQueryStatic;
    /**
     * Creates DOM elements on the fly from the provided string of raw HTML.
     *
     * @param html A string of HTML to create on the fly. Note that this parses HTML, not XML.
     *             A string defining a single, standalone, HTML element (e.g. <div/> or <div></div>).
     * @param ownerDocument_attributes A document in which the new elements will be created.
     *                                 An object of attributes, events, and methods to call on the newly-created element.
     * @see \`{@link https://api.jquery.com/jQuery/ }\`
     * @since 1.0
     * @since 1.4
     */
    // tslint:disable-next-line:no-unnecessary-generics
    <TElement extends HTMLElement = HTMLElement>(html: JQuery.htmlString, ownerDocument_attributes?: Document | JQuery.PlainObject): JQuery<TElement>;
    /**
     * Accepts a string containing a CSS selector which is then used to match a set of elements.
     *
     * @param selector A string containing a selector expression
     * @param context A DOM Element, Document, or jQuery to use as context
     * @see \`{@link https://api.jquery.com/jQuery/ }\`
     * @since 1.0
     */
    // tslint:disable-next-line:no-unnecessary-generics
    <TElement extends Element = HTMLElement>(selector: JQuery.Selector, context?: Element | Document | JQuery): JQuery<TElement>;
    /**
     * Return a collection of matched elements either found in the DOM based on passed argument(s) or created
     * by passing an HTML string.
     *
     * @param element A DOM element to wrap in a jQuery object.
     * @see \`{@link https://api.jquery.com/jQuery/ }\`
     * @since 1.0
     */
    // Using a unified signature is not possible due to a TypeScript 2.4 bug (DefinitelyTyped#27810)
    // tslint:disable-next-line:unified-signatures
    <T extends Element>(element: T): JQuery<T>;
    /**
     * Return a collection of matched elements either found in the DOM based on passed argument(s) or created
     * by passing an HTML string.
     *
     * @param elementArray An array containing a set of DOM elements to wrap in a jQuery object.
     * @see \`{@link https://api.jquery.com/jQuery/ }\`
     * @since 1.0
     */
    // Using a unified signature is not possible due to a TypeScript 2.4 bug (DefinitelyTyped#27810)
    // tslint:disable-next-line:unified-signatures
    <T extends Element>(elementArray: T[]): JQuery<T>;
    /**
     * Return a collection of matched elements either found in the DOM based on passed argument(s) or created
     * by passing an HTML string.
     *
     * @param selection An existing jQuery object to clone.
     * @see \`{@link https://api.jquery.com/jQuery/ }\`
     * @since 1.0
     */
    <T>(selection: JQuery<T>): JQuery<T>;
    /**
     * Binds a function to be executed when the DOM has finished loading.
     *
     * @param callback The function to execute when the DOM is ready.
     * @see \`{@link https://api.jquery.com/jQuery/ }\`
     * @since 1.0
     */
    // tslint:disable-next-line:no-unnecessary-generics unified-signatures
    <TElement = HTMLElement>(callback: ((this: Document, $: JQueryStatic) => void)): JQuery<TElement>;
    /**
     * Return a collection of matched elements either found in the DOM based on passed argument(s) or created by passing an HTML string.
     *
     * @param object A plain object to wrap in a jQuery object.
     * @see \`{@link https://api.jquery.com/jQuery/ }\`
     * @since 1.0
     */
    <T extends JQuery.PlainObject>(object: T): JQuery<T>;
    /**
     * Returns an empty jQuery set.
     *
     * @see \`{@link https://api.jquery.com/jQuery/ }\`
     * @since 1.4
     */
    // tslint:disable-next-line:no-unnecessary-generics
    <TElement = HTMLElement>(): JQuery<TElement>;
    /**
     * A multi-purpose callbacks list object that provides a powerful way to manage callback lists.
     *
     * @param flags An optional list of space-separated flags that change how the callback list behaves.
     * @see \`{@link https://api.jquery.com/jQuery.Callbacks/ }\`
     * @since 1.7
     */
    // tslint:disable-next-line:ban-types no-unnecessary-generics
    Callbacks<T extends Function>(flags?: string): JQuery.Callbacks<T>;
    /**
     * Perform an asynchronous HTTP (Ajax) request.
     *
     * @param url A string containing the URL to which the request is sent.
     * @param settings A set of key/value pairs that configure the Ajax request. All settings are optional. A default can
     *                 be set for any option with $.ajaxSetup(). See jQuery.ajax( settings ) below for a complete list of all settings.
     * @see \`{@link https://api.jquery.com/jQuery.ajax/ }\`
     * @since 1.5
     */
    ajax(url: string, settings?: JQuery.AjaxSettings): JQuery.jqXHR;
    /**
     * Perform an asynchronous HTTP (Ajax) request.
     *
     * @param settings A set of key/value pairs that configure the Ajax request. All settings are optional. A default can
     *                 be set for any option with $.ajaxSetup().
     * @see \`{@link https://api.jquery.com/jQuery.ajax/ }\`
     * @since 1.0
     */
    ajax(settings?: JQuery.AjaxSettings): JQuery.jqXHR;
    /**
     * Handle custom Ajax options or modify existing options before each request is sent and before they
     * are processed by $.ajax().
     *
     * @param dataTypes An optional string containing one or more space-separated dataTypes
     * @param handler A handler to set default values for future Ajax requests.
     * @see \`{@link https://api.jquery.com/jQuery.ajaxPrefilter/ }\`
     * @since 1.5
     */
    ajaxPrefilter(dataTypes: string,
                  handler: (options: JQuery.AjaxSettings, originalOptions: JQuery.AjaxSettings, jqXHR: JQuery.jqXHR) => string | void): void;
    /**
     * Handle custom Ajax options or modify existing options before each request is sent and before they
     * are processed by $.ajax().
     *
     * @param handler A handler to set default values for future Ajax requests.
     * @see \`{@link https://api.jquery.com/jQuery.ajaxPrefilter/ }\`
     * @since 1.5
     */
    ajaxPrefilter(handler: (options: JQuery.AjaxSettings, originalOptions: JQuery.AjaxSettings, jqXHR: JQuery.jqXHR) => string | void): void;
    /**
     * Set default values for future Ajax requests. Its use is not recommended.
     *
     * @param options A set of key/value pairs that configure the default Ajax request. All options are optional.
     * @see \`{@link https://api.jquery.com/jQuery.ajaxSetup/ }\`
     * @since 1.1
     */
    ajaxSetup(options: JQuery.AjaxSettings): JQuery.AjaxSettings;
    /**
     * Creates an object that handles the actual transmission of Ajax data.
     *
     * @param dataType A string identifying the data type to use
     * @param handler A handler to return the new transport object to use with the data type provided in the first argument.
     * @see \`{@link https://api.jquery.com/jQuery.ajaxTransport/ }\`
     * @since 1.5
     */
    ajaxTransport(dataType: string,
                  handler: (options: JQuery.AjaxSettings, originalOptions: JQuery.AjaxSettings, jqXHR: JQuery.jqXHR) => JQuery.Transport | void): void;
    /**
     * @deprecated Deprecated since 3.3. Internal. See \`{@link https://github.com/jquery/jquery/issues/3384 }\`.
     */
    camelCase(value: string): string;
    /**
     * Check to see if a DOM element is a descendant of another DOM element.
     *
     * @param container The DOM element that may contain the other element.
     * @param contained The DOM element that may be contained by (a descendant of) the other element.
     * @see \`{@link https://api.jquery.com/jQuery.contains/ }\`
     * @since 1.4
     */
    contains(container: Element, contained: Element): boolean;
    css(elem: Element, unknown: any): any;
    /**
     * Returns value at named data store for the element, as set by jQuery.data(element, name, value), or
     * the full data store for the element.
     *
     * @param element The DOM element to query for the data.
     * @param key Name of the data stored.
     * @see \`{@link https://api.jquery.com/jQuery.data/ }\`
     * @since 1.2.3
     */
    data(element: Element, key: string, undefined: undefined): any; // tslint:disable-line:unified-signatures
    /**
     * Store arbitrary data associated with the specified element. Returns the value that was set.
     *
     * @param element The DOM element to associate with the data.
     * @param key A string naming the piece of data to set.
     * @param value The new data value; this can be any Javascript type except undefined.
     * @see \`{@link https://api.jquery.com/jQuery.data/ }\`
     * @since 1.2.3
     */
    data<T>(element: Element, key: string, value: T): T;
    /**
     * Returns value at named data store for the element, as set by jQuery.data(element, name, value), or
     * the full data store for the element.
     *
     * @param element The DOM element to query for the data.
     * @param key Name of the data stored.
     * @see \`{@link https://api.jquery.com/jQuery.data/ }\`
     * @since 1.2.3
     * @since 1.4
     */
    data(element: Element, key?: string): any;
    /**
     * Execute the next function on the queue for the matched element.
     *
     * @param element A DOM element from which to remove and execute a queued function.
     * @param queueName A string containing the name of the queue. Defaults to fx, the standard effects queue.
     * @see \`{@link https://api.jquery.com/jQuery.dequeue/ }\`
     * @since 1.3
     */
    dequeue(element: Element, queueName?: string): void;
    /**
     * A generic iterator function, which can be used to seamlessly iterate over both objects and arrays.
     * Arrays and array-like objects with a length property (such as a function's arguments object) are
     * iterated by numeric index, from 0 to length-1. Other objects are iterated via their named properties.
     *
     * @param array The array to iterate over.
     * @param callback The function that will be executed on every object.
     * @see \`{@link https://api.jquery.com/jQuery.each/ }\`
     * @since 1.0
     */
    each<T>(array: ArrayLike<T>, callback: (this: T, indexInArray: number, value: T) => false | any): ArrayLike<T>;
    /**
     * A generic iterator function, which can be used to seamlessly iterate over both objects and arrays.
     * Arrays and array-like objects with a length property (such as a function's arguments object) are
     * iterated by numeric index, from 0 to length-1. Other objects are iterated via their named properties.
     *
     * @param obj The object to iterate over.
     * @param callback The function that will be executed on every object.
     * @see \`{@link https://api.jquery.com/jQuery.each/ }\`
     * @since 1.0
     */
    each<T, K extends keyof T>(obj: T, callback: (this: T[K], propertyName: K, valueOfProperty: T[K]) => false | any): T;
    /**
     * Takes a string and throws an exception containing it.
     *
     * @param message The message to send out.
     * @see \`{@link https://api.jquery.com/jQuery.error/ }\`
     * @since 1.4.1
     */
    error(message: string): any;
    /**
     * Escapes any character that has a special meaning in a CSS selector.
     *
     * @param selector A string containing a selector expression to escape.
     * @see \`{@link https://api.jquery.com/jQuery.escapeSelector/ }\`
     * @since 3.0
     */
    escapeSelector(selector: JQuery.Selector): JQuery.Selector;
    /**
     * Merge the contents of two or more objects together into the first object.
     *
     * @param deep If true, the merge becomes recursive (aka. deep copy). Passing false for this argument is not supported.
     * @param target The object to extend. It will receive the new properties.
     * @see \`{@link https://api.jquery.com/jQuery.extend/ }\`
     * @since 1.1.4
     */
    extend<T, U, V, W, X, Y, Z>(deep: true, target: T, object1: U, object2: V, object3: W, object4: X, object5: Y, object6: Z): T & U & V & W & X & Y & Z;
    /**
     * Merge the contents of two or more objects together into the first object.
     *
     * @param deep If true, the merge becomes recursive (aka. deep copy). Passing false for this argument is not supported.
     * @param target The object to extend. It will receive the new properties.
     * @see \`{@link https://api.jquery.com/jQuery.extend/ }\`
     * @since 1.1.4
     */
    extend<T, U, V, W, X, Y>(deep: true, target: T, object1: U, object2: V, object3: W, object4: X, object5: Y): T & U & V & W & X & Y;
    /**
     * Merge the contents of two or more objects together into the first object.
     *
     * @param deep If true, the merge becomes recursive (aka. deep copy). Passing false for this argument is not supported.
     * @param target The object to extend. It will receive the new properties.
     * @see \`{@link https://api.jquery.com/jQuery.extend/ }\`
     * @since 1.1.4
     */
    extend<T, U, V, W, X>(deep: true, target: T, object1: U, object2: V, object3: W, object4: X): T & U & V & W & X;
    /**
     * Merge the contents of two or more objects together into the first object.
     *
     * @param deep If true, the merge becomes recursive (aka. deep copy). Passing false for this argument is not supported.
     * @param target The object to extend. It will receive the new properties.
     * @see \`{@link https://api.jquery.com/jQuery.extend/ }\`
     * @since 1.1.4
     */
    extend<T, U, V, W>(deep: true, target: T, object1: U, object2: V, object3: W): T & U & V & W;
    /**
     * Merge the contents of two or more objects together into the first object.
     *
     * @param deep If true, the merge becomes recursive (aka. deep copy). Passing false for this argument is not supported.
     * @param target The object to extend. It will receive the new properties.
     * @see \`{@link https://api.jquery.com/jQuery.extend/ }\`
     * @since 1.1.4
     */
    extend<T, U, V>(deep: true, target: T, object1: U, object2: V): T & U & V;
    /**
     * Merge the contents of two or more objects together into the first object.
     *
     * @param deep If true, the merge becomes recursive (aka. deep copy). Passing false for this argument is not supported.
     * @param target The object to extend. It will receive the new properties.
     * @see \`{@link https://api.jquery.com/jQuery.extend/ }\`
     * @since 1.1.4
     */
    extend<T, U>(deep: true, target: T, object1: U): T & U;
    /**
     * Merge the contents of two or more objects together into the first object.
     *
     * @param deep If true, the merge becomes recursive (aka. deep copy). Passing false for this argument is not supported.
     * @param target The object to extend. It will receive the new properties.
     * @see \`{@link https://api.jquery.com/jQuery.extend/ }\`
     * @since 1.1.4
     */
    extend(deep: true, target: any, object1: any, ...objects: any[]): any;
    /**
     * Merge the contents of two or more objects together into the first object.
     *
     * @param target An object that will receive the new properties if additional objects are passed in or that will
     *               extend the jQuery namespace if it is the sole argument.
     * @see \`{@link https://api.jquery.com/jQuery.extend/ }\`
     * @since 1.0
     */
    extend<T, U, V, W, X, Y, Z>(target: T, object1: U, object2: V, object3: W, object4: X, object5: Y, object6: Z): T & U & V & W & X & Y & Z;
    /**
     * Merge the contents of two or more objects together into the first object.
     *
     * @param target An object that will receive the new properties if additional objects are passed in or that will
     *               extend the jQuery namespace if it is the sole argument.
     * @see \`{@link https://api.jquery.com/jQuery.extend/ }\`
     * @since 1.0
     */
    extend<T, U, V, W, X, Y>(target: T, object1: U, object2: V, object3: W, object4: X, object5: Y): T & U & V & W & X & Y;
    /**
     * Merge the contents of two or more objects together into the first object.
     *
     * @param target An object that will receive the new properties if additional objects are passed in or that will
     *               extend the jQuery namespace if it is the sole argument.
     * @see \`{@link https://api.jquery.com/jQuery.extend/ }\`
     * @since 1.0
     */
    extend<T, U, V, W, X>(target: T, object1: U, object2: V, object3: W, object4: X): T & U & V & W & X;
    /**
     * Merge the contents of two or more objects together into the first object.
     *
     * @param target An object that will receive the new properties if additional objects are passed in or that will
     *               extend the jQuery namespace if it is the sole argument.
     * @see \`{@link https://api.jquery.com/jQuery.extend/ }\`
     * @since 1.0
     */
    extend<T, U, V, W>(target: T, object1: U, object2: V, object3: W): T & U & V & W;
    /**
     * Merge the contents of two or more objects together into the first object.
     *
     * @param target An object that will receive the new properties if additional objects are passed in or that will
     *               extend the jQuery namespace if it is the sole argument.
     * @see \`{@link https://api.jquery.com/jQuery.extend/ }\`
     * @since 1.0
     */
    extend<T, U, V>(target: T, object1: U, object2: V): T & U & V;
    /**
     * Merge the contents of two or more objects together into the first object.
     *
     * @param target An object that will receive the new properties if additional objects are passed in or that will
     *               extend the jQuery namespace if it is the sole argument.
     * @see \`{@link https://api.jquery.com/jQuery.extend/ }\`
     * @since 1.0
     */
    extend<T, U>(target: T, object1: U): T & U;
    /**
     * Merge the contents of two or more objects together into the first object.
     *
     * @param target An object that will receive the new properties if additional objects are passed in or that will
     *               extend the jQuery namespace if it is the sole argument.
     * @see \`{@link https://api.jquery.com/jQuery.extend/ }\`
     * @since 1.0
     */
    extend(target: any, object1: any, ...objects: any[]): any;
    /**
     * Load data from the server using a HTTP GET request.
     *
     * @param url A string containing the URL to which the request is sent.
     * @param data A plain object or string that is sent to the server with the request.
     * @param success A callback function that is executed if the request succeeds. Required if dataType is provided, but
     *                you can use null or jQuery.noop as a placeholder.
     * @param dataType The type of data expected from the server. Default: Intelligent Guess (xml, json, script, text, html).
     * @see \`{@link https://api.jquery.com/jQuery.get/ }\`
     * @since 1.0
     */
    get(url: string,
        data: JQuery.PlainObject | string,
        success: JQuery.jqXHR.DoneCallback | null,
        dataType?: string): JQuery.jqXHR;
    /**
     * Load data from the server using a HTTP GET request.
     *
     * @param url A string containing the URL to which the request is sent.
     * @param success A callback function that is executed if the request succeeds. Required if dataType is provided, but
     *                you can use null or jQuery.noop as a placeholder.
     * @param dataType The type of data expected from the server. Default: Intelligent Guess (xml, json, script, text, html).
     * @see \`{@link https://api.jquery.com/jQuery.get/ }\`
     * @since 1.0
     */
    get(url: string,
        success: JQuery.jqXHR.DoneCallback | null,
        dataType: string): JQuery.jqXHR;
    /**
     * Load data from the server using a HTTP GET request.
     *
     * @param url A string containing the URL to which the request is sent.
     * @param success_data A callback function that is executed if the request succeeds. Required if dataType is provided, but
     *                     you can use null or jQuery.noop as a placeholder.
     *                     A plain object or string that is sent to the server with the request.
     * @see \`{@link https://api.jquery.com/jQuery.get/ }\`
     * @since 1.0
     */
    get(url: string,
        success_data: JQuery.jqXHR.DoneCallback | JQuery.PlainObject | string): JQuery.jqXHR;
    /**
     * Load data from the server using a HTTP GET request.
     *
     * @param url_settings A string containing the URL to which the request is sent.
     *                     A set of key/value pairs that configure the Ajax request. All properties except for url are
     *                     optional. A default can be set for any option with $.ajaxSetup(). See jQuery.ajax( settings ) for a
     *                     complete list of all settings. The type option will automatically be set to GET.
     * @see \`{@link https://api.jquery.com/jQuery.get/ }\`
     * @since 1.0
     * @since 1.12
     * @since 2.2
     */
    get(url_settings?: string | JQuery.UrlAjaxSettings): JQuery.jqXHR;
    /**
     * Load JSON-encoded data from the server using a GET HTTP request.
     *
     * @param url A string containing the URL to which the request is sent.
     * @param data A plain object or string that is sent to the server with the request.
     * @param success A callback function that is executed if the request succeeds.
     * @see \`{@link https://api.jquery.com/jQuery.getJSON/ }\`
     * @since 1.0
     */
    getJSON(url: string,
            data: JQuery.PlainObject | string,
            success: JQuery.jqXHR.DoneCallback): JQuery.jqXHR;
    /**
     * Load JSON-encoded data from the server using a GET HTTP request.
     *
     * @param url A string containing the URL to which the request is sent.
     * @param success_data A callback function that is executed if the request succeeds.
     *                     A plain object or string that is sent to the server with the request.
     * @see \`{@link https://api.jquery.com/jQuery.getJSON/ }\`
     * @since 1.0
     */
    getJSON(url: string,
            success_data?: JQuery.jqXHR.DoneCallback | JQuery.PlainObject | string): JQuery.jqXHR;
    /**
     * Load a JavaScript file from the server using a GET HTTP request, then execute it.
     *
     * @param url A string containing the URL to which the request is sent.
     * @param success A callback function that is executed if the request succeeds.
     * @see \`{@link https://api.jquery.com/jQuery.getScript/ }\`
     * @since 1.0
     */
    getScript(url: string,
              success?: JQuery.jqXHR.DoneCallback<string | undefined>): JQuery.jqXHR<string | undefined>;
    /**
     * Execute some JavaScript code globally.
     *
     * @param code The JavaScript code to execute.
     * @see \`{@link https://api.jquery.com/jQuery.globalEval/ }\`
     * @since 1.0.4
     */
    globalEval(code: string): void;
    /**
     * Finds the elements of an array which satisfy a filter function. The original array is not affected.
     *
     * @param array The array-like object to search through.
     * @param fn The function to process each item against. The first argument to the function is the item, and the
     *           second argument is the index. The function should return a Boolean value. this will be the global window object.
     * @param invert If "invert" is false, or not provided, then the function returns an array consisting of all elements
     *               for which "callback" returns true. If "invert" is true, then the function returns an array
     *               consisting of all elements for which "callback" returns false.
     * @see \`{@link https://api.jquery.com/jQuery.grep/ }\`
     * @since 1.0
     */
    grep<T>(array: ArrayLike<T>,
            fn: (elementOfArray: T, indexInArray: number) => boolean,
            invert?: boolean): T[];
    /**
     * Determine whether an element has any jQuery data associated with it.
     *
     * @param element A DOM element to be checked for data.
     * @see \`{@link https://api.jquery.com/jQuery.hasData/ }\`
     * @since 1.5
     */
    hasData(element: Element): boolean;
    /**
     * Holds or releases the execution of jQuery's ready event.
     *
     * @param hold Indicates whether the ready hold is being requested or released
     * @see \`{@link https://api.jquery.com/jQuery.holdReady/ }\`
     * @since 1.6
     *
     * @deprecated Deprecated since 3.2. See \`{@link https://github.com/jquery/jquery/issues/3288 }\`.
     */
    holdReady(hold: boolean): void;
    /**
     * Modify and filter HTML strings passed through jQuery manipulation methods.
     *
     * @param html The HTML string on which to operate.
     * @see \`{@link https://api.jquery.com/jQuery.htmlPrefilter/ }\`
     * @since 1.12/2.2
     */
    htmlPrefilter(html: JQuery.htmlString): JQuery.htmlString;
    /**
     * Search for a specified value within an array and return its index (or -1 if not found).
     *
     * @param value The value to search for.
     * @param array An array through which to search.
     * @param fromIndex The index of the array at which to begin the search. The default is 0, which will search the whole array.
     * @see \`{@link https://api.jquery.com/jQuery.inArray/ }\`
     * @since 1.2
     */
    inArray<T>(value: T, array: T[], fromIndex?: number): number;
    /**
     * Determine whether the argument is an array.
     *
     * @param obj Object to test whether or not it is an array.
     * @see \`{@link https://api.jquery.com/jQuery.isArray/ }\`
     * @since 1.3
     *
     * @deprecated Deprecated since 3.2. Use \`{@link Array.isArray }\`.
     */
    isArray(obj: any): obj is any[];
    /**
     * Check to see if an object is empty (contains no enumerable properties).
     *
     * @param obj The object that will be checked to see if it's empty.
     * @see \`{@link https://api.jquery.com/jQuery.isEmptyObject/ }\`
     * @since 1.4
     */
    isEmptyObject(obj: any): boolean;
    /**
     * Determine if the argument passed is a JavaScript function object.
     *
     * @param obj Object to test whether or not it is a function.
     * @see \`{@link https://api.jquery.com/jQuery.isFunction/ }\`
     * @since 1.2
     *
     * @deprecated Deprecated since 3.3. Use `typeof x === "function"`.
     */
    // tslint:disable-next-line:ban-types
    isFunction(obj: any): obj is Function;
    /**
     * Determines whether its argument represents a JavaScript number.
     *
     * @param value The value to be tested.
     * @see \`{@link https://api.jquery.com/jQuery.isNumeric/ }\`
     * @since 1.7
     *
     * @deprecated Deprecated since 3.3. Internal. See \`{@link https://github.com/jquery/jquery/issues/2960 }\`.
     */
    isNumeric(value: any): value is number;
    /**
     * Check to see if an object is a plain object (created using "{}" or "new Object").
     *
     * @param obj The object that will be checked to see if it's a plain object.
     * @see \`{@link https://api.jquery.com/jQuery.isPlainObject/ }\`
     * @since 1.4
     */
    isPlainObject(obj: any): obj is JQuery.PlainObject;
    /**
     * Determine whether the argument is a window.
     *
     * @param obj Object to test whether or not it is a window.
     * @see \`{@link https://api.jquery.com/jQuery.isWindow/ }\`
     * @since 1.4.3
     *
     * @deprecated Deprecated since 3.3. Internal. See \`{@link https://github.com/jquery/jquery/issues/3629 }\`.
     */
    isWindow(obj: any): obj is Window;
    /**
     * Check to see if a DOM node is within an XML document (or is an XML document).
     *
     * @param node The DOM node that will be checked to see if it's in an XML document.
     * @see \`{@link https://api.jquery.com/jQuery.isXMLDoc/ }\`
     * @since 1.1.4
     */
    isXMLDoc(node: Node): boolean;
    /**
     * Convert an array-like object into a true JavaScript array.
     *
     * @param obj Any object to turn into a native Array.
     * @see \`{@link https://api.jquery.com/jQuery.makeArray/ }\`
     * @since 1.2
     */
    makeArray<T>(obj: ArrayLike<T>): T[];
    /**
     * Translate all items in an array or object to new array of items.
     *
     * @param array The Array to translate.
     * @param callback The function to process each item against. The first argument to the function is the array item, the
     *                 second argument is the index in array The function can return any value. A returned array will be
     *                 flattened into the resulting array. Within the function, this refers to the global (window) object.
     * @see \`{@link https://api.jquery.com/jQuery.map/ }\`
     * @since 1.0
     */
    map<T, TReturn>(array: T[], callback: (this: Window, elementOfArray: T, indexInArray: number) => JQuery.TypeOrArray<TReturn> | null | undefined): TReturn[];
    /**
     * Translate all items in an array or object to new array of items.
     *
     * @param obj The Object to translate.
     * @param callback The function to process each item against. The first argument to the function is the value; the
     *                 second argument is the key of the object property. The function can return any value to add to the
     *                 array. A returned array will be flattened into the resulting array. Within the function, this refers
     *                 to the global (window) object.
     * @see \`{@link https://api.jquery.com/jQuery.map/ }\`
     * @since 1.6
     */
    map<T, K extends keyof T, TReturn>(obj: T, callback: (this: Window, propertyOfObject: T[K], key: K) => JQuery.TypeOrArray<TReturn> | null | undefined): TReturn[];
    /**
     * Merge the contents of two arrays together into the first array.
     *
     * @param first The first array-like object to merge, the elements of second added.
     * @param second The second array-like object to merge into the first, unaltered.
     * @see \`{@link https://api.jquery.com/jQuery.merge/ }\`
     * @since 1.0
     */
    merge<T, U>(first: ArrayLike<T>, second: ArrayLike<U>): Array<T | U>;
    /**
     * Relinquish jQuery's control of the $ variable.
     *
     * @param removeAll A Boolean indicating whether to remove all jQuery variables from the global scope (including jQuery itself).
     * @see \`{@link https://api.jquery.com/jQuery.noConflict/ }\`
     * @since 1.0
     */
    noConflict(removeAll?: boolean): this;
    /**
     * An empty function.
     *
     * @see \`{@link https://api.jquery.com/jQuery.noop/ }\`
     * @since 1.4
     */
    noop(): undefined;
    /**
     * Return a number representing the current time.
     *
     * @see \`{@link https://api.jquery.com/jQuery.now/ }\`
     * @since 1.4.3
     *
     * @deprecated Deprecated since 3.3. Use \`{@link Date.now }\`.
     */
    now(): number;
    /**
     * Create a serialized representation of an array, a plain object, or a jQuery object suitable for use
     * in a URL query string or Ajax request. In case a jQuery object is passed, it should contain input
     * elements with name/value properties.
     *
     * @param obj An array, a plain object, or a jQuery object to serialize.
     * @param traditional A Boolean indicating whether to perform a traditional "shallow" serialization.
     * @see \`{@link https://api.jquery.com/jQuery.param/ }\`
     * @since 1.2
     * @since 1.4
     */
    param(obj: any[] | JQuery.PlainObject | JQuery, traditional?: boolean): string;
    /**
     * Parses a string into an array of DOM nodes.
     *
     * @param data HTML string to be parsed
     * @param context Document element to serve as the context in which the HTML fragment will be created
     * @param keepScripts A Boolean indicating whether to include scripts passed in the HTML string
     * @see \`{@link https://api.jquery.com/jQuery.parseHTML/ }\`
     * @since 1.8
     */
    parseHTML(data: string, context: Document | null | undefined, keepScripts: boolean): JQuery.Node[];
    /**
     * Parses a string into an array of DOM nodes.
     *
     * @param data HTML string to be parsed
     * @param context_keepScripts Document element to serve as the context in which the HTML fragment will be created
     *                            A Boolean indicating whether to include scripts passed in the HTML string
     * @see \`{@link https://api.jquery.com/jQuery.parseHTML/ }\`
     * @since 1.8
     */
    parseHTML(data: string, context_keepScripts?: Document | null | boolean): JQuery.Node[];
    /**
     * Takes a well-formed JSON string and returns the resulting JavaScript value.
     *
     * @param json The JSON string to parse.
     * @see \`{@link https://api.jquery.com/jQuery.parseJSON/ }\`
     * @since 1.4.1
     *
     * @deprecated Deprecated since 3.0. Use \`{@link JSON.parse }\`.
     */
    parseJSON(json: string): any;
    /**
     * Parses a string into an XML document.
     *
     * @param data a well-formed XML string to be parsed
     * @see \`{@link https://api.jquery.com/jQuery.parseXML/ }\`
     * @since 1.5
     */
    parseXML(data: string): XMLDocument;
    /**
     * Load data from the server using a HTTP POST request.
     *
     * @param url A string containing the URL to which the request is sent.
     * @param data A plain object or string that is sent to the server with the request.
     * @param success A callback function that is executed if the request succeeds. Required if dataType is provided, but
     *                can be null in that case.
     * @param dataType The type of data expected from the server. Default: Intelligent Guess (xml, json, script, text, html).
     * @see \`{@link https://api.jquery.com/jQuery.post/ }\`
     * @since 1.0
     */
    post(url: string,
         data: JQuery.PlainObject | string,
         success: JQuery.jqXHR.DoneCallback | null,
         dataType?: string): JQuery.jqXHR;
    /**
     * Load data from the server using a HTTP POST request.
     *
     * @param url A string containing the URL to which the request is sent.
     * @param success A callback function that is executed if the request succeeds. Required if dataType is provided, but
     *                can be null in that case.
     * @param dataType The type of data expected from the server. Default: Intelligent Guess (xml, json, script, text, html).
     * @see \`{@link https://api.jquery.com/jQuery.post/ }\`
     * @since 1.0
     */
    post(url: string,
         success: JQuery.jqXHR.DoneCallback | null,
         dataType: string): JQuery.jqXHR;
    /**
     * Load data from the server using a HTTP POST request.
     *
     * @param url A string containing the URL to which the request is sent.
     * @param success_data A callback function that is executed if the request succeeds. Required if dataType is provided, but
     *                     can be null in that case.
     *                     A plain object or string that is sent to the server with the request.
     * @see \`{@link https://api.jquery.com/jQuery.post/ }\`
     * @since 1.0
     */
    post(url: string,
         success_data: JQuery.jqXHR.DoneCallback | JQuery.PlainObject | string): JQuery.jqXHR;
    /**
     * Load data from the server using a HTTP POST request.
     *
     * @param url_settings A string containing the URL to which the request is sent.
     *                     A set of key/value pairs that configure the Ajax request. All properties except for url are
     *                     optional. A default can be set for any option with $.ajaxSetup(). See jQuery.ajax( settings ) for a
     *                     complete list of all settings. Type will automatically be set to POST.
     * @see \`{@link https://api.jquery.com/jQuery.post/ }\`
     * @since 1.0
     * @since 1.12
     * @since 2.2
     */
    post(url_settings?: string | JQuery.UrlAjaxSettings): JQuery.jqXHR;

    // region proxy

    // region (fn, null | undefined)

    // region 0 to 7 arguments

    // region 0 parameters

    /**
     * Takes a function and returns a new one that will always have a particular context.
     *
     * @param fn The function whose context will be changed.
     * @param context The object to which the context (this) of the function should be set.
     * @see \`{@link https://api.jquery.com/jQuery.proxy/ }\`
     * @since 1.9
     *
     * @deprecated Deprecated since 3.3. Use \`{@link Function.bind }\`.
     */
    proxy<TReturn,
        A, B, C, D, E, F, G>(fn: (a: A, b: B, c: C, d: D, e: E, f: F, g: G) => TReturn,
                             context: null | undefined,
                             a: A, b: B, c: C, d: D, e: E, f: F, g: G): () => TReturn;
    /**
     * Takes a function and returns a new one that will always have a particular context.
     *
     * @param fn The function whose context will be changed.
     * @param context The object to which the context (this) of the function should be set.
     * @see \`{@link https://api.jquery.com/jQuery.proxy/ }\`
     * @since 1.9
     *
     * @deprecated Deprecated since 3.3. Use \`{@link Function.bind }\`.
     */
    proxy<TReturn,
        A, B, C, D, E, F>(fn: (a: A, b: B, c: C, d: D, e: E, f: F) => TReturn,
                          context: null | undefined,
                          a: A, b: B, c: C, d: D, e: E, f: F): () => TReturn;
    /**
     * Takes a function and returns a new one that will always have a particular context.
     *
     * @param fn The function whose context will be changed.
     * @param context The object to which the context (this) of the function should be set.
     * @see \`{@link https://api.jquery.com/jQuery.proxy/ }\`
     * @since 1.9
     *
     * @deprecated Deprecated since 3.3. Use \`{@link Function.bind }\`.
     */
    proxy<TReturn,
        A, B, C, D, E>(fn: (a: A, b: B, c: C, d: D, e: E) => TReturn,
                       context: null | undefined,
                       a: A, b: B, c: C, d: D, e: E): () => TReturn;
    /**
     * Takes a function and returns a new one that will always have a particular context.
     *
     * @param fn The function whose context will be changed.
     * @param context The object to which the context (this) of the function should be set.
     * @see \`{@link https://api.jquery.com/jQuery.proxy/ }\`
     * @since 1.9
     *
     * @deprecated Deprecated since 3.3. Use \`{@link Function.bind }\`.
     */
    proxy<TReturn,
        A, B, C, D>(fn: (a: A, b: B, c: C, d: D) => TReturn,
                    context: null | undefined,
                    a: A, b: B, c: C, d: D): () => TReturn;
    /**
     * Takes a function and returns a new one that will always have a particular context.
     *
     * @param fn The function whose context will be changed.
     * @param context The object to which the context (this) of the function should be set.
     * @see \`{@link https://api.jquery.com/jQuery.proxy/ }\`
     * @since 1.9
     *
     * @deprecated Deprecated since 3.3. Use \`{@link Function.bind }\`.
     */
    proxy<TReturn,
        A, B, C>(fn: (a: A, b: B, c: C) => TReturn,
                 context: null | undefined,
                 a: A, b: B, c: C): () => TReturn;
    /**
     * Takes a function and returns a new one that will always have a particular context.
     *
     * @param fn The function whose context will be changed.
     * @param context The object to which the context (this) of the function should be set.
     * @see \`{@link https://api.jquery.com/jQuery.proxy/ }\`
     * @since 1.9
     *
     * @deprecated Deprecated since 3.3. Use \`{@link Function.bind }\`.
     */
    proxy<TReturn,
        A, B>(fn: (a: A, b: B) => TReturn,
              context: null | undefined,
              a: A, b: B): () => TReturn;
    /**
     * Takes a function and returns a new one that will always have a particular context.
     *
     * @param fn The function whose context will be changed.
     * @param context The object to which the context (this) of the function should be set.
     * @see \`{@link https://api.jquery.com/jQuery.proxy/ }\`
     * @since 1.4`
     * @since 1.6
     *
     * @deprecated Deprecated since 3.3. Use \`{@link Function.bind }\`.
     */
    proxy<TReturn,
        A>(fn: (a: A) => TReturn,
           context: null | undefined,
           a: A): () => TReturn;
    /**
     * Takes a function and returns a new one that will always have a particular context.
     *
     * @param fn The function whose context will be changed.
     * @param context The object to which the context (this) of the function should be set.
     * @see \`{@link https://api.jquery.com/jQuery.proxy/ }\`
     * @since 1.9
     *
     * @deprecated Deprecated since 3.3. Use \`{@link Function.bind }\`.
     */
    proxy<TReturn>(fn: () => TReturn,
                   context: null | undefined): () => TReturn;

    // endregion

    // region 1 parameters

    /**
     * Takes a function and returns a new one that will always have a particular context.
     *
     * @param fn The function whose context will be changed.
     * @param context The object to which the context (this) of the function should be set.
     * @see \`{@link https://api.jquery.com/jQuery.proxy/ }\`
     * @since 1.9
     *
     * @deprecated Deprecated since 3.3. Use \`{@link Function.bind }\`.
     */
    proxy<TReturn,
        A, B, C, D, E, F, G,
        T>(fn: (a: A, b: B, c: C, d: D, e: E, f: F, g: G,
                t: T) => TReturn,
           context: null | undefined,
           a: A, b: B, c: C, d: D, e: E, f: F, g: G): (t: T) => TReturn;
    /**
     * Takes a function and returns a new one that will always have a particular context.
     *
     * @param fn The function whose context will be changed.
     * @param context The object to which the context (this) of the function should be set.
     * @see \`{@link https://api.jquery.com/jQuery.proxy/ }\`
     * @since 1.9
     *
     * @deprecated Deprecated since 3.3. Use \`{@link Function.bind }\`.
     */
    proxy<TReturn,
        A, B, C, D, E, F,
        T>(fn: (a: A, b: B, c: C, d: D, e: E, f: F,
                t: T) => TReturn,
           context: null | undefined,
           a: A, b: B, c: C, d: D, e: E, f: F): (t: T) => TReturn;
    /**
     * Takes a function and returns a new one that will always have a particular context.
     *
     * @param fn The function whose context will be changed.
     * @param context The object to which the context (this) of the function should be set.
     * @see \`{@link https://api.jquery.com/jQuery.proxy/ }\`
     * @since 1.9
     *
     * @deprecated Deprecated since 3.3. Use \`{@link Function.bind }\`.
     */
    proxy<TReturn,
        A, B, C, D, E,
        T>(fn: (a: A, b: B, c: C, d: D, e: E,
                t: T) => TReturn,
           context: null | undefined,
           a: A, b: B, c: C, d: D, e: E): (t: T) => TReturn;
    /**
     * Takes a function and returns a new one that will always have a particular context.
     *
     * @param fn The function whose context will be changed.
     * @param context The object to which the context (this) of the function should be set.
     * @see \`{@link https://api.jquery.com/jQuery.proxy/ }\`
     * @since 1.9
     *
     * @deprecated Deprecated since 3.3. Use \`{@link Function.bind }\`.
     */
    proxy<TReturn,
        A, B, C, D,
        T>(fn: (a: A, b: B, c: C, d: D,
                t: T) => TReturn,
           context: null | undefined,
           a: A, b: B, c: C, d: D): (t: T) => TReturn;
    /**
     * Takes a function and returns a new one that will always have a particular context.
     *
     * @param fn The function whose context will be changed.
     * @param context The object to which the context (this) of the function should be set.
     * @see \`{@link https://api.jquery.com/jQuery.proxy/ }\`
     * @since 1.9
     *
     * @deprecated Deprecated since 3.3. Use \`{@link Function.bind }\`.
     */
    proxy<TReturn,
        A, B, C,
        T>(fn: (a: A, b: B, c: C,
                t: T) => TReturn,
           context: null | undefined,
           a: A, b: B, c: C): (t: T) => TReturn;
    /**
     * Takes a function and returns a new one that will always have a particular context.
     *
     * @param fn The function whose context will be changed.
     * @param context The object to which the context (this) of the function should be set.
     * @see \`{@link https://api.jquery.com/jQuery.proxy/ }\`
     * @since 1.9
     *
     * @deprecated Deprecated since 3.3. Use \`{@link Function.bind }\`.
     */
    proxy<TReturn,
        A, B,
        T>(fn: (a: A, b: B,
                t: T) => TReturn,
           context: null | undefined,
           a: A, b: B): (t: T) => TReturn;
    /**
     * Takes a function and returns a new one that will always have a particular context.
     *
     * @param fn The function whose context will be changed.
     * @param context The object to which the context (this) of the function should be set.
     * @see \`{@link https://api.jquery.com/jQuery.proxy/ }\`
     * @since 1.9
     *
     * @deprecated Deprecated since 3.3. Use \`{@link Function.bind }\`.
     */
    proxy<TReturn,
        A,
        T>(fn: (a: A,
                t: T) => TReturn,
           context: null | undefined,
           a: A): (t: T) => TReturn;
    /**
     * Takes a function and returns a new one that will always have a particular context.
     *
     * @param fn The function whose context will be changed.
     * @param context The object to which the context (this) of the function should be set.
     * @see \`{@link https://api.jquery.com/jQuery.proxy/ }\`
     * @since 1.9
     *
     * @deprecated Deprecated since 3.3. Use \`{@link Function.bind }\`.
     */
    proxy<TReturn,
        T>(fn: (t: T) => TReturn,
           context: null | undefined): (t: T) => TReturn;

    // endregion

    // region 2 parameters

    /**
     * Takes a function and returns a new one that will always have a particular context.
     *
     * @param fn The function whose context will be changed.
     * @param context The object to which the context (this) of the function should be set.
     * @see \`{@link https://api.jquery.com/jQuery.proxy/ }\`
     * @since 1.9
     *
     * @deprecated Deprecated since 3.3. Use \`{@link Function.bind }\`.
     */
    proxy<TReturn,
        A, B, C, D, E, F, G,
        T, U>(fn: (a: A, b: B, c: C, d: D, e: E, f: F, g: G,
                   t: T, u: U) => TReturn,
              context: null | undefined,
              a: A, b: B, c: C, d: D, e: E, f: F, g: G): (t: T, u: U) => TReturn;
    /**
     * Takes a function and returns a new one that will always have a particular context.
     *
     * @param fn The function whose context will be changed.
     * @param context The object to which the context (this) of the function should be set.
     * @see \`{@link https://api.jquery.com/jQuery.proxy/ }\`
     * @since 1.9
     *
     * @deprecated Deprecated since 3.3. Use \`{@link Function.bind }\`.
     */
    proxy<TReturn,
        A, B, C, D, E, F,
        T, U>(fn: (a: A, b: B, c: C, d: D, e: E, f: F,
                   t: T, u: U) => TReturn,
              context: null | undefined,
              a: A, b: B, c: C, d: D, e: E, f: F): (t: T, u: U) => TReturn;
    /**
     * Takes a function and returns a new one that will always have a particular context.
     *
     * @param fn The function whose context will be changed.
     * @param context The object to which the context (this) of the function should be set.
     * @see \`{@link https://api.jquery.com/jQuery.proxy/ }\`
     * @since 1.9
     *
     * @deprecated Deprecated since 3.3. Use \`{@link Function.bind }\`.
     */
    proxy<TReturn,
        A, B, C, D, E,
        T, U>(fn: (a: A, b: B, c: C, d: D, e: E,
                   t: T, u: U) => TReturn,
              context: null | undefined,
              a: A, b: B, c: C, d: D, e: E): (t: T, u: U) => TReturn;
    /**
     * Takes a function and returns a new one that will always have a particular context.
     *
     * @param fn The function whose context will be changed.
     * @param context The object to which the context (this) of the function should be set.
     * @see \`{@link https://api.jquery.com/jQuery.proxy/ }\`
     * @since 1.9
     *
     * @deprecated Deprecated since 3.3. Use \`{@link Function.bind }\`.
     */
    proxy<TReturn,
        A, B, C, D,
        T, U>(fn: (a: A, b: B, c: C, d: D,
                   t: T, u: U) => TReturn,
              context: null | undefined,
              a: A, b: B, c: C, d: D): (t: T, u: U) => TReturn;
    /**
     * Takes a function and returns a new one that will always have a particular context.
     *
     * @param fn The function whose context will be changed.
     * @param context The object to which the context (this) of the function should be set.
     * @see \`{@link https://api.jquery.com/jQuery.proxy/ }\`
     * @since 1.9
     *
     * @deprecated Deprecated since 3.3. Use \`{@link Function.bind }\`.
     */
    proxy<TReturn,
        A, B, C,
        T, U>(fn: (a: A, b: B, c: C,
                   t: T, u: U) => TReturn,
              context: null | undefined,
              a: A, b: B, c: C): (t: T, u: U) => TReturn;
    /**
     * Takes a function and returns a new one that will always have a particular context.
     *
     * @param fn The function whose context will be changed.
     * @param context The object to which the context (this) of the function should be set.
     * @see \`{@link https://api.jquery.com/jQuery.proxy/ }\`
     * @since 1.9
     *
     * @deprecated Deprecated since 3.3. Use \`{@link Function.bind }\`.
     */
    proxy<TReturn,
        A, B,
        T, U>(fn: (a: A, b: B,
                   t: T, u: U) => TReturn,
              context: null | undefined,
              a: A, b: B): (t: T, u: U) => TReturn;
    /**
     * Takes a function and returns a new one that will always have a particular context.
     *
     * @param fn The function whose context will be changed.
     * @param context The object to which the context (this) of the function should be set.
     * @see \`{@link https://api.jquery.com/jQuery.proxy/ }\`
     * @since 1.9
     *
     * @deprecated Deprecated since 3.3. Use \`{@link Function.bind }\`.
     */
    proxy<TReturn,
        A,
        T, U>(fn: (a: A,
                   t: T, u: U) => TReturn,
              context: null | undefined,
              a: A): (t: T, u: U) => TReturn;
    /**
     * Takes a function and returns a new one that will always have a particular context.
     *
     * @param fn The function whose context will be changed.
     * @param context The object to which the context (this) of the function should be set.
     * @see \`{@link https://api.jquery.com/jQuery.proxy/ }\`
     * @since 1.9
     *
     * @deprecated Deprecated since 3.3. Use \`{@link Function.bind }\`.
     */
    proxy<TReturn,
        T, U>(fn: (t: T, u: U) => TReturn,
              context: null | undefined): (t: T, u: U) => TReturn;

    // endregion

    // region 3 parameters

    /**
     * Takes a function and returns a new one that will always have a particular context.
     *
     * @param fn The function whose context will be changed.
     * @param context The object to which the context (this) of the function should be set.
     * @see \`{@link https://api.jquery.com/jQuery.proxy/ }\`
     * @since 1.9
     *
     * @deprecated Deprecated since 3.3. Use \`{@link Function.bind }\`.
     */
    proxy<TReturn,
        A, B, C, D, E, F, G,
        T, U, V>(fn: (a: A, b: B, c: C, d: D, e: E, f: F, g: G,
                      t: T, u: U, v: V) => TReturn,
                 context: null | undefined,
                 a: A, b: B, c: C, d: D, e: E, f: F, g: G): (t: T, u: U, v: V) => TReturn;
    /**
     * Takes a function and returns a new one that will always have a particular context.
     *
     * @param fn The function whose context will be changed.
     * @param context The object to which the context (this) of the function should be set.
     * @see \`{@link https://api.jquery.com/jQuery.proxy/ }\`
     * @since 1.9
     *
     * @deprecated Deprecated since 3.3. Use \`{@link Function.bind }\`.
     */
    proxy<TReturn,
        A, B, C, D, E, F,
        T, U, V>(fn: (a: A, b: B, c: C, d: D, e: E, f: F,
                      t: T, u: U, v: V) => TReturn,
                 context: null | undefined,
                 a: A, b: B, c: C, d: D, e: E, f: F): (t: T, u: U, v: V) => TReturn;
    /**
     * Takes a function and returns a new one that will always have a particular context.
     *
     * @param fn The function whose context will be changed.
     * @param context The object to which the context (this) of the function should be set.
     * @see \`{@link https://api.jquery.com/jQuery.proxy/ }\`
     * @since 1.9
     *
     * @deprecated Deprecated since 3.3. Use \`{@link Function.bind }\`.
     */
    proxy<TReturn,
        A, B, C, D, E,
        T, U, V>(fn: (a: A, b: B, c: C, d: D, e: E,
                      t: T, u: U, v: V) => TReturn,
                 context: null | undefined,
                 a: A, b: B, c: C, d: D, e: E): (t: T, u: U, v: V) => TReturn;
    /**
     * Takes a function and returns a new one that will always have a particular context.
     *
     * @param fn The function whose context will be changed.
     * @param context The object to which the context (this) of the function should be set.
     * @see \`{@link https://api.jquery.com/jQuery.proxy/ }\`
     * @since 1.9
     *
     * @deprecated Deprecated since 3.3. Use \`{@link Function.bind }\`.
     */
    proxy<TReturn,
        A, B, C, D,
        T, U, V>(fn: (a: A, b: B, c: C, d: D,
                      t: T, u: U, v: V) => TReturn,
                 context: null | undefined,
                 a: A, b: B, c: C, d: D): (t: T, u: U, v: V) => TReturn;
    /**
     * Takes a function and returns a new one that will always have a particular context.
     *
     * @param fn The function whose context will be changed.
     * @param context The object to which the context (this) of the function should be set.
     * @see \`{@link https://api.jquery.com/jQuery.proxy/ }\`
     * @since 1.9
     *
     * @deprecated Deprecated since 3.3. Use \`{@link Function.bind }\`.
     */
    proxy<TReturn,
        A, B, C,
        T, U, V>(fn: (a: A, b: B, c: C,
                      t: T, u: U, v: V) => TReturn,
                 context: null | undefined,
                 a: A, b: B, c: C): (t: T, u: U, v: V) => TReturn;
    /**
     * Takes a function and returns a new one that will always have a particular context.
     *
     * @param fn The function whose context will be changed.
     * @param context The object to which the context (this) of the function should be set.
     * @see \`{@link https://api.jquery.com/jQuery.proxy/ }\`
     * @since 1.9
     *
     * @deprecated Deprecated since 3.3. Use \`{@link Function.bind }\`.
     */
    proxy<TReturn,
        A, B,
        T, U, V>(fn: (a: A, b: B,
                      t: T, u: U, v: V) => TReturn,
                 context: null | undefined,
                 a: A, b: B): (t: T, u: U, v: V) => TReturn;
    /**
     * Takes a function and returns a new one that will always have a particular context.
     *
     * @param fn The function whose context will be changed.
     * @param context The object to which the context (this) of the function should be set.
     * @see \`{@link https://api.jquery.com/jQuery.proxy/ }\`
     * @since 1.9
     *
     * @deprecated Deprecated since 3.3. Use \`{@link Function.bind }\`.
     */
    proxy<TReturn,
        A,
        T, U, V>(fn: (a: A,
                      t: T, u: U, v: V) => TReturn,
                 context: null | undefined,
                 a: A): (t: T, u: U, v: V) => TReturn;
    /**
     * Takes a function and returns a new one that will always have a particular context.
     *
     * @param fn The function whose context will be changed.
     * @param context The object to which the context (this) of the function should be set.
     * @see \`{@link https://api.jquery.com/jQuery.proxy/ }\`
     * @since 1.9
     *
     * @deprecated Deprecated since 3.3. Use \`{@link Function.bind }\`.
     */
    proxy<TReturn,
        T, U, V>(fn: (t: T, u: U, v: V) => TReturn,
                 context: null | undefined): (t: T, u: U, v: V) => TReturn;

    // endregion

    // region 4 parameters

    /**
     * Takes a function and returns a new one that will always have a particular context.
     *
     * @param fn The function whose context will be changed.
     * @param context The object to which the context (this) of the function should be set.
     * @see \`{@link https://api.jquery.com/jQuery.proxy/ }\`
     * @since 1.9
     *
     * @deprecated Deprecated since 3.3. Use \`{@link Function.bind }\`.
     */
    proxy<TReturn,
        A, B, C, D, E, F, G,
        T, U, V, W>(fn: (a: A, b: B, c: C, d: D, e: E, f: F, g: G,
                         t: T, u: U, v: V, w: W) => TReturn,
                    context: null | undefined,
                    a: A, b: B, c: C, d: D, e: E, f: F, g: G): (t: T, u: U, v: V, w: W) => TReturn;
    /**
     * Takes a function and returns a new one that will always have a particular context.
     *
     * @param fn The function whose context will be changed.
     * @param context The object to which the context (this) of the function should be set.
     * @see \`{@link https://api.jquery.com/jQuery.proxy/ }\`
     * @since 1.9
     *
     * @deprecated Deprecated since 3.3. Use \`{@link Function.bind }\`.
     */
    proxy<TReturn,
        A, B, C, D, E, F,
        T, U, V, W>(fn: (a: A, b: B, c: C, d: D, e: E, f: F,
                         t: T, u: U, v: V, w: W) => TReturn,
                    context: null | undefined,
                    a: A, b: B, c: C, d: D, e: E, f: F): (t: T, u: U, v: V, w: W) => TReturn;
    /**
     * Takes a function and returns a new one that will always have a particular context.
     *
     * @param fn The function whose context will be changed.
     * @param context The object to which the context (this) of the function should be set.
     * @see \`{@link https://api.jquery.com/jQuery.proxy/ }\`
     * @since 1.9
     *
     * @deprecated Deprecated since 3.3. Use \`{@link Function.bind }\`.
     */
    proxy<TReturn,
        A, B, C, D, E,
        T, U, V, W>(fn: (a: A, b: B, c: C, d: D, e: E,
                         t: T, u: U, v: V, w: W) => TReturn,
                    context: null | undefined,
                    a: A, b: B, c: C, d: D, e: E): (t: T, u: U, v: V, w: W) => TReturn;
    /**
     * Takes a function and returns a new one that will always have a particular context.
     *
     * @param fn The function whose context will be changed.
     * @param context The object to which the context (this) of the function should be set.
     * @see \`{@link https://api.jquery.com/jQuery.proxy/ }\`
     * @since 1.9
     *
     * @deprecated Deprecated since 3.3. Use \`{@link Function.bind }\`.
     */
    proxy<TReturn,
        A, B, C, D,
        T, U, V, W>(fn: (a: A, b: B, c: C, d: D,
                         t: T, u: U, v: V, w: W) => TReturn,
                    context: null | undefined,
                    a: A, b: B, c: C, d: D): (t: T, u: U, v: V, w: W) => TReturn;
    /**
     * Takes a function and returns a new one that will always have a particular context.
     *
     * @param fn The function whose context will be changed.
     * @param context The object to which the context (this) of the function should be set.
     * @see \`{@link https://api.jquery.com/jQuery.proxy/ }\`
     * @since 1.9
     *
     * @deprecated Deprecated since 3.3. Use \`{@link Function.bind }\`.
     */
    proxy<TReturn,
        A, B, C,
        T, U, V, W>(fn: (a: A, b: B, c: C,
                         t: T, u: U, v: V, w: W) => TReturn,
                    context: null | undefined,
                    a: A, b: B, c: C): (t: T, u: U, v: V, w: W) => TReturn;
    /**
     * Takes a function and returns a new one that will always have a particular context.
     *
     * @param fn The function whose context will be changed.
     * @param context The object to which the context (this) of the function should be set.
     * @see \`{@link https://api.jquery.com/jQuery.proxy/ }\`
     * @since 1.9
     *
     * @deprecated Deprecated since 3.3. Use \`{@link Function.bind }\`.
     */
    proxy<TReturn,
        A, B,
        T, U, V, W>(fn: (a: A, b: B,
                         t: T, u: U, v: V, w: W) => TReturn,
                    context: null | undefined,
                    a: A, b: B): (t: T, u: U, v: V, w: W) => TReturn;
    /**
     * Takes a function and returns a new one that will always have a particular context.
     *
     * @param fn The function whose context will be changed.
     * @param context The object to which the context (this) of the function should be set.
     * @see \`{@link https://api.jquery.com/jQuery.proxy/ }\`
     * @since 1.9
     *
     * @deprecated Deprecated since 3.3. Use \`{@link Function.bind }\`.
     */
    proxy<TReturn,
        A,
        T, U, V, W>(fn: (a: A,
                         t: T, u: U, v: V, w: W) => TReturn,
                    context: null | undefined,
                    a: A): (t: T, u: U, v: V, w: W) => TReturn;
    /**
     * Takes a function and returns a new one that will always have a particular context.
     *
     * @param fn The function whose context will be changed.
     * @param context The object to which the context (this) of the function should be set.
     * @see \`{@link https://api.jquery.com/jQuery.proxy/ }\`
     * @since 1.9
     *
     * @deprecated Deprecated since 3.3. Use \`{@link Function.bind }\`.
     */
    proxy<TReturn,
        T, U, V, W>(fn: (t: T, u: U, v: V, w: W) => TReturn,
                    context: null | undefined): (t: T, u: U, v: V, w: W) => TReturn;

    // endregion

    // region 5 parameters

    /**
     * Takes a function and returns a new one that will always have a particular context.
     *
     * @param fn The function whose context will be changed.
     * @param context The object to which the context (this) of the function should be set.
     * @see \`{@link https://api.jquery.com/jQuery.proxy/ }\`
     * @since 1.9
     *
     * @deprecated Deprecated since 3.3. Use \`{@link Function.bind }\`.
     */
    proxy<TReturn,
        A, B, C, D, E, F, G,
        T, U, V, W, X>(fn: (a: A, b: B, c: C, d: D, e: E, f: F, g: G,
                            t: T, u: U, v: V, w: W, x: X) => TReturn,
                       context: null | undefined,
                       a: A, b: B, c: C, d: D, e: E, f: F, g: G): (t: T, u: U, v: V, w: W, x: X) => TReturn;
    /**
     * Takes a function and returns a new one that will always have a particular context.
     *
     * @param fn The function whose context will be changed.
     * @param context The object to which the context (this) of the function should be set.
     * @see \`{@link https://api.jquery.com/jQuery.proxy/ }\`
     * @since 1.9
     *
     * @deprecated Deprecated since 3.3. Use \`{@link Function.bind }\`.
     */
    proxy<TReturn,
        A, B, C, D, E, F,
        T, U, V, W, X>(fn: (a: A, b: B, c: C, d: D, e: E, f: F,
                            t: T, u: U, v: V, w: W, x: X) => TReturn,
                       context: null | undefined,
                       a: A, b: B, c: C, d: D, e: E, f: F): (t: T, u: U, v: V, w: W, x: X) => TReturn;
    /**
     * Takes a function and returns a new one that will always have a particular context.
     *
     * @param fn The function whose context will be changed.
     * @param context The object to which the context (this) of the function should be set.
     * @see \`{@link https://api.jquery.com/jQuery.proxy/ }\`
     * @since 1.9
     *
     * @deprecated Deprecated since 3.3. Use \`{@link Function.bind }\`.
     */
    proxy<TReturn,
        A, B, C, D, E,
        T, U, V, W, X>(fn: (a: A, b: B, c: C, d: D, e: E,
                            t: T, u: U, v: V, w: W, x: X) => TReturn,
                       context: null | undefined,
                       a: A, b: B, c: C, d: D, e: E): (t: T, u: U, v: V, w: W, x: X) => TReturn;
    /**
     * Takes a function and returns a new one that will always have a particular context.
     *
     * @param fn The function whose context will be changed.
     * @param context The object to which the context (this) of the function should be set.
     * @see \`{@link https://api.jquery.com/jQuery.proxy/ }\`
     * @since 1.9
     *
     * @deprecated Deprecated since 3.3. Use \`{@link Function.bind }\`.
     */
    proxy<TReturn,
        A, B, C, D,
        T, U, V, W, X>(fn: (a: A, b: B, c: C, d: D,
                            t: T, u: U, v: V, w: W, x: X) => TReturn,
                       context: null | undefined,
                       a: A, b: B, c: C, d: D): (t: T, u: U, v: V, w: W, x: X) => TReturn;
    /**
     * Takes a function and returns a new one that will always have a particular context.
     *
     * @param fn The function whose context will be changed.
     * @param context The object to which the context (this) of the function should be set.
     * @see \`{@link https://api.jquery.com/jQuery.proxy/ }\`
     * @since 1.9
     *
     * @deprecated Deprecated since 3.3. Use \`{@link Function.bind }\`.
     */
    proxy<TReturn,
        A, B, C,
        T, U, V, W, X>(fn: (a: A, b: B, c: C,
                            t: T, u: U, v: V, w: W, x: X) => TReturn,
                       context: null | undefined,
                       a: A, b: B, c: C): (t: T, u: U, v: V, w: W, x: X) => TReturn;
    /**
     * Takes a function and returns a new one that will always have a particular context.
     *
     * @param fn The function whose context will be changed.
     * @param context The object to which the context (this) of the function should be set.
     * @see \`{@link https://api.jquery.com/jQuery.proxy/ }\`
     * @since 1.9
     *
     * @deprecated Deprecated since 3.3. Use \`{@link Function.bind }\`.
     */
    proxy<TReturn,
        A, B,
        T, U, V, W, X>(fn: (a: A, b: B,
                            t: T, u: U, v: V, w: W, x: X) => TReturn,
                       context: null | undefined,
                       a: A, b: B): (t: T, u: U, v: V, w: W, x: X) => TReturn;
    /**
     * Takes a function and returns a new one that will always have a particular context.
     *
     * @param fn The function whose context will be changed.
     * @param context The object to which the context (this) of the function should be set.
     * @see \`{@link https://api.jquery.com/jQuery.proxy/ }\`
     * @since 1.9
     *
     * @deprecated Deprecated since 3.3. Use \`{@link Function.bind }\`.
     */
    proxy<TReturn,
        A,
        T, U, V, W, X>(fn: (a: A,
                            t: T, u: U, v: V, w: W, x: X) => TReturn,
                       context: null | undefined,
                       a: A): (t: T, u: U, v: V, w: W, x: X) => TReturn;
    /**
     * Takes a function and returns a new one that will always have a particular context.
     *
     * @param fn The function whose context will be changed.
     * @param context The object to which the context (this) of the function should be set.
     * @see \`{@link https://api.jquery.com/jQuery.proxy/ }\`
     * @since 1.9
     *
     * @deprecated Deprecated since 3.3. Use \`{@link Function.bind }\`.
     */
    proxy<TReturn,
        T, U, V, W, X>(fn: (t: T, u: U, v: V, w: W, x: X) => TReturn,
                       context: null | undefined): (t: T, u: U, v: V, w: W, x: X) => TReturn;

    // endregion

    // region 6 parameters

    /**
     * Takes a function and returns a new one that will always have a particular context.
     *
     * @param fn The function whose context will be changed.
     * @param context The object to which the context (this) of the function should be set.
     * @see \`{@link https://api.jquery.com/jQuery.proxy/ }\`
     * @since 1.9
     *
     * @deprecated Deprecated since 3.3. Use \`{@link Function.bind }\`.
     */
    proxy<TReturn,
        A, B, C, D, E, F, G,
        T, U, V, W, X, Y>(fn: (a: A, b: B, c: C, d: D, e: E, f: F, g: G,
                               t: T, u: U, v: V, w: W, x: X, y: Y) => TReturn,
                          context: null | undefined,
                          a: A, b: B, c: C, d: D, e: E, f: F, g: G): (t: T, u: U, v: V, w: W, x: X, y: Y) => TReturn;
    /**
     * Takes a function and returns a new one that will always have a particular context.
     *
     * @param fn The function whose context will be changed.
     * @param context The object to which the context (this) of the function should be set.
     * @see \`{@link https://api.jquery.com/jQuery.proxy/ }\`
     * @since 1.9
     *
     * @deprecated Deprecated since 3.3. Use \`{@link Function.bind }\`.
     */
    proxy<TReturn,
        A, B, C, D, E, F,
        T, U, V, W, X, Y>(fn: (a: A, b: B, c: C, d: D, e: E, f: F,
                               t: T, u: U, v: V, w: W, x: X, y: Y) => TReturn,
                          context: null | undefined,
                          a: A, b: B, c: C, d: D, e: E, f: F): (t: T, u: U, v: V, w: W, x: X, y: Y) => TReturn;
    /**
     * Takes a function and returns a new one that will always have a particular context.
     *
     * @param fn The function whose context will be changed.
     * @param context The object to which the context (this) of the function should be set.
     * @see \`{@link https://api.jquery.com/jQuery.proxy/ }\`
     * @since 1.9
     *
     * @deprecated Deprecated since 3.3. Use \`{@link Function.bind }\`.
     */
    proxy<TReturn,
        A, B, C, D, E,
        T, U, V, W, X, Y>(fn: (a: A, b: B, c: C, d: D, e: E,
                               t: T, u: U, v: V, w: W, x: X, y: Y) => TReturn,
                          context: null | undefined,
                          a: A, b: B, c: C, d: D, e: E): (t: T, u: U, v: V, w: W, x: X, y: Y) => TReturn;
    /**
     * Takes a function and returns a new one that will always have a particular context.
     *
     * @param fn The function whose context will be changed.
     * @param context The object to which the context (this) of the function should be set.
     * @see \`{@link https://api.jquery.com/jQuery.proxy/ }\`
     * @since 1.9
     *
     * @deprecated Deprecated since 3.3. Use \`{@link Function.bind }\`.
     */
    proxy<TReturn,
        A, B, C, D,
        T, U, V, W, X, Y>(fn: (a: A, b: B, c: C, d: D,
                               t: T, u: U, v: V, w: W, x: X, y: Y) => TReturn,
                          context: null | undefined,
                          a: A, b: B, c: C, d: D): (t: T, u: U, v: V, w: W, x: X, y: Y) => TReturn;
    /**
     * Takes a function and returns a new one that will always have a particular context.
     *
     * @param fn The function whose context will be changed.
     * @param context The object to which the context (this) of the function should be set.
     * @see \`{@link https://api.jquery.com/jQuery.proxy/ }\`
     * @since 1.9
     *
     * @deprecated Deprecated since 3.3. Use \`{@link Function.bind }\`.
     */
    proxy<TReturn,
        A, B, C,
        T, U, V, W, X, Y>(fn: (a: A, b: B, c: C,
                               t: T, u: U, v: V, w: W, x: X, y: Y) => TReturn,
                          context: null | undefined,
                          a: A, b: B, c: C): (t: T, u: U, v: V, w: W, x: X, y: Y) => TReturn;
    /**
     * Takes a function and returns a new one that will always have a particular context.
     *
     * @param fn The function whose context will be changed.
     * @param context The object to which the context (this) of the function should be set.
     * @see \`{@link https://api.jquery.com/jQuery.proxy/ }\`
     * @since 1.9
     *
     * @deprecated Deprecated since 3.3. Use \`{@link Function.bind }\`.
     */
    proxy<TReturn,
        A, B,
        T, U, V, W, X, Y>(fn: (a: A, b: B,
                               t: T, u: U, v: V, w: W, x: X, y: Y) => TReturn,
                          context: null | undefined,
                          a: A, b: B): (t: T, u: U, v: V, w: W, x: X, y: Y) => TReturn;
    /**
     * Takes a function and returns a new one that will always have a particular context.
     *
     * @param fn The function whose context will be changed.
     * @param context The object to which the context (this) of the function should be set.
     * @see \`{@link https://api.jquery.com/jQuery.proxy/ }\`
     * @since 1.9
     *
     * @deprecated Deprecated since 3.3. Use \`{@link Function.bind }\`.
     */
    proxy<TReturn,
        A,
        T, U, V, W, X, Y>(fn: (a: A,
                               t: T, u: U, v: V, w: W, x: X, y: Y) => TReturn,
                          context: null | undefined,
                          a: A): (t: T, u: U, v: V, w: W, x: X, y: Y) => TReturn;
    /**
     * Takes a function and returns a new one that will always have a particular context.
     *
     * @param fn The function whose context will be changed.
     * @param context The object to which the context (this) of the function should be set.
     * @see \`{@link https://api.jquery.com/jQuery.proxy/ }\`
     * @since 1.9
     *
     * @deprecated Deprecated since 3.3. Use \`{@link Function.bind }\`.
     */
    proxy<TReturn,
        T, U, V, W, X, Y>(fn: (t: T, u: U, v: V, w: W, x: X, y: Y) => TReturn,
                          context: null | undefined): (t: T, u: U, v: V, w: W, x: X, y: Y) => TReturn;

    // endregion

    // region 7+ parameters

    /**
     * Takes a function and returns a new one that will always have a particular context.
     *
     * @param fn The function whose context will be changed.
     * @param context The object to which the context (this) of the function should be set.
     * @see \`{@link https://api.jquery.com/jQuery.proxy/ }\`
     * @since 1.9
     *
     * @deprecated Deprecated since 3.3. Use \`{@link Function.bind }\`.
     */
    proxy<TReturn,
        A, B, C, D, E, F, G,
        T, U, V, W, X, Y, Z>(fn: (a: A, b: B, c: C, d: D, e: E, f: F, g: G,
                                  t: T, u: U, v: V, w: W, x: X, y: Y, z: Z, ...args: any[]) => TReturn,
                             context: null | undefined,
                             a: A, b: B, c: C, d: D, e: E, f: F, g: G): (t: T, u: U, v: V, w: W, x: X, y: Y, z: Z, ...args: any[]) => TReturn;
    /**
     * Takes a function and returns a new one that will always have a particular context.
     *
     * @param fn The function whose context will be changed.
     * @param context The object to which the context (this) of the function should be set.
     * @see \`{@link https://api.jquery.com/jQuery.proxy/ }\`
     * @since 1.9
     *
     * @deprecated Deprecated since 3.3. Use \`{@link Function.bind }\`.
     */
    proxy<TReturn,
        A, B, C, D, E, F,
        T, U, V, W, X, Y, Z>(fn: (a: A, b: B, c: C, d: D, e: E, f: F,
                                  t: T, u: U, v: V, w: W, x: X, y: Y, z: Z, ...args: any[]) => TReturn,
                             context: null | undefined,
                             a: A, b: B, c: C, d: D, e: E, f: F): (t: T, u: U, v: V, w: W, x: X, y: Y, z: Z, ...args: any[]) => TReturn;
    /**
     * Takes a function and returns a new one that will always have a particular context.
     *
     * @param fn The function whose context will be changed.
     * @param context The object to which the context (this) of the function should be set.
     * @see \`{@link https://api.jquery.com/jQuery.proxy/ }\`
     * @since 1.9
     *
     * @deprecated Deprecated since 3.3. Use \`{@link Function.bind }\`.
     */
    proxy<TReturn,
        A, B, C, D, E,
        T, U, V, W, X, Y, Z>(fn: (a: A, b: B, c: C, d: D, e: E,
                                  t: T, u: U, v: V, w: W, x: X, y: Y, z: Z, ...args: any[]) => TReturn,
                             context: null | undefined,
                             a: A, b: B, c: C, d: D, e: E): (t: T, u: U, v: V, w: W, x: X, y: Y, z: Z, ...args: any[]) => TReturn;
    /**
     * Takes a function and returns a new one that will always have a particular context.
     *
     * @param fn The function whose context will be changed.
     * @param context The object to which the context (this) of the function should be set.
     * @see \`{@link https://api.jquery.com/jQuery.proxy/ }\`
     * @since 1.9
     *
     * @deprecated Deprecated since 3.3. Use \`{@link Function.bind }\`.
     */
    proxy<TReturn,
        A, B, C, D,
        T, U, V, W, X, Y, Z>(fn: (a: A, b: B, c: C, d: D,
                                  t: T, u: U, v: V, w: W, x: X, y: Y, z: Z, ...args: any[]) => TReturn,
                             context: null | undefined,
                             a: A, b: B, c: C, d: D): (t: T, u: U, v: V, w: W, x: X, y: Y, z: Z, ...args: any[]) => TReturn;
    /**
     * Takes a function and returns a new one that will always have a particular context.
     *
     * @param fn The function whose context will be changed.
     * @param context The object to which the context (this) of the function should be set.
     * @see \`{@link https://api.jquery.com/jQuery.proxy/ }\`
     * @since 1.9
     *
     * @deprecated Deprecated since 3.3. Use \`{@link Function.bind }\`.
     */
    proxy<TReturn,
        A, B, C,
        T, U, V, W, X, Y, Z>(fn: (a: A, b: B, c: C,
                                  t: T, u: U, v: V, w: W, x: X, y: Y, z: Z, ...args: any[]) => TReturn,
                             context: null | undefined,
                             a: A, b: B, c: C): (t: T, u: U, v: V, w: W, x: X, y: Y, z: Z, ...args: any[]) => TReturn;
    /**
     * Takes a function and returns a new one that will always have a particular context.
     *
     * @param fn The function whose context will be changed.
     * @param context The object to which the context (this) of the function should be set.
     * @see \`{@link https://api.jquery.com/jQuery.proxy/ }\`
     * @since 1.9
     *
     * @deprecated Deprecated since 3.3. Use \`{@link Function.bind }\`.
     */
    proxy<TReturn,
        A, B,
        T, U, V, W, X, Y, Z>(fn: (a: A, b: B,
                                  t: T, u: U, v: V, w: W, x: X, y: Y, z: Z, ...args: any[]) => TReturn,
                             context: null | undefined,
                             a: A, b: B): (t: T, u: U, v: V, w: W, x: X, y: Y, z: Z, ...args: any[]) => TReturn;
    /**
     * Takes a function and returns a new one that will always have a particular context.
     *
     * @param fn The function whose context will be changed.
     * @param context The object to which the context (this) of the function should be set.
     * @see \`{@link https://api.jquery.com/jQuery.proxy/ }\`
     * @since 1.9
     *
     * @deprecated Deprecated since 3.3. Use \`{@link Function.bind }\`.
     */
    proxy<TReturn,
        A,
        T, U, V, W, X, Y, Z>(fn: (a: A,
                                  t: T, u: U, v: V, w: W, x: X, y: Y, z: Z, ...args: any[]) => TReturn,
                             context: null | undefined,
                             a: A): (t: T, u: U, v: V, w: W, x: X, y: Y, z: Z, ...args: any[]) => TReturn;
    /**
     * Takes a function and returns a new one that will always have a particular context.
     *
     * @param fn The function whose context will be changed.
     * @param context The object to which the context (this) of the function should be set.
     * @see \`{@link https://api.jquery.com/jQuery.proxy/ }\`
     * @since 1.9
     *
     * @deprecated Deprecated since 3.3. Use \`{@link Function.bind }\`.
     */
    proxy<TReturn,
        T, U, V, W, X, Y, Z>(fn: (t: T, u: U, v: V, w: W, x: X, y: Y, z: Z, ...args: any[]) => TReturn,
                             context: null | undefined): (t: T, u: U, v: V, w: W, x: X, y: Y, z: Z, ...args: any[]) => TReturn;

    // endregion

    // endregion

    // region 8+ arguments

    /**
     * Takes a function and returns a new one that will always have a particular context.
     *
     * @param fn The function whose context will be changed.
     * @param context The object to which the context (this) of the function should be set.
     * @param additionalArguments Any number of arguments to be passed to the function referenced in the function argument.
     * @see \`{@link https://api.jquery.com/jQuery.proxy/ }\`
     * @since 1.9
     *
     * @deprecated Deprecated since 3.3. Use \`{@link Function.bind }\`.
     */
    proxy<TReturn>(fn: (...args: any[]) => TReturn,
                   context: null | undefined,
                   ...additionalArguments: any[]): (...args: any[]) => TReturn;

    // endregion

    // endregion

    // region (fn, context)

    // region 0 to 7 arguments

    // region 0 parameters

    /**
     * Takes a function and returns a new one that will always have a particular context.
     *
     * @param fn The function whose context will be changed.
     * @param context The object to which the context (this) of the function should be set.
     * @see \`{@link https://api.jquery.com/jQuery.proxy/ }\`
     * @since 1.4
     * @since 1.6
     *
     * @deprecated Deprecated since 3.3. Use \`{@link Function.bind }\`.
     */
    proxy<TContext extends object,
        TReturn,
        A, B, C, D, E, F, G>(fn: (a: A, b: B, c: C, d: D, e: E, f: F, g: G) => TReturn,
                             context: TContext,
                             a: A, b: B, c: C, d: D, e: E, f: F, g: G): (this: TContext) => TReturn;
    /**
     * Takes a function and returns a new one that will always have a particular context.
     *
     * @param fn The function whose context will be changed.
     * @param context The object to which the context (this) of the function should be set.
     * @see \`{@link https://api.jquery.com/jQuery.proxy/ }\`
     * @since 1.4
     * @since 1.6
     *
     * @deprecated Deprecated since 3.3. Use \`{@link Function.bind }\`.
     */
    proxy<TContext extends object,
        TReturn,
        A, B, C, D, E, F>(fn: (a: A, b: B, c: C, d: D, e: E, f: F) => TReturn,
                          context: TContext,
                          a: A, b: B, c: C, d: D, e: E, f: F): (this: TContext) => TReturn;
    /**
     * Takes a function and returns a new one that will always have a particular context.
     *
     * @param fn The function whose context will be changed.
     * @param context The object to which the context (this) of the function should be set.
     * @see \`{@link https://api.jquery.com/jQuery.proxy/ }\`
     * @since 1.4
     * @since 1.6
     *
     * @deprecated Deprecated since 3.3. Use \`{@link Function.bind }\`.
     */
    proxy<TContext extends object,
        TReturn,
        A, B, C, D, E>(fn: (a: A, b: B, c: C, d: D, e: E) => TReturn,
                       context: TContext,
                       a: A, b: B, c: C, d: D, e: E): (this: TContext) => TReturn;
    /**
     * Takes a function and returns a new one that will always have a particular context.
     *
     * @param fn The function whose context will be changed.
     * @param context The object to which the context (this) of the function should be set.
     * @see \`{@link https://api.jquery.com/jQuery.proxy/ }\`
     * @since 1.4
     * @since 1.6
     *
     * @deprecated Deprecated since 3.3. Use \`{@link Function.bind }\`.
     */
    proxy<TContext extends object,
        TReturn,
        A, B, C, D>(fn: (a: A, b: B, c: C, d: D) => TReturn,
                    context: TContext,
                    a: A, b: B, c: C, d: D): (this: TContext) => TReturn;
    /**
     * Takes a function and returns a new one that will always have a particular context.
     *
     * @param fn The function whose context will be changed.
     * @param context The object to which the context (this) of the function should be set.
     * @see \`{@link https://api.jquery.com/jQuery.proxy/ }\`
     * @since 1.4
     * @since 1.6
     *
     * @deprecated Deprecated since 3.3. Use \`{@link Function.bind }\`.
     */
    proxy<TContext extends object,
        TReturn,
        A, B, C>(fn: (a: A, b: B, c: C) => TReturn,
                 context: TContext,
                 a: A, b: B, c: C): (this: TContext) => TReturn;
    /**
     * Takes a function and returns a new one that will always have a particular context.
     *
     * @param fn The function whose context will be changed.
     * @param context The object to which the context (this) of the function should be set.
     * @see \`{@link https://api.jquery.com/jQuery.proxy/ }\`
     * @since 1.4
     * @since 1.6
     *
     * @deprecated Deprecated since 3.3. Use \`{@link Function.bind }\`.
     */
    proxy<TContext extends object,
        TReturn,
        A, B>(fn: (a: A, b: B) => TReturn,
              context: TContext,
              a: A, b: B): (this: TContext) => TReturn;
    /**
     * Takes a function and returns a new one that will always have a particular context.
     *
     * @param fn The function whose context will be changed.
     * @param context The object to which the context (this) of the function should be set.
     * @see \`{@link https://api.jquery.com/jQuery.proxy/ }\`
     * @since 1.4`
     * @since 1.6
     *
     * @deprecated Deprecated since 3.3. Use \`{@link Function.bind }\`.
     */
    proxy<TContext extends object,
        TReturn,
        A>(fn: (a: A) => TReturn,
           context: TContext,
           a: A): (this: TContext) => TReturn;
    /**
     * Takes a function and returns a new one that will always have a particular context.
     *
     * @param fn The function whose context will be changed.
     * @param context The object to which the context (this) of the function should be set.
     * @see \`{@link https://api.jquery.com/jQuery.proxy/ }\`
     * @since 1.4
     * @since 1.6
     *
     * @deprecated Deprecated since 3.3. Use \`{@link Function.bind }\`.
     */
    proxy<TContext extends object,
        TReturn>(fn: () => TReturn,
                 context: TContext): (this: TContext) => TReturn;

    // endregion

    // region 1 parameters

    /**
     * Takes a function and returns a new one that will always have a particular context.
     *
     * @param fn The function whose context will be changed.
     * @param context The object to which the context (this) of the function should be set.
     * @see \`{@link https://api.jquery.com/jQuery.proxy/ }\`
     * @since 1.4
     * @since 1.6
     *
     * @deprecated Deprecated since 3.3. Use \`{@link Function.bind }\`.
     */
    proxy<TContext extends object,
        TReturn,
        A, B, C, D, E, F, G,
        T>(fn: (a: A, b: B, c: C, d: D, e: E, f: F, g: G,
                t: T) => TReturn,
           context: TContext,
           a: A, b: B, c: C, d: D, e: E, f: F, g: G): (this: TContext, t: T) => TReturn;
    /**
     * Takes a function and returns a new one that will always have a particular context.
     *
     * @param fn The function whose context will be changed.
     * @param context The object to which the context (this) of the function should be set.
     * @see \`{@link https://api.jquery.com/jQuery.proxy/ }\`
     * @since 1.4
     * @since 1.6
     *
     * @deprecated Deprecated since 3.3. Use \`{@link Function.bind }\`.
     */
    proxy<TContext extends object,
        TReturn,
        A, B, C, D, E, F,
        T>(fn: (a: A, b: B, c: C, d: D, e: E, f: F,
                t: T) => TReturn,
           context: TContext,
           a: A, b: B, c: C, d: D, e: E, f: F): (this: TContext, t: T) => TReturn;
    /**
     * Takes a function and returns a new one that will always have a particular context.
     *
     * @param fn The function whose context will be changed.
     * @param context The object to which the context (this) of the function should be set.
     * @see \`{@link https://api.jquery.com/jQuery.proxy/ }\`
     * @since 1.4
     * @since 1.6
     *
     * @deprecated Deprecated since 3.3. Use \`{@link Function.bind }\`.
     */
    proxy<TContext extends object,
        TReturn,
        A, B, C, D, E,
        T>(fn: (a: A, b: B, c: C, d: D, e: E,
                t: T) => TReturn,
           context: TContext,
           a: A, b: B, c: C, d: D, e: E): (this: TContext, t: T) => TReturn;
    /**
     * Takes a function and returns a new one that will always have a particular context.
     *
     * @param fn The function whose context will be changed.
     * @param context The object to which the context (this) of the function should be set.
     * @see \`{@link https://api.jquery.com/jQuery.proxy/ }\`
     * @since 1.4
     * @since 1.6
     *
     * @deprecated Deprecated since 3.3. Use \`{@link Function.bind }\`.
     */
    proxy<TContext extends object,
        TReturn,
        A, B, C, D,
        T>(fn: (a: A, b: B, c: C, d: D,
                t: T) => TReturn,
           context: TContext,
           a: A, b: B, c: C, d: D): (this: TContext, t: T) => TReturn;
    /**
     * Takes a function and returns a new one that will always have a particular context.
     *
     * @param fn The function whose context will be changed.
     * @param context The object to which the context (this) of the function should be set.
     * @see \`{@link https://api.jquery.com/jQuery.proxy/ }\`
     * @since 1.4
     * @since 1.6
     *
     * @deprecated Deprecated since 3.3. Use \`{@link Function.bind }\`.
     */
    proxy<TContext extends object,
        TReturn,
        A, B, C,
        T>(fn: (a: A, b: B, c: C,
                t: T) => TReturn,
           context: TContext,
           a: A, b: B, c: C): (this: TContext, t: T) => TReturn;
    /**
     * Takes a function and returns a new one that will always have a particular context.
     *
     * @param fn The function whose context will be changed.
     * @param context The object to which the context (this) of the function should be set.
     * @see \`{@link https://api.jquery.com/jQuery.proxy/ }\`
     * @since 1.4
     * @since 1.6
     *
     * @deprecated Deprecated since 3.3. Use \`{@link Function.bind }\`.
     */
    proxy<TContext extends object,
        TReturn,
        A, B,
        T>(fn: (a: A, b: B,
                t: T) => TReturn,
           context: TContext,
           a: A, b: B): (this: TContext, t: T) => TReturn;
    /**
     * Takes a function and returns a new one that will always have a particular context.
     *
     * @param fn The function whose context will be changed.
     * @param context The object to which the context (this) of the function should be set.
     * @see \`{@link https://api.jquery.com/jQuery.proxy/ }\`
     * @since 1.4
     * @since 1.6
     *
     * @deprecated Deprecated since 3.3. Use \`{@link Function.bind }\`.
     */
    proxy<TContext extends object,
        TReturn,
        A,
        T>(fn: (a: A,
                t: T) => TReturn,
           context: TContext,
           a: A): (this: TContext, t: T) => TReturn;
    /**
     * Takes a function and returns a new one that will always have a particular context.
     *
     * @param fn The function whose context will be changed.
     * @param context The object to which the context (this) of the function should be set.
     * @see \`{@link https://api.jquery.com/jQuery.proxy/ }\`
     * @since 1.4
     * @since 1.6
     *
     * @deprecated Deprecated since 3.3. Use \`{@link Function.bind }\`.
     */
    proxy<TContext extends object,
        TReturn,
        T>(fn: (t: T) => TReturn,
           context: TContext): (this: TContext, t: T) => TReturn;

    // endregion

    // region 2 parameters

    /**
     * Takes a function and returns a new one that will always have a particular context.
     *
     * @param fn The function whose context will be changed.
     * @param context The object to which the context (this) of the function should be set.
     * @see \`{@link https://api.jquery.com/jQuery.proxy/ }\`
     * @since 1.4
     * @since 1.6
     *
     * @deprecated Deprecated since 3.3. Use \`{@link Function.bind }\`.
     */
    proxy<TContext extends object,
        TReturn,
        A, B, C, D, E, F, G,
        T, U>(fn: (a: A, b: B, c: C, d: D, e: E, f: F, g: G,
                   t: T, u: U) => TReturn,
              context: TContext,
              a: A, b: B, c: C, d: D, e: E, f: F, g: G): (this: TContext, t: T, u: U) => TReturn;
    /**
     * Takes a function and returns a new one that will always have a particular context.
     *
     * @param fn The function whose context will be changed.
     * @param context The object to which the context (this) of the function should be set.
     * @see \`{@link https://api.jquery.com/jQuery.proxy/ }\`
     * @since 1.4
     * @since 1.6
     *
     * @deprecated Deprecated since 3.3. Use \`{@link Function.bind }\`.
     */
    proxy<TContext extends object,
        TReturn,
        A, B, C, D, E, F,
        T, U>(fn: (a: A, b: B, c: C, d: D, e: E, f: F,
                   t: T, u: U) => TReturn,
              context: TContext,
              a: A, b: B, c: C, d: D, e: E, f: F): (this: TContext, t: T, u: U) => TReturn;
    /**
     * Takes a function and returns a new one that will always have a particular context.
     *
     * @param fn The function whose context will be changed.
     * @param context The object to which the context (this) of the function should be set.
     * @see \`{@link https://api.jquery.com/jQuery.proxy/ }\`
     * @since 1.4
     * @since 1.6
     *
     * @deprecated Deprecated since 3.3. Use \`{@link Function.bind }\`.
     */
    proxy<TContext extends object,
        TReturn,
        A, B, C, D, E,
        T, U>(fn: (a: A, b: B, c: C, d: D, e: E,
                   t: T, u: U) => TReturn,
              context: TContext,
              a: A, b: B, c: C, d: D, e: E): (this: TContext, t: T, u: U) => TReturn;
    /**
     * Takes a function and returns a new one that will always have a particular context.
     *
     * @param fn The function whose context will be changed.
     * @param context The object to which the context (this) of the function should be set.
     * @see \`{@link https://api.jquery.com/jQuery.proxy/ }\`
     * @since 1.4
     * @since 1.6
     *
     * @deprecated Deprecated since 3.3. Use \`{@link Function.bind }\`.
     */
    proxy<TContext extends object,
        TReturn,
        A, B, C, D,
        T, U>(fn: (a: A, b: B, c: C, d: D,
                   t: T, u: U) => TReturn,
              context: TContext,
              a: A, b: B, c: C, d: D): (this: TContext, t: T, u: U) => TReturn;
    /**
     * Takes a function and returns a new one that will always have a particular context.
     *
     * @param fn The function whose context will be changed.
     * @param context The object to which the context (this) of the function should be set.
     * @see \`{@link https://api.jquery.com/jQuery.proxy/ }\`
     * @since 1.4
     * @since 1.6
     *
     * @deprecated Deprecated since 3.3. Use \`{@link Function.bind }\`.
     */
    proxy<TContext extends object,
        TReturn,
        A, B, C,
        T, U>(fn: (a: A, b: B, c: C,
                   t: T, u: U) => TReturn,
              context: TContext,
              a: A, b: B, c: C): (this: TContext, t: T, u: U) => TReturn;
    /**
     * Takes a function and returns a new one that will always have a particular context.
     *
     * @param fn The function whose context will be changed.
     * @param context The object to which the context (this) of the function should be set.
     * @see \`{@link https://api.jquery.com/jQuery.proxy/ }\`
     * @since 1.4
     * @since 1.6
     *
     * @deprecated Deprecated since 3.3. Use \`{@link Function.bind }\`.
     */
    proxy<TContext extends object,
        TReturn,
        A, B,
        T, U>(fn: (a: A, b: B,
                   t: T, u: U) => TReturn,
              context: TContext,
              a: A, b: B): (this: TContext, t: T, u: U) => TReturn;
    /**
     * Takes a function and returns a new one that will always have a particular context.
     *
     * @param fn The function whose context will be changed.
     * @param context The object to which the context (this) of the function should be set.
     * @see \`{@link https://api.jquery.com/jQuery.proxy/ }\`
     * @since 1.4
     * @since 1.6
     *
     * @deprecated Deprecated since 3.3. Use \`{@link Function.bind }\`.
     */
    proxy<TContext extends object,
        TReturn,
        A,
        T, U>(fn: (a: A,
                   t: T, u: U) => TReturn,
              context: TContext,
              a: A): (this: TContext, t: T, u: U) => TReturn;
    /**
     * Takes a function and returns a new one that will always have a particular context.
     *
     * @param fn The function whose context will be changed.
     * @param context The object to which the context (this) of the function should be set.
     * @see \`{@link https://api.jquery.com/jQuery.proxy/ }\`
     * @since 1.4
     * @since 1.6
     *
     * @deprecated Deprecated since 3.3. Use \`{@link Function.bind }\`.
     */
    proxy<TContext extends object,
        TReturn,
        T, U>(fn: (t: T, u: U) => TReturn,
              context: TContext): (this: TContext, t: T, u: U) => TReturn;

    // endregion

    // region 3 parameters

    /**
     * Takes a function and returns a new one that will always have a particular context.
     *
     * @param fn The function whose context will be changed.
     * @param context The object to which the context (this) of the function should be set.
     * @see \`{@link https://api.jquery.com/jQuery.proxy/ }\`
     * @since 1.4
     * @since 1.6
     *
     * @deprecated Deprecated since 3.3. Use \`{@link Function.bind }\`.
     */
    proxy<TContext extends object,
        TReturn,
        A, B, C, D, E, F, G,
        T, U, V>(fn: (a: A, b: B, c: C, d: D, e: E, f: F, g: G,
                      t: T, u: U, v: V) => TReturn,
                 context: TContext,
                 a: A, b: B, c: C, d: D, e: E, f: F, g: G): (this: TContext, t: T, u: U, v: V) => TReturn;
    /**
     * Takes a function and returns a new one that will always have a particular context.
     *
     * @param fn The function whose context will be changed.
     * @param context The object to which the context (this) of the function should be set.
     * @see \`{@link https://api.jquery.com/jQuery.proxy/ }\`
     * @since 1.4
     * @since 1.6
     *
     * @deprecated Deprecated since 3.3. Use \`{@link Function.bind }\`.
     */
    proxy<TContext extends object,
        TReturn,
        A, B, C, D, E, F,
        T, U, V>(fn: (a: A, b: B, c: C, d: D, e: E, f: F,
                      t: T, u: U, v: V) => TReturn,
                 context: TContext,
                 a: A, b: B, c: C, d: D, e: E, f: F): (this: TContext, t: T, u: U, v: V) => TReturn;
    /**
     * Takes a function and returns a new one that will always have a particular context.
     *
     * @param fn The function whose context will be changed.
     * @param context The object to which the context (this) of the function should be set.
     * @see \`{@link https://api.jquery.com/jQuery.proxy/ }\`
     * @since 1.4
     * @since 1.6
     *
     * @deprecated Deprecated since 3.3. Use \`{@link Function.bind }\`.
     */
    proxy<TContext extends object,
        TReturn,
        A, B, C, D, E,
        T, U, V>(fn: (a: A, b: B, c: C, d: D, e: E,
                      t: T, u: U, v: V) => TReturn,
                 context: TContext,
                 a: A, b: B, c: C, d: D, e: E): (this: TContext, t: T, u: U, v: V) => TReturn;
    /**
     * Takes a function and returns a new one that will always have a particular context.
     *
     * @param fn The function whose context will be changed.
     * @param context The object to which the context (this) of the function should be set.
     * @see \`{@link https://api.jquery.com/jQuery.proxy/ }\`
     * @since 1.4
     * @since 1.6
     *
     * @deprecated Deprecated since 3.3. Use \`{@link Function.bind }\`.
     */
    proxy<TContext extends object,
        TReturn,
        A, B, C, D,
        T, U, V>(fn: (a: A, b: B, c: C, d: D,
                      t: T, u: U, v: V) => TReturn,
                 context: TContext,
                 a: A, b: B, c: C, d: D): (this: TContext, t: T, u: U, v: V) => TReturn;
    /**
     * Takes a function and returns a new one that will always have a particular context.
     *
     * @param fn The function whose context will be changed.
     * @param context The object to which the context (this) of the function should be set.
     * @see \`{@link https://api.jquery.com/jQuery.proxy/ }\`
     * @since 1.4
     * @since 1.6
     *
     * @deprecated Deprecated since 3.3. Use \`{@link Function.bind }\`.
     */
    proxy<TContext extends object,
        TReturn,
        A, B, C,
        T, U, V>(fn: (a: A, b: B, c: C,
                      t: T, u: U, v: V) => TReturn,
                 context: TContext,
                 a: A, b: B, c: C): (this: TContext, t: T, u: U, v: V) => TReturn;
    /**
     * Takes a function and returns a new one that will always have a particular context.
     *
     * @param fn The function whose context will be changed.
     * @param context The object to which the context (this) of the function should be set.
     * @see \`{@link https://api.jquery.com/jQuery.proxy/ }\`
     * @since 1.4
     * @since 1.6
     *
     * @deprecated Deprecated since 3.3. Use \`{@link Function.bind }\`.
     */
    proxy<TContext extends object,
        TReturn,
        A, B,
        T, U, V>(fn: (a: A, b: B,
                      t: T, u: U, v: V) => TReturn,
                 context: TContext,
                 a: A, b: B): (this: TContext, t: T, u: U, v: V) => TReturn;
    /**
     * Takes a function and returns a new one that will always have a particular context.
     *
     * @param fn The function whose context will be changed.
     * @param context The object to which the context (this) of the function should be set.
     * @see \`{@link https://api.jquery.com/jQuery.proxy/ }\`
     * @since 1.4
     * @since 1.6
     *
     * @deprecated Deprecated since 3.3. Use \`{@link Function.bind }\`.
     */
    proxy<TContext extends object,
        TReturn,
        A,
        T, U, V>(fn: (a: A,
                      t: T, u: U, v: V) => TReturn,
                 context: TContext,
                 a: A): (this: TContext, t: T, u: U, v: V) => TReturn;
    /**
     * Takes a function and returns a new one that will always have a particular context.
     *
     * @param fn The function whose context will be changed.
     * @param context The object to which the context (this) of the function should be set.
     * @see \`{@link https://api.jquery.com/jQuery.proxy/ }\`
     * @since 1.4
     * @since 1.6
     *
     * @deprecated Deprecated since 3.3. Use \`{@link Function.bind }\`.
     */
    proxy<TContext extends object,
        TReturn,
        T, U, V>(fn: (t: T, u: U, v: V) => TReturn,
                 context: TContext): (this: TContext, t: T, u: U, v: V) => TReturn;

    // endregion

    // region 4 parameters

    /**
     * Takes a function and returns a new one that will always have a particular context.
     *
     * @param fn The function whose context will be changed.
     * @param context The object to which the context (this) of the function should be set.
     * @see \`{@link https://api.jquery.com/jQuery.proxy/ }\`
     * @since 1.4
     * @since 1.6
     *
     * @deprecated Deprecated since 3.3. Use \`{@link Function.bind }\`.
     */
    proxy<TContext extends object,
        TReturn,
        A, B, C, D, E, F, G,
        T, U, V, W>(fn: (a: A, b: B, c: C, d: D, e: E, f: F, g: G,
                         t: T, u: U, v: V, w: W) => TReturn,
                    context: TContext,
                    a: A, b: B, c: C, d: D, e: E, f: F, g: G): (this: TContext, t: T, u: U, v: V, w: W) => TReturn;
    /**
     * Takes a function and returns a new one that will always have a particular context.
     *
     * @param fn The function whose context will be changed.
     * @param context The object to which the context (this) of the function should be set.
     * @see \`{@link https://api.jquery.com/jQuery.proxy/ }\`
     * @since 1.4
     * @since 1.6
     *
     * @deprecated Deprecated since 3.3. Use \`{@link Function.bind }\`.
     */
    proxy<TContext extends object,
        TReturn,
        A, B, C, D, E, F,
        T, U, V, W>(fn: (a: A, b: B, c: C, d: D, e: E, f: F,
                         t: T, u: U, v: V, w: W) => TReturn,
                    context: TContext,
                    a: A, b: B, c: C, d: D, e: E, f: F): (this: TContext, t: T, u: U, v: V, w: W) => TReturn;
    /**
     * Takes a function and returns a new one that will always have a particular context.
     *
     * @param fn The function whose context will be changed.
     * @param context The object to which the context (this) of the function should be set.
     * @see \`{@link https://api.jquery.com/jQuery.proxy/ }\`
     * @since 1.4
     * @since 1.6
     *
     * @deprecated Deprecated since 3.3. Use \`{@link Function.bind }\`.
     */
    proxy<TContext extends object,
        TReturn,
        A, B, C, D, E,
        T, U, V, W>(fn: (a: A, b: B, c: C, d: D, e: E,
                         t: T, u: U, v: V, w: W) => TReturn,
                    context: TContext,
                    a: A, b: B, c: C, d: D, e: E): (this: TContext, t: T, u: U, v: V, w: W) => TReturn;
    /**
     * Takes a function and returns a new one that will always have a particular context.
     *
     * @param fn The function whose context will be changed.
     * @param context The object to which the context (this) of the function should be set.
     * @see \`{@link https://api.jquery.com/jQuery.proxy/ }\`
     * @since 1.4
     * @since 1.6
     *
     * @deprecated Deprecated since 3.3. Use \`{@link Function.bind }\`.
     */
    proxy<TContext extends object,
        TReturn,
        A, B, C, D,
        T, U, V, W>(fn: (a: A, b: B, c: C, d: D,
                         t: T, u: U, v: V, w: W) => TReturn,
                    context: TContext,
                    a: A, b: B, c: C, d: D): (this: TContext, t: T, u: U, v: V, w: W) => TReturn;
    /**
     * Takes a function and returns a new one that will always have a particular context.
     *
     * @param fn The function whose context will be changed.
     * @param context The object to which the context (this) of the function should be set.
     * @see \`{@link https://api.jquery.com/jQuery.proxy/ }\`
     * @since 1.4
     * @since 1.6
     *
     * @deprecated Deprecated since 3.3. Use \`{@link Function.bind }\`.
     */
    proxy<TContext extends object,
        TReturn,
        A, B, C,
        T, U, V, W>(fn: (a: A, b: B, c: C,
                         t: T, u: U, v: V, w: W) => TReturn,
                    context: TContext,
                    a: A, b: B, c: C): (this: TContext, t: T, u: U, v: V, w: W) => TReturn;
    /**
     * Takes a function and returns a new one that will always have a particular context.
     *
     * @param fn The function whose context will be changed.
     * @param context The object to which the context (this) of the function should be set.
     * @see \`{@link https://api.jquery.com/jQuery.proxy/ }\`
     * @since 1.4
     * @since 1.6
     *
     * @deprecated Deprecated since 3.3. Use \`{@link Function.bind }\`.
     */
    proxy<TContext extends object,
        TReturn,
        A, B,
        T, U, V, W>(fn: (a: A, b: B,
                         t: T, u: U, v: V, w: W) => TReturn,
                    context: TContext,
                    a: A, b: B): (this: TContext, t: T, u: U, v: V, w: W) => TReturn;
    /**
     * Takes a function and returns a new one that will always have a particular context.
     *
     * @param fn The function whose context will be changed.
     * @param context The object to which the context (this) of the function should be set.
     * @see \`{@link https://api.jquery.com/jQuery.proxy/ }\`
     * @since 1.4
     * @since 1.6
     *
     * @deprecated Deprecated since 3.3. Use \`{@link Function.bind }\`.
     */
    proxy<TContext extends object,
        TReturn,
        A,
        T, U, V, W>(fn: (a: A,
                         t: T, u: U, v: V, w: W) => TReturn,
                    context: TContext,
                    a: A): (this: TContext, t: T, u: U, v: V, w: W) => TReturn;
    /**
     * Takes a function and returns a new one that will always have a particular context.
     *
     * @param fn The function whose context will be changed.
     * @param context The object to which the context (this) of the function should be set.
     * @see \`{@link https://api.jquery.com/jQuery.proxy/ }\`
     * @since 1.4
     * @since 1.6
     *
     * @deprecated Deprecated since 3.3. Use \`{@link Function.bind }\`.
     */
    proxy<TContext extends object,
        TReturn,
        T, U, V, W>(fn: (t: T, u: U, v: V, w: W) => TReturn,
                    context: TContext): (this: TContext, t: T, u: U, v: V, w: W) => TReturn;

    // endregion

    // region 5 parameters

    /**
     * Takes a function and returns a new one that will always have a particular context.
     *
     * @param fn The function whose context will be changed.
     * @param context The object to which the context (this) of the function should be set.
     * @see \`{@link https://api.jquery.com/jQuery.proxy/ }\`
     * @since 1.4
     * @since 1.6
     *
     * @deprecated Deprecated since 3.3. Use \`{@link Function.bind }\`.
     */
    proxy<TContext extends object,
        TReturn,
        A, B, C, D, E, F, G,
        T, U, V, W, X>(fn: (a: A, b: B, c: C, d: D, e: E, f: F, g: G,
                            t: T, u: U, v: V, w: W, x: X) => TReturn,
                       context: TContext,
                       a: A, b: B, c: C, d: D, e: E, f: F, g: G): (this: TContext, t: T, u: U, v: V, w: W, x: X) => TReturn;
    /**
     * Takes a function and returns a new one that will always have a particular context.
     *
     * @param fn The function whose context will be changed.
     * @param context The object to which the context (this) of the function should be set.
     * @see \`{@link https://api.jquery.com/jQuery.proxy/ }\`
     * @since 1.4
     * @since 1.6
     *
     * @deprecated Deprecated since 3.3. Use \`{@link Function.bind }\`.
     */
    proxy<TContext extends object,
        TReturn,
        A, B, C, D, E, F,
        T, U, V, W, X>(fn: (a: A, b: B, c: C, d: D, e: E, f: F,
                            t: T, u: U, v: V, w: W, x: X) => TReturn,
                       context: TContext,
                       a: A, b: B, c: C, d: D, e: E, f: F): (this: TContext, t: T, u: U, v: V, w: W, x: X) => TReturn;
    /**
     * Takes a function and returns a new one that will always have a particular context.
     *
     * @param fn The function whose context will be changed.
     * @param context The object to which the context (this) of the function should be set.
     * @see \`{@link https://api.jquery.com/jQuery.proxy/ }\`
     * @since 1.4
     * @since 1.6
     *
     * @deprecated Deprecated since 3.3. Use \`{@link Function.bind }\`.
     */
    proxy<TContext extends object,
        TReturn,
        A, B, C, D, E,
        T, U, V, W, X>(fn: (a: A, b: B, c: C, d: D, e: E,
                            t: T, u: U, v: V, w: W, x: X) => TReturn,
                       context: TContext,
                       a: A, b: B, c: C, d: D, e: E): (this: TContext, t: T, u: U, v: V, w: W, x: X) => TReturn;
    /**
     * Takes a function and returns a new one that will always have a particular context.
     *
     * @param fn The function whose context will be changed.
     * @param context The object to which the context (this) of the function should be set.
     * @see \`{@link https://api.jquery.com/jQuery.proxy/ }\`
     * @since 1.4
     * @since 1.6
     *
     * @deprecated Deprecated since 3.3. Use \`{@link Function.bind }\`.
     */
    proxy<TContext extends object,
        TReturn,
        A, B, C, D,
        T, U, V, W, X>(fn: (a: A, b: B, c: C, d: D,
                            t: T, u: U, v: V, w: W, x: X) => TReturn,
                       context: TContext,
                       a: A, b: B, c: C, d: D): (this: TContext, t: T, u: U, v: V, w: W, x: X) => TReturn;
    /**
     * Takes a function and returns a new one that will always have a particular context.
     *
     * @param fn The function whose context will be changed.
     * @param context The object to which the context (this) of the function should be set.
     * @see \`{@link https://api.jquery.com/jQuery.proxy/ }\`
     * @since 1.4
     * @since 1.6
     *
     * @deprecated Deprecated since 3.3. Use \`{@link Function.bind }\`.
     */
    proxy<TContext extends object,
        TReturn,
        A, B, C,
        T, U, V, W, X>(fn: (a: A, b: B, c: C,
                            t: T, u: U, v: V, w: W, x: X) => TReturn,
                       context: TContext,
                       a: A, b: B, c: C): (this: TContext, t: T, u: U, v: V, w: W, x: X) => TReturn;
    /**
     * Takes a function and returns a new one that will always have a particular context.
     *
     * @param fn The function whose context will be changed.
     * @param context The object to which the context (this) of the function should be set.
     * @see \`{@link https://api.jquery.com/jQuery.proxy/ }\`
     * @since 1.4
     * @since 1.6
     *
     * @deprecated Deprecated since 3.3. Use \`{@link Function.bind }\`.
     */
    proxy<TContext extends object,
        TReturn,
        A, B,
        T, U, V, W, X>(fn: (a: A, b: B,
                            t: T, u: U, v: V, w: W, x: X) => TReturn,
                       context: TContext,
                       a: A, b: B): (this: TContext, t: T, u: U, v: V, w: W, x: X) => TReturn;
    /**
     * Takes a function and returns a new one that will always have a particular context.
     *
     * @param fn The function whose context will be changed.
     * @param context The object to which the context (this) of the function should be set.
     * @see \`{@link https://api.jquery.com/jQuery.proxy/ }\`
     * @since 1.4
     * @since 1.6
     *
     * @deprecated Deprecated since 3.3. Use \`{@link Function.bind }\`.
     */
    proxy<TContext extends object,
        TReturn,
        A,
        T, U, V, W, X>(fn: (a: A,
                            t: T, u: U, v: V, w: W, x: X) => TReturn,
                       context: TContext,
                       a: A): (this: TContext, t: T, u: U, v: V, w: W, x: X) => TReturn;
    /**
     * Takes a function and returns a new one that will always have a particular context.
     *
     * @param fn The function whose context will be changed.
     * @param context The object to which the context (this) of the function should be set.
     * @see \`{@link https://api.jquery.com/jQuery.proxy/ }\`
     * @since 1.4
     * @since 1.6
     *
     * @deprecated Deprecated since 3.3. Use \`{@link Function.bind }\`.
     */
    proxy<TContext extends object,
        TReturn,
        T, U, V, W, X>(fn: (t: T, u: U, v: V, w: W, x: X) => TReturn,
                       context: TContext): (this: TContext, t: T, u: U, v: V, w: W, x: X) => TReturn;

    // endregion

    // region 6 parameters

    /**
     * Takes a function and returns a new one that will always have a particular context.
     *
     * @param fn The function whose context will be changed.
     * @param context The object to which the context (this) of the function should be set.
     * @see \`{@link https://api.jquery.com/jQuery.proxy/ }\`
     * @since 1.4
     * @since 1.6
     *
     * @deprecated Deprecated since 3.3. Use \`{@link Function.bind }\`.
     */
    proxy<TContext extends object,
        TReturn,
        A, B, C, D, E, F, G,
        T, U, V, W, X, Y>(fn: (a: A, b: B, c: C, d: D, e: E, f: F, g: G,
                               t: T, u: U, v: V, w: W, x: X, y: Y) => TReturn,
                          context: TContext,
                          a: A, b: B, c: C, d: D, e: E, f: F, g: G): (this: TContext, t: T, u: U, v: V, w: W, x: X, y: Y) => TReturn;
    /**
     * Takes a function and returns a new one that will always have a particular context.
     *
     * @param fn The function whose context will be changed.
     * @param context The object to which the context (this) of the function should be set.
     * @see \`{@link https://api.jquery.com/jQuery.proxy/ }\`
     * @since 1.4
     * @since 1.6
     *
     * @deprecated Deprecated since 3.3. Use \`{@link Function.bind }\`.
     */
    proxy<TContext extends object,
        TReturn,
        A, B, C, D, E, F,
        T, U, V, W, X, Y>(fn: (a: A, b: B, c: C, d: D, e: E, f: F,
                               t: T, u: U, v: V, w: W, x: X, y: Y) => TReturn,
                          context: TContext,
                          a: A, b: B, c: C, d: D, e: E, f: F): (this: TContext, t: T, u: U, v: V, w: W, x: X, y: Y) => TReturn;
    /**
     * Takes a function and returns a new one that will always have a particular context.
     *
     * @param fn The function whose context will be changed.
     * @param context The object to which the context (this) of the function should be set.
     * @see \`{@link https://api.jquery.com/jQuery.proxy/ }\`
     * @since 1.4
     * @since 1.6
     *
     * @deprecated Deprecated since 3.3. Use \`{@link Function.bind }\`.
     */
    proxy<TContext extends object,
        TReturn,
        A, B, C, D, E,
        T, U, V, W, X, Y>(fn: (a: A, b: B, c: C, d: D, e: E,
                               t: T, u: U, v: V, w: W, x: X, y: Y) => TReturn,
                          context: TContext,
                          a: A, b: B, c: C, d: D, e: E): (this: TContext, t: T, u: U, v: V, w: W, x: X, y: Y) => TReturn;
    /**
     * Takes a function and returns a new one that will always have a particular context.
     *
     * @param fn The function whose context will be changed.
     * @param context The object to which the context (this) of the function should be set.
     * @see \`{@link https://api.jquery.com/jQuery.proxy/ }\`
     * @since 1.4
     * @since 1.6
     *
     * @deprecated Deprecated since 3.3. Use \`{@link Function.bind }\`.
     */
    proxy<TContext extends object,
        TReturn,
        A, B, C, D,
        T, U, V, W, X, Y>(fn: (a: A, b: B, c: C, d: D,
                               t: T, u: U, v: V, w: W, x: X, y: Y) => TReturn,
                          context: TContext,
                          a: A, b: B, c: C, d: D): (this: TContext, t: T, u: U, v: V, w: W, x: X, y: Y) => TReturn;
    /**
     * Takes a function and returns a new one that will always have a particular context.
     *
     * @param fn The function whose context will be changed.
     * @param context The object to which the context (this) of the function should be set.
     * @see \`{@link https://api.jquery.com/jQuery.proxy/ }\`
     * @since 1.4
     * @since 1.6
     *
     * @deprecated Deprecated since 3.3. Use \`{@link Function.bind }\`.
     */
    proxy<TContext extends object,
        TReturn,
        A, B, C,
        T, U, V, W, X, Y>(fn: (a: A, b: B, c: C,
                               t: T, u: U, v: V, w: W, x: X, y: Y) => TReturn,
                          context: TContext,
                          a: A, b: B, c: C): (this: TContext, t: T, u: U, v: V, w: W, x: X, y: Y) => TReturn;
    /**
     * Takes a function and returns a new one that will always have a particular context.
     *
     * @param fn The function whose context will be changed.
     * @param context The object to which the context (this) of the function should be set.
     * @see \`{@link https://api.jquery.com/jQuery.proxy/ }\`
     * @since 1.4
     * @since 1.6
     *
     * @deprecated Deprecated since 3.3. Use \`{@link Function.bind }\`.
     */
    proxy<TContext extends object,
        TReturn,
        A, B,
        T, U, V, W, X, Y>(fn: (a: A, b: B,
                               t: T, u: U, v: V, w: W, x: X, y: Y) => TReturn,
                          context: TContext,
                          a: A, b: B): (this: TContext, t: T, u: U, v: V, w: W, x: X, y: Y) => TReturn;
    /**
     * Takes a function and returns a new one that will always have a particular context.
     *
     * @param fn The function whose context will be changed.
     * @param context The object to which the context (this) of the function should be set.
     * @see \`{@link https://api.jquery.com/jQuery.proxy/ }\`
     * @since 1.4
     * @since 1.6
     *
     * @deprecated Deprecated since 3.3. Use \`{@link Function.bind }\`.
     */
    proxy<TContext extends object,
        TReturn,
        A,
        T, U, V, W, X, Y>(fn: (a: A,
                               t: T, u: U, v: V, w: W, x: X, y: Y) => TReturn,
                          context: TContext,
                          a: A): (this: TContext, t: T, u: U, v: V, w: W, x: X, y: Y) => TReturn;
    /**
     * Takes a function and returns a new one that will always have a particular context.
     *
     * @param fn The function whose context will be changed.
     * @param context The object to which the context (this) of the function should be set.
     * @see \`{@link https://api.jquery.com/jQuery.proxy/ }\`
     * @since 1.4
     * @since 1.6
     *
     * @deprecated Deprecated since 3.3. Use \`{@link Function.bind }\`.
     */
    proxy<TContext extends object,
        TReturn,
        T, U, V, W, X, Y>(fn: (t: T, u: U, v: V, w: W, x: X, y: Y) => TReturn,
                          context: TContext): (this: TContext, t: T, u: U, v: V, w: W, x: X, y: Y) => TReturn;

    // endregion

    // region 7+ parameters

    /**
     * Takes a function and returns a new one that will always have a particular context.
     *
     * @param fn The function whose context will be changed.
     * @param context The object to which the context (this) of the function should be set.
     * @see \`{@link https://api.jquery.com/jQuery.proxy/ }\`
     * @since 1.4
     * @since 1.6
     *
     * @deprecated Deprecated since 3.3. Use \`{@link Function.bind }\`.
     */
    proxy<TContext extends object,
        TReturn,
        A, B, C, D, E, F, G,
        T, U, V, W, X, Y, Z>(fn: (a: A, b: B, c: C, d: D, e: E, f: F, g: G,
                                  t: T, u: U, v: V, w: W, x: X, y: Y, z: Z, ...args: any[]) => TReturn,
                             context: TContext,
                             a: A, b: B, c: C, d: D, e: E, f: F, g: G): (this: TContext, t: T, u: U, v: V, w: W, x: X, y: Y, z: Z, ...args: any[]) => TReturn;
    /**
     * Takes a function and returns a new one that will always have a particular context.
     *
     * @param fn The function whose context will be changed.
     * @param context The object to which the context (this) of the function should be set.
     * @see \`{@link https://api.jquery.com/jQuery.proxy/ }\`
     * @since 1.4
     * @since 1.6
     *
     * @deprecated Deprecated since 3.3. Use \`{@link Function.bind }\`.
     */
    proxy<TContext extends object,
        TReturn,
        A, B, C, D, E, F,
        T, U, V, W, X, Y, Z>(fn: (a: A, b: B, c: C, d: D, e: E, f: F,
                                  t: T, u: U, v: V, w: W, x: X, y: Y, z: Z, ...args: any[]) => TReturn,
                             context: TContext,
                             a: A, b: B, c: C, d: D, e: E, f: F): (this: TContext, t: T, u: U, v: V, w: W, x: X, y: Y, z: Z, ...args: any[]) => TReturn;
    /**
     * Takes a function and returns a new one that will always have a particular context.
     *
     * @param fn The function whose context will be changed.
     * @param context The object to which the context (this) of the function should be set.
     * @see \`{@link https://api.jquery.com/jQuery.proxy/ }\`
     * @since 1.4
     * @since 1.6
     *
     * @deprecated Deprecated since 3.3. Use \`{@link Function.bind }\`.
     */
    proxy<TContext extends object,
        TReturn,
        A, B, C, D, E,
        T, U, V, W, X, Y, Z>(fn: (a: A, b: B, c: C, d: D, e: E,
                                  t: T, u: U, v: V, w: W, x: X, y: Y, z: Z, ...args: any[]) => TReturn,
                             context: TContext,
                             a: A, b: B, c: C, d: D, e: E): (this: TContext, t: T, u: U, v: V, w: W, x: X, y: Y, z: Z, ...args: any[]) => TReturn;
    /**
     * Takes a function and returns a new one that will always have a particular context.
     *
     * @param fn The function whose context will be changed.
     * @param context The object to which the context (this) of the function should be set.
     * @see \`{@link https://api.jquery.com/jQuery.proxy/ }\`
     * @since 1.4
     * @since 1.6
     *
     * @deprecated Deprecated since 3.3. Use \`{@link Function.bind }\`.
     */
    proxy<TContext extends object,
        TReturn,
        A, B, C, D,
        T, U, V, W, X, Y, Z>(fn: (a: A, b: B, c: C, d: D,
                                  t: T, u: U, v: V, w: W, x: X, y: Y, z: Z, ...args: any[]) => TReturn,
                             context: TContext,
                             a: A, b: B, c: C, d: D): (this: TContext, t: T, u: U, v: V, w: W, x: X, y: Y, z: Z, ...args: any[]) => TReturn;
    /**
     * Takes a function and returns a new one that will always have a particular context.
     *
     * @param fn The function whose context will be changed.
     * @param context The object to which the context (this) of the function should be set.
     * @see \`{@link https://api.jquery.com/jQuery.proxy/ }\`
     * @since 1.4
     * @since 1.6
     *
     * @deprecated Deprecated since 3.3. Use \`{@link Function.bind }\`.
     */
    proxy<TContext extends object,
        TReturn,
        A, B, C,
        T, U, V, W, X, Y, Z>(fn: (a: A, b: B, c: C,
                                  t: T, u: U, v: V, w: W, x: X, y: Y, z: Z, ...args: any[]) => TReturn,
                             context: TContext,
                             a: A, b: B, c: C): (this: TContext, t: T, u: U, v: V, w: W, x: X, y: Y, z: Z, ...args: any[]) => TReturn;
    /**
     * Takes a function and returns a new one that will always have a particular context.
     *
     * @param fn The function whose context will be changed.
     * @param context The object to which the context (this) of the function should be set.
     * @see \`{@link https://api.jquery.com/jQuery.proxy/ }\`
     * @since 1.4
     * @since 1.6
     *
     * @deprecated Deprecated since 3.3. Use \`{@link Function.bind }\`.
     */
    proxy<TContext extends object,
        TReturn,
        A, B,
        T, U, V, W, X, Y, Z>(fn: (a: A, b: B,
                                  t: T, u: U, v: V, w: W, x: X, y: Y, z: Z, ...args: any[]) => TReturn,
                             context: TContext,
                             a: A, b: B): (this: TContext, t: T, u: U, v: V, w: W, x: X, y: Y, z: Z, ...args: any[]) => TReturn;
    /**
     * Takes a function and returns a new one that will always have a particular context.
     *
     * @param fn The function whose context will be changed.
     * @param context The object to which the context (this) of the function should be set.
     * @see \`{@link https://api.jquery.com/jQuery.proxy/ }\`
     * @since 1.4
     * @since 1.6
     *
     * @deprecated Deprecated since 3.3. Use \`{@link Function.bind }\`.
     */
    proxy<TContext extends object,
        TReturn,
        A,
        T, U, V, W, X, Y, Z>(fn: (a: A,
                                  t: T, u: U, v: V, w: W, x: X, y: Y, z: Z, ...args: any[]) => TReturn,
                             context: TContext,
                             a: A): (this: TContext, t: T, u: U, v: V, w: W, x: X, y: Y, z: Z, ...args: any[]) => TReturn;
    /**
     * Takes a function and returns a new one that will always have a particular context.
     *
     * @param fn The function whose context will be changed.
     * @param context The object to which the context (this) of the function should be set.
     * @see \`{@link https://api.jquery.com/jQuery.proxy/ }\`
     * @since 1.4
     * @since 1.6
     *
     * @deprecated Deprecated since 3.3. Use \`{@link Function.bind }\`.
     */
    proxy<TContext extends object,
        TReturn,
        T, U, V, W, X, Y, Z>(fn: (t: T, u: U, v: V, w: W, x: X, y: Y, z: Z, ...args: any[]) => TReturn,
                             context: TContext): (this: TContext, t: T, u: U, v: V, w: W, x: X, y: Y, z: Z, ...args: any[]) => TReturn;

    // endregion

    // endregion

    // region 8+ arguments

    /**
     * Takes a function and returns a new one that will always have a particular context.
     *
     * @param fn The function whose context will be changed.
     * @param context The object to which the context (this) of the function should be set.
     * @param additionalArguments Any number of arguments to be passed to the function referenced in the function argument.
     * @see \`{@link https://api.jquery.com/jQuery.proxy/ }\`
     * @since 1.4
     * @since 1.6
     *
     * @deprecated Deprecated since 3.3. Use \`{@link Function.bind }\`.
     */
    proxy<TContext extends object,
        TReturn>(fn: (...args: any[]) => TReturn,
                 context: TContext,
                 ...additionalArguments: any[]): (this: TContext, ...args: any[]) => TReturn;

    // endregion

    // endregion

    // region (context, name)

    /**
     * Takes a function and returns a new one that will always have a particular context.
     *
     * @param context The object to which the context of the function should be set.
     * @param name The name of the function whose context will be changed (should be a property of the context object).
     * @param additionalArguments Any number of arguments to be passed to the function named in the name argument.
     * @see \`{@link https://api.jquery.com/jQuery.proxy/ }\`
     * @since 1.4
     * @since 1.6
     *
     * @deprecated Deprecated since 3.3. Use \`{@link Function.bind }\`.
     */
    proxy<TContext extends object>(context: TContext,
                                   name: keyof TContext,
                                   ...additionalArguments: any[]): (this: TContext, ...args: any[]) => any;

    // endregion

    // endregion

    /**
     * Manipulate the queue of functions to be executed on the matched element.
     *
     * @param element A DOM element where the array of queued functions is attached.
     * @param queueName A string containing the name of the queue. Defaults to fx, the standard effects queue.
     * @param newQueue The new function to add to the queue.
     *                 An array of functions to replace the current queue contents.
     * @see \`{@link https://api.jquery.com/jQuery.queue/ }\`
     * @since 1.3
     */
    queue<T extends Element>(element: T, queueName?: string, newQueue?: JQuery.TypeOrArray<JQuery.QueueFunction<T>>): JQuery.Queue<T>;
    /**
     * Handles errors thrown synchronously in functions wrapped in jQuery().
     *
     * @param error An error thrown in the function wrapped in jQuery().
     * @see \`{@link https://api.jquery.com/jQuery.readyException/ }\`
     * @since 3.1
     */
    readyException(error: Error): any;
    /**
     * Remove a previously-stored piece of data.
     *
     * @param element A DOM element from which to remove data.
     * @param name A string naming the piece of data to remove.
     * @see \`{@link https://api.jquery.com/jQuery.removeData/ }\`
     * @since 1.2.3
     */
    removeData(element: Element, name?: string): void;
    /**
     * Creates an object containing a set of properties ready to be used in the definition of custom animations.
     *
     * @param duration A string or number determining how long the animation will run.
     * @param easing A string indicating which easing function to use for the transition.
     * @param complete A function to call once the animation is complete, called once per matched element.
     * @see \`{@link https://api.jquery.com/jQuery.speed/ }\`
     * @since 1.1
     */
    speed<TElement extends Element = HTMLElement>(duration: JQuery.Duration, easing: string, complete: (this: TElement) => void): JQuery.EffectsOptions<TElement>;
    /**
     * Creates an object containing a set of properties ready to be used in the definition of custom animations.
     *
     * @param duration A string or number determining how long the animation will run.
     * @param easing_complete A string indicating which easing function to use for the transition.
     *                        A function to call once the animation is complete, called once per matched element.
     * @see \`{@link https://api.jquery.com/jQuery.speed/ }\`
     * @since 1.0
     * @since 1.1
     */
    speed<TElement extends Element = HTMLElement>(duration: JQuery.Duration,
                                                  easing_complete: string | ((this: TElement) => void)): JQuery.EffectsOptions<TElement>;
    /**
     * Creates an object containing a set of properties ready to be used in the definition of custom animations.
     *
     * @param duration_complete_settings A string or number determining how long the animation will run.
     *                                   A function to call once the animation is complete, called once per matched element.
     * @see \`{@link https://api.jquery.com/jQuery.speed/ }\`
     * @since 1.0
     * @since 1.1
     */
    speed<TElement extends Element = HTMLElement>(duration_complete_settings?: JQuery.Duration | ((this: TElement) => void) | JQuery.SpeedSettings<TElement>): JQuery.EffectsOptions<TElement>;
    /**
     * Remove the whitespace from the beginning and end of a string.
     *
     * @param str The string to trim.
     * @see \`{@link https://api.jquery.com/jQuery.trim/ }\`
     * @since 1.0
     */
    trim(str: string): string;
    /**
     * Determine the internal JavaScript [[Class]] of an object.
     *
     * @param obj Object to get the internal JavaScript [[Class]] of.
     * @see \`{@link https://api.jquery.com/jQuery.type/ }\`
     * @since 1.4.3
     *
     * @deprecated Deprecated since 3.3. See \`{@link https://github.com/jquery/jquery/issues/3605 }`.
     */
    type(obj: any): 'array' | 'boolean' | 'date' | 'error' | 'function' | 'null' | 'number' | 'object' | 'regexp' | 'string' | 'symbol' | 'undefined';
    /**
     * @description Sorts an array of DOM elements, in place, with the duplicates removed. Note that this only works on
     * arrays of DOM elements, not strings or numbers.
     *
     * @param array The Array of DOM elements.
     * @see \`{@link https://api.jquery.com/jQuery.unique/ }\`
     * @since 1.1.3
     *
     * @deprecated Deprecated since 3.0. Use \`{@link JQueryStatic.uniqueSort }`.
     */
    unique<T extends Element>(array: T[]): T[];
    /**
     * Sorts an array of DOM elements, in place, with the duplicates removed. Note that this only works on
     * arrays of DOM elements, not strings or numbers.
     *
     * @param array The Array of DOM elements.
     * @see \`{@link https://api.jquery.com/jQuery.uniqueSort/ }\`
     * @since 1.12
     * @since 2.2
     */
    uniqueSort<T extends Element>(array: T[]): T[];
    /**
     * Provides a way to execute callback functions based on zero or more Thenable objects, usually
     * Deferred objects that represent asynchronous events.
     *
     * @see \`{@link https://api.jquery.com/jQuery.when/ }\`
     * @since 1.5
     */
    when<TR1, UR1, VR1,
        TJ1 = any, UJ1 = any, VJ1 = any>(
            deferredT: JQuery.Promise<TR1, TJ1, any> | JQuery.Thenable<TR1> | TR1, // tslint:disable-line:use-default-type-parameter
            deferredU: JQuery.Promise<UR1, UJ1, any> | JQuery.Thenable<UR1> | UR1, // tslint:disable-line:use-default-type-parameter
            deferredV: JQuery.Promise<VR1, VJ1, any> | JQuery.Thenable<VR1> | VR1): JQuery.Promise3<TR1, TJ1, never,  // tslint:disable-line:use-default-type-parameter
        UR1, UJ1, never,
        VR1, VJ1, never>;
    /**
     * Provides a way to execute callback functions based on zero or more Thenable objects, usually
     * Deferred objects that represent asynchronous events.
     *
     * @see \`{@link https://api.jquery.com/jQuery.when/ }\`
     * @since 1.5
     */
    when<TR1, UR1,
        TJ1 = any, UJ1 = any>(
            deferredT: JQuery.Promise<TR1, TJ1, any> | JQuery.Thenable<TR1> | TR1, // tslint:disable-line:use-default-type-parameter
            deferredU: JQuery.Promise<UR1, UJ1, any> | JQuery.Thenable<UR1> | UR1): JQuery.Promise2<TR1, TJ1, never, // tslint:disable-line:use-default-type-parameter
        UR1, UJ1, never>;
    /**
     * Provides a way to execute callback functions based on zero or more Thenable objects, usually
     * Deferred objects that represent asynchronous events.
     *
     * @see \`{@link https://api.jquery.com/jQuery.when/ }\`
     * @since 1.5
     */
    when<TR1, TJ1,
        TR2, TJ2,
        TR3 = never, TJ3 = never>(
            deferredT: JQuery.Promise3<TR1, TJ1, any, TR2, TJ2, any, TR3, TJ3, any> |
                       JQuery.Promise2<TR1, TJ1, any, TR2, TJ2, any>): JQuery.Promise3<TR1, TJ1, never, TR2, TJ2, never, TR3, TJ3, never>;
    /**
     * Provides a way to execute callback functions based on zero or more Thenable objects, usually
     * Deferred objects that represent asynchronous events.
     *
     * @see \`{@link https://api.jquery.com/jQuery.when/ }\`
     * @since 1.5
     */
    when<TR1, TJ1 = any>(deferred: JQuery.Promise<TR1, TJ1, any> | JQuery.Thenable<TR1> | TR1): JQuery.Promise<TR1, TJ1, never>; // tslint:disable-line:use-default-type-parameter
    /**
     * Provides a way to execute callback functions based on zero or more Thenable objects, usually
     * Deferred objects that represent asynchronous events.
     *
     * @param deferreds Zero or more Thenable objects.
     * @see \`{@link https://api.jquery.com/jQuery.when/ }\`
     * @since 1.5
     */
    when<TR1 = never, TJ1 = never>(...deferreds: Array<JQuery.Promise<TR1, TJ1, any> | JQuery.Thenable<TR1> | TR1>): JQuery.Promise<TR1, TJ1, never>; // tslint:disable-line:use-default-type-parameter
    /**
     * Provides a way to execute callback functions based on zero or more Thenable objects, usually
     * Deferred objects that represent asynchronous events.
     *
     * @param deferreds Zero or more Thenable objects.
     * @see \`{@link https://api.jquery.com/jQuery.when/ }\`
     * @since 1.5
     */
    when(...deferreds: any[]): JQuery.Promise<any, any, never>;
}

interface JQuery<TElement = HTMLElement> extends Iterable<TElement> {
    /**
     * A string containing the jQuery version number.
     *
     * @see \`{@link https://api.jquery.com/jquery/ }\`
     * @since 1.0
     */
    jquery: string;
    /**
     * The number of elements in the jQuery object.
     *
     * @see \`{@link https://api.jquery.com/length/ }\`
     * @since 1.0
     */
    length: number;
    /**
     * Create a new jQuery object with elements added to the set of matched elements.
     *
     * @param selector A string representing a selector expression to find additional elements to add to the set of matched elements.
     * @param context The point in the document at which the selector should begin matching; similar to the context
     *                argument of the $(selector, context) method.
     * @see \`{@link https://api.jquery.com/add/ }\`
     * @since 1.4
     */
    add(selector: JQuery.Selector, context: Element): this;
    /**
     * Create a new jQuery object with elements added to the set of matched elements.
     *
     * @param selector A string representing a selector expression to find additional elements to add to the set of matched elements.
     *                 One or more elements to add to the set of matched elements.
     *                 An HTML fragment to add to the set of matched elements.
     *                 An existing jQuery object to add to the set of matched elements.
     * @see \`{@link https://api.jquery.com/add/ }\`
     * @since 1.0
     * @since 1.3.2
     */
    add(selector: JQuery.Selector | JQuery.TypeOrArray<Element> | JQuery.htmlString | JQuery): this;
    /**
     * Add the previous set of elements on the stack to the current set, optionally filtered by a selector.
     *
     * @param selector A string containing a selector expression to match the current set of elements against.
     * @see \`{@link https://api.jquery.com/addBack/ }\`
     * @since 1.8
     */
    addBack(selector?: JQuery.Selector): this;
    /**
     * Adds the specified class(es) to each element in the set of matched elements.
     *
     * @param className One or more space-separated classes to be added to the class attribute of each matched element.
     *                  An array of classes to be added to the class attribute of each matched element.
     *                  A function returning one or more space-separated class names to be added to the existing class
     *                  name(s). Receives the index position of the element in the set and the existing class name(s) as
     *                  arguments. Within the function, this refers to the current element in the set.
     * @see \`{@link https://api.jquery.com/addClass/ }\`
     * @since 1.0
     * @since 1.4
     * @since 3.3
     */
    addClass(className: JQuery.TypeOrArray<string> | ((this: TElement, index: number, currentClassName: string) => string)): this;
    /**
     * Insert content, specified by the parameter, after each element in the set of matched elements.
     *
     * @param contents One or more additional DOM elements, text nodes, arrays of elements and text nodes, HTML strings, or
     *                 jQuery objects to insert after each element in the set of matched elements.
     * @see \`{@link https://api.jquery.com/after/ }\`
     * @since 1.0
     */
    after(...contents: Array<JQuery.htmlString | JQuery.TypeOrArray<JQuery.Node | JQuery<JQuery.Node>>>): this;
    /**
     * Insert content, specified by the parameter, after each element in the set of matched elements.
     *
     * @param fn A function that returns an HTML string, DOM element(s), text node(s), or jQuery object to insert
     *           after each element in the set of matched elements. Receives the index position of the element in the
     *           set and the old HTML value of the element as arguments. Within the function, this refers to the
     *           current element in the set.
     * @see \`{@link https://api.jquery.com/after/ }\`
     * @since 1.4
     * @since 1.10
     */
    after(fn: (this: TElement, index: number, html: string) => JQuery.htmlString | JQuery.TypeOrArray<JQuery.Node | JQuery<JQuery.Node>>): this;
    /**
     * Register a handler to be called when Ajax requests complete. This is an AjaxEvent.
     *
     * @param handler The function to be invoked.
     * @see \`{@link https://api.jquery.com/ajaxComplete/ }\`
     * @since 1.0
     */
    ajaxComplete(handler: (this: Document, event: JQuery.Event<Document>, jqXHR: JQuery.jqXHR, ajaxOptions: JQuery.AjaxSettings) => void | false): this;
    /**
     * Register a handler to be called when Ajax requests complete with an error. This is an Ajax Event.
     *
     * @param handler The function to be invoked.
     * @see \`{@link https://api.jquery.com/ajaxError/ }\`
     * @since 1.0
     */
    ajaxError(handler: (this: Document, event: JQuery.Event<Document>, jqXHR: JQuery.jqXHR, ajaxSettings: JQuery.AjaxSettings, thrownError: string) => void | false): this;
    /**
     * Attach a function to be executed before an Ajax request is sent. This is an Ajax Event.
     *
     * @param handler The function to be invoked.
     * @see \`{@link https://api.jquery.com/ajaxSend/ }\`
     * @since 1.0
     */
    ajaxSend(handler: (this: Document, event: JQuery.Event<Document>, jqXHR: JQuery.jqXHR, ajaxOptions: JQuery.AjaxSettings) => void | false): this;
    /**
     * Register a handler to be called when the first Ajax request begins. This is an Ajax Event.
     *
     * @param handler The function to be invoked.
     * @see \`{@link https://api.jquery.com/ajaxStart/ }\`
     * @since 1.0
     */
    ajaxStart(handler: (this: Document) => void | false): this;
    /**
     * Register a handler to be called when all Ajax requests have completed. This is an Ajax Event.
     *
     * @param handler The function to be invoked.
     * @see \`{@link https://api.jquery.com/ajaxStop/ }\`
     * @since 1.0
     */
    ajaxStop(handler: (this: Document) => void | false): this;
    /**
     * Attach a function to be executed whenever an Ajax request completes successfully. This is an Ajax Event.
     *
     * @param handler The function to be invoked.
     * @see \`{@link https://api.jquery.com/ajaxSuccess/ }\`
     * @since 1.0
     */
    ajaxSuccess(handler: (this: Document, event: JQuery.Event<Document>, jqXHR: JQuery.jqXHR, ajaxOptions: JQuery.AjaxSettings, data: JQuery.PlainObject) => void | false): this;
    /**
     * Perform a custom animation of a set of CSS properties.
     *
     * @param properties An object of CSS properties and values that the animation will move toward.
     * @param duration A string or number determining how long the animation will run.
     * @param easing A string indicating which easing function to use for the transition.
     * @param complete A function to call once the animation is complete, called once per matched element.
     * @see \`{@link https://api.jquery.com/animate/ }\`
     * @since 1.0
     */
    animate(properties: JQuery.PlainObject,
            duration: JQuery.Duration,
            easing: string,
            complete?: (this: TElement) => void): this;
    /**
     * Perform a custom animation of a set of CSS properties.
     *
     * @param properties An object of CSS properties and values that the animation will move toward.
     * @param duration_easing A string or number determining how long the animation will run.
     *                        A string indicating which easing function to use for the transition.
     * @param complete A function to call once the animation is complete, called once per matched element.
     * @see \`{@link https://api.jquery.com/animate/ }\`
     * @since 1.0
     */
    animate(properties: JQuery.PlainObject,
            duration_easing: JQuery.Duration | string,
            complete?: (this: TElement) => void): this;
    /**
     * Perform a custom animation of a set of CSS properties.
     *
     * @param properties An object of CSS properties and values that the animation will move toward.
     * @param options A map of additional options to pass to the method.
     * @see \`{@link https://api.jquery.com/animate/ }\`
     * @since 1.0
     */
    animate(properties: JQuery.PlainObject,
            options: JQuery.EffectsOptions<TElement>): this;
    /**
     * Perform a custom animation of a set of CSS properties.
     *
     * @param properties An object of CSS properties and values that the animation will move toward.
     * @param complete A function to call once the animation is complete, called once per matched element.
     * @see \`{@link https://api.jquery.com/animate/ }\`
     * @since 1.0
     */
    animate(properties: JQuery.PlainObject,
            complete?: (this: TElement) => void): this;
    /**
     * Insert content, specified by the parameter, to the end of each element in the set of matched elements.
     *
     * @param contents One or more additional DOM elements, text nodes, arrays of elements and text nodes, HTML strings, or
     *                 jQuery objects to insert at the end of each element in the set of matched elements.
     * @see \`{@link https://api.jquery.com/append/ }\`
     * @since 1.0
     */
    append(...contents: Array<JQuery.htmlString | JQuery.TypeOrArray<JQuery.Node | JQuery<JQuery.Node>>>): this;
    /**
     * Insert content, specified by the parameter, to the end of each element in the set of matched elements.
     *
     * @param fn A function that returns an HTML string, DOM element(s), text node(s), or jQuery object to insert at
     *           the end of each element in the set of matched elements. Receives the index position of the element
     *           in the set and the old HTML value of the element as arguments. Within the function, this refers to
     *           the current element in the set.
     * @see \`{@link https://api.jquery.com/append/ }\`
     * @since 1.4
     */
    append(fn: (this: TElement, index: number, html: string) => JQuery.htmlString | JQuery.TypeOrArray<JQuery.Node | JQuery<JQuery.Node>>): this;
    /**
     * Insert every element in the set of matched elements to the end of the target.
     *
     * @param target A selector, element, HTML string, array of elements, or jQuery object; the matched set of elements
     *               will be inserted at the end of the element(s) specified by this parameter.
     * @see \`{@link https://api.jquery.com/appendTo/ }\`
     * @since 1.0
     */
<<<<<<< HEAD
    appendTo(target: JQuery.Selector | JQuery.htmlString | JQuery.TypeOrArray<Node> | JQuery): this;
=======
    appendTo(target: JQuery.Selector | JQuery.htmlString | JQuery.TypeOrArray<Element | DocumentFragment> | JQuery): this;
>>>>>>> bf4b60d2
    /**
     * Set one or more attributes for the set of matched elements.
     *
     * @param attributeName The name of the attribute to set.
     * @param value A value to set for the attribute. If null, the specified attribute will be removed (as in .removeAttr()).
     *              A function returning the value to set. this is the current element. Receives the index position of
     *              the element in the set and the old attribute value as arguments.
     * @see \`{@link https://api.jquery.com/attr/ }\`
     * @since 1.0
     * @since 1.1
     */
    attr(attributeName: string,
         value: string | number | null | ((this: TElement, index: number, attr: string) => string | number | void | undefined)): this;
    /**
     * Set one or more attributes for the set of matched elements.
     *
     * @param attributes An object of attribute-value pairs to set.
     * @see \`{@link https://api.jquery.com/attr/ }\`
     * @since 1.0
     */
    attr(attributes: JQuery.PlainObject): this;
    /**
     * Get the value of an attribute for the first element in the set of matched elements.
     *
     * @param attributeName The name of the attribute to get.
     * @see \`{@link https://api.jquery.com/attr/ }\`
     * @since 1.0
     */
    attr(attributeName: string): string | undefined;
    /**
     * Insert content, specified by the parameter, before each element in the set of matched elements.
     *
     * @param contents One or more additional DOM elements, text nodes, arrays of elements and text nodes, HTML strings, or
     *                 jQuery objects to insert before each element in the set of matched elements.
     * @see \`{@link https://api.jquery.com/before/ }\`
     * @since 1.0
     */
    before(...contents: Array<JQuery.htmlString | JQuery.TypeOrArray<JQuery.Node | JQuery<JQuery.Node>>>): this;
    /**
     * Insert content, specified by the parameter, before each element in the set of matched elements.
     *
     * @param fn A function that returns an HTML string, DOM element(s), text node(s), or jQuery object to insert
     *           before each element in the set of matched elements. Receives the index position of the element in
     *           the set and the old HTML value of the element as arguments. Within the function, this refers to the
     *           current element in the set.
     * @see \`{@link https://api.jquery.com/before/ }\`
     * @since 1.4
     * @since 1.10
     */
    before(fn: (this: TElement, index: number, html: string) => JQuery.htmlString | JQuery.TypeOrArray<JQuery.Node | JQuery<JQuery.Node>>): this;
    // [bind() overloads] https://github.com/jquery/api.jquery.com/issues/1048
    /**
     * Attach a handler to an event for the elements.
     *
     * @param eventType A string containing one or more DOM event types, such as "click" or "submit," or custom event names.
     * @param eventData An object containing data that will be passed to the event handler.
     * @param handler A function to execute each time the event is triggered.
     * @see \`{@link https://api.jquery.com/bind/ }\`
     * @since 1.0
     * @since 1.4.3
     *
     * @deprecated Deprecated since 3.0. Use \`{@link JQuery.on }\`.
     */
    bind<TData>(eventType: string,
                eventData: TData,
                handler: JQuery.EventHandler<TElement, TData> | JQuery.EventHandlerBase<any, JQuery.Event<TElement, TData>>): this;
    /**
     * Attach a handler to an event for the elements.
     *
     * @param eventType A string containing one or more DOM event types, such as "click" or "submit," or custom event names.
     * @param handler A function to execute each time the event is triggered.
     *                Setting the second argument to false will attach a function that prevents the default action from
     *                occurring and stops the event from bubbling.
     * @see \`{@link https://api.jquery.com/bind/ }\`
     * @since 1.0
     * @since 1.4.3
     *
     * @deprecated Deprecated since 3.0. Use \`{@link JQuery.on }\`.
     */
    bind(eventType: string,
         handler: JQuery.EventHandler<TElement> | JQuery.EventHandlerBase<any, JQuery.Event<TElement>> | false | null | undefined): this;
    /**
     * Attach a handler to an event for the elements.
     *
     * @param events An object containing one or more DOM event types and functions to execute for them.
     * @see \`{@link https://api.jquery.com/bind/ }\`
     * @since 1.4
     *
     * @deprecated Deprecated since 3.0. Use \`{@link JQuery.on }\`.
     */
    bind(events: JQuery.PlainObject<JQuery.EventHandler<TElement> | JQuery.EventHandlerBase<any, JQuery.Event<TElement>> | false>): this;
    /**
     * Bind an event handler to the "blur" JavaScript event, or trigger that event on an element.
     *
     * @param eventData An object containing data that will be passed to the event handler.
     * @param handler A function to execute each time the event is triggered.
     * @see \`{@link https://api.jquery.com/blur/ }\`
     * @since 1.4.3
     *
     * @deprecated Deprecated since 3.3. Use \`{@link JQuery.on }\` or \`{@link JQuery.trigger }\`.
     */
    blur<TData>(eventData: TData,
                handler: JQuery.EventHandler<TElement, TData> | JQuery.EventHandlerBase<any, JQuery.Event<TElement, TData>>): this;
    /**
     * Bind an event handler to the "blur" JavaScript event, or trigger that event on an element.
     *
     * @param handler A function to execute each time the event is triggered.
     * @see \`{@link https://api.jquery.com/blur/ }\`
     * @since 1.0
     *
     * @deprecated Deprecated since 3.3. Use \`{@link JQuery.on }\` or \`{@link JQuery.trigger }\`.
     */
    blur(handler?: JQuery.EventHandler<TElement> | JQuery.EventHandlerBase<any, JQuery.Event<TElement>> | false): this;
    /**
     * Bind an event handler to the "change" JavaScript event, or trigger that event on an element.
     *
     * @param eventData An object containing data that will be passed to the event handler.
     * @param handler A function to execute each time the event is triggered.
     * @see \`{@link https://api.jquery.com/change/ }\`
     * @since 1.4.3
     *
     * @deprecated Deprecated since 3.3. Use \`{@link JQuery.on }\` or \`{@link JQuery.trigger }\`.
     */
    change<TData>(eventData: TData,
                  handler: JQuery.EventHandler<TElement, TData> | JQuery.EventHandlerBase<any, JQuery.Event<TElement, TData>>): this;
    /**
     * Bind an event handler to the "change" JavaScript event, or trigger that event on an element.
     *
     * @param handler A function to execute each time the event is triggered.
     * @see \`{@link https://api.jquery.com/change/ }\`
     * @since 1.0
     *
     * @deprecated Deprecated since 3.3. Use \`{@link JQuery.on }\` or \`{@link JQuery.trigger }\`.
     */
    change(handler?: JQuery.EventHandler<TElement> | JQuery.EventHandlerBase<any, JQuery.Event<TElement>> | false): this;
    /**
     * Get the children of each element in the set of matched elements, optionally filtered by a selector.
     *
     * @param selector A string containing a selector expression to match elements against.
     * @see \`{@link https://api.jquery.com/children/ }\`
     * @since 1.0
     */
    children(selector?: JQuery.Selector): this;
    /**
     * Remove from the queue all items that have not yet been run.
     *
     * @param queueName A string containing the name of the queue. Defaults to fx, the standard effects queue.
     * @see \`{@link https://api.jquery.com/clearQueue/ }\`
     * @since 1.4
     */
    clearQueue(queueName?: string): this;
    /**
     * Bind an event handler to the "click" JavaScript event, or trigger that event on an element.
     *
     * @param eventData An object containing data that will be passed to the event handler.
     * @param handler A function to execute each time the event is triggered.
     * @see \`{@link https://api.jquery.com/click/ }\`
     * @since 1.4.3
     *
     * @deprecated Deprecated since 3.3. Use \`{@link JQuery.on }\` or \`{@link JQuery.trigger }\`.
     */
    click<TData>(eventData: TData,
                 handler: JQuery.EventHandler<TElement, TData> | JQuery.EventHandlerBase<any, JQuery.Event<TElement, TData>>): this;
    /**
     * Bind an event handler to the "click" JavaScript event, or trigger that event on an element.
     *
     * @param handler A function to execute each time the event is triggered.
     * @see \`{@link https://api.jquery.com/click/ }\`
     * @since 1.0
     *
     * @deprecated Deprecated since 3.3. Use \`{@link JQuery.on }\` or \`{@link JQuery.trigger }\`.
     */
    click(handler?: JQuery.EventHandler<TElement> | JQuery.EventHandlerBase<any, JQuery.Event<TElement>> | false): this;
    /**
     * Create a deep copy of the set of matched elements.
     *
     * @param withDataAndEvents A Boolean indicating whether event handlers and data should be copied along with the elements. The
     *                          default value is false. *In jQuery 1.5.0 the default value was incorrectly true; it was changed back
     *                          to false in 1.5.1 and up.
     * @param deepWithDataAndEvents A Boolean indicating whether event handlers and data for all children of the cloned element should
     *                              be copied. By default its value matches the first argument's value (which defaults to false).
     * @see \`{@link https://api.jquery.com/clone/ }\`
     * @since 1.0
     * @since 1.5
     */
    clone(withDataAndEvents?: boolean, deepWithDataAndEvents?: boolean): this;
    /**
     * For each element in the set, get the first element that matches the selector by testing the element
     * itself and traversing up through its ancestors in the DOM tree.
     *
     * @param selector A string containing a selector expression to match elements against.
     * @param context A DOM element within which a matching element may be found.
     * @see \`{@link https://api.jquery.com/closest/ }\`
     * @since 1.4
     */
    closest(selector: JQuery.Selector, context: Element): this;
    /**
     * For each element in the set, get the first element that matches the selector by testing the element
     * itself and traversing up through its ancestors in the DOM tree.
     *
     * @param selector A string containing a selector expression to match elements against.
     *                 A jQuery object to match elements against.
     *                 An element to match elements against.
     * @see \`{@link https://api.jquery.com/closest/ }\`
     * @since 1.3
     * @since 1.6
     */
    closest(selector: JQuery.Selector | Element | JQuery): this;
    /**
     * Get the children of each element in the set of matched elements, including text and comment nodes.
     *
     * @see \`{@link https://api.jquery.com/contents/ }\`
     * @since 1.2
     */
    contents(): JQuery<TElement | Text | Comment>;
    /**
     * Bind an event handler to the "contextmenu" JavaScript event, or trigger that event on an element.
     *
     * @param eventData An object containing data that will be passed to the event handler.
     * @param handler A function to execute each time the event is triggered.
     * @see \`{@link https://api.jquery.com/contextmenu/ }\`
     * @since 1.4.3
     *
     * @deprecated Deprecated since 3.3. Use \`{@link JQuery.on }\` or \`{@link JQuery.trigger }\`.
     */
    contextmenu<TData>(eventData: TData,
                       handler: JQuery.EventHandler<TElement, TData> | JQuery.EventHandlerBase<any, JQuery.Event<TElement, TData>>): this;
    /**
     * Bind an event handler to the "contextmenu" JavaScript event, or trigger that event on an element.
     *
     * @param handler A function to execute each time the event is triggered.
     * @see \`{@link https://api.jquery.com/contextmenu/ }\`
     * @since 1.0
     *
     * @deprecated Deprecated since 3.3. Use \`{@link JQuery.on }\` or \`{@link JQuery.trigger }\`.
     */
    contextmenu(handler?: JQuery.EventHandler<TElement> | JQuery.EventHandlerBase<any, JQuery.Event<TElement>> | false): this;
    /**
     * Set one or more CSS properties for the set of matched elements.
     *
     * @param propertyName A CSS property name.
     * @param value A value to set for the property.
     *              A function returning the value to set. this is the current element. Receives the index position of
     *              the element in the set and the old value as arguments.
     * @see \`{@link https://api.jquery.com/css/ }\`
     * @since 1.0
     * @since 1.4
     */
    css(propertyName: string,
        value: string | number | ((this: TElement, index: number, value: string) => string | number | void | undefined)): this;
    /**
     * Set one or more CSS properties for the set of matched elements.
     *
     * @param properties An object of property-value pairs to set.
     * @see \`{@link https://api.jquery.com/css/ }\`
     * @since 1.0
     */
    css(properties: JQuery.PlainObject<string | number | ((this: TElement, index: number, value: string) => string | number | void | undefined)>): this;
    /**
     * Get the computed style properties for the first element in the set of matched elements.
     *
     * @param propertyName A CSS property.
     *                     An array of one or more CSS properties.
     * @see \`{@link https://api.jquery.com/css/ }\`
     * @since 1.0
     */
    css(propertyName: string): string;
    /**
     * Get the computed style properties for the first element in the set of matched elements.
     *
     * @param propertyNames An array of one or more CSS properties.
     * @see \`{@link https://api.jquery.com/css/ }\`
     * @since 1.9
     */
    css(propertyNames: string[]): JQuery.PlainObject<string>;
    /**
     * Return the value at the named data store for the first element in the jQuery collection, as set by
     * data(name, value) or by an HTML5 data-* attribute.
     *
     * @param key Name of the data stored.
     * @see \`{@link https://api.jquery.com/data/ }\`
     * @since 1.2.3
     */
    data(key: string, undefined: undefined): any; // tslint:disable-line:unified-signatures
    /**
     * Store arbitrary data associated with the matched elements.
     *
     * @param key A string naming the piece of data to set.
     * @param value The new data value; this can be any Javascript type except undefined.
     * @see \`{@link https://api.jquery.com/data/ }\`
     * @since 1.2.3
     */
    data(key: string, value: any): this;
    /**
     * Store arbitrary data associated with the matched elements.
     *
     * @param obj An object of key-value pairs of data to update.
     * @see \`{@link https://api.jquery.com/data/ }\`
     * @since 1.4.3
     */
    data(obj: JQuery.PlainObject): this;
    /**
     * Return the value at the named data store for the first element in the jQuery collection, as set by
     * data(name, value) or by an HTML5 data-* attribute.
     *
     * @param key Name of the data stored.
     * @see \`{@link https://api.jquery.com/data/ }\`
     * @since 1.2.3
     */
    data(key: string): any;
    /**
     * Return the value at the named data store for the first element in the jQuery collection, as set by
     * data(name, value) or by an HTML5 data-* attribute.
     *
     * @see \`{@link https://api.jquery.com/data/ }\`
     * @since 1.4
     */
    data(): JQuery.PlainObject;
    /**
     * Bind an event handler to the "dblclick" JavaScript event, or trigger that event on an element.
     *
     * @param eventData An object containing data that will be passed to the event handler.
     * @param handler A function to execute each time the event is triggered.
     * @see \`{@link https://api.jquery.com/dblclick/ }\`
     * @since 1.4.3
     *
     * @deprecated Deprecated since 3.3. Use \`{@link JQuery.on }\` or \`{@link JQuery.trigger }\`.
     */
    dblclick<TData>(eventData: TData,
                    handler: JQuery.EventHandler<TElement, TData> | JQuery.EventHandlerBase<any, JQuery.Event<TElement, TData>>): this;
    /**
     * Bind an event handler to the "dblclick" JavaScript event, or trigger that event on an element.
     *
     * @param handler A function to execute each time the event is triggered.
     * @see \`{@link https://api.jquery.com/dblclick/ }\`
     * @since 1.0
     *
     * @deprecated Deprecated since 3.3. Use \`{@link JQuery.on }\` or \`{@link JQuery.trigger }\`.
     */
    dblclick(handler?: JQuery.EventHandler<TElement> | JQuery.EventHandlerBase<any, JQuery.Event<TElement>> | false): this;
    /**
     * Set a timer to delay execution of subsequent items in the queue.
     *
     * @param duration An integer indicating the number of milliseconds to delay execution of the next item in the queue.
     * @param queueName A string containing the name of the queue. Defaults to fx, the standard effects queue.
     * @see \`{@link https://api.jquery.com/delay/ }\`
     * @since 1.4
     */
    delay(duration: JQuery.Duration, queueName?: string): this;
    /**
     * Attach a handler to one or more events for all elements that match the selector, now or in the
     * future, based on a specific set of root elements.
     *
     * @param selector A selector to filter the elements that trigger the event.
     * @param eventType A string containing one or more space-separated JavaScript event types, such as "click" or
     *                  "keydown," or custom event names.
     * @param eventData An object containing data that will be passed to the event handler.
     * @param handler A function to execute each time the event is triggered.
     * @see \`{@link https://api.jquery.com/delegate/ }\`
     * @since 1.4.2
     *
     * @deprecated Deprecated since 3.0. Use \`{@link JQuery.on }\`.
     */
    delegate<TData>(selector: JQuery.Selector,
                    eventType: string,
                    eventData: TData,
                    handler: JQuery.EventHandler<TElement, TData> | JQuery.EventHandlerBase<any, JQuery.Event<TElement, TData>>): this;
    /**
     * Attach a handler to one or more events for all elements that match the selector, now or in the
     * future, based on a specific set of root elements.
     *
     * @param selector A selector to filter the elements that trigger the event.
     * @param eventType A string containing one or more space-separated JavaScript event types, such as "click" or
     *                  "keydown," or custom event names.
     * @param handler A function to execute each time the event is triggered.
     * @see \`{@link https://api.jquery.com/delegate/ }\`
     * @since 1.4.2
     *
     * @deprecated Deprecated since 3.0. Use \`{@link JQuery.on }\`.
     */
    delegate(selector: JQuery.Selector,
             eventType: string,
             handler: JQuery.EventHandler<TElement> | JQuery.EventHandlerBase<any, JQuery.Event<TElement>> | false): this;
    /**
     * Attach a handler to one or more events for all elements that match the selector, now or in the
     * future, based on a specific set of root elements.
     *
     * @param selector A selector to filter the elements that trigger the event.
     * @param events A plain object of one or more event types and functions to execute for them.
     * @see \`{@link https://api.jquery.com/delegate/ }\`
     * @since 1.4.3
     *
     * @deprecated Deprecated since 3.0. Use \`{@link JQuery.on }\`.
     */
    delegate(selector: JQuery.Selector,
             events: JQuery.PlainObject<JQuery.EventHandler<TElement> | JQuery.EventHandlerBase<any, JQuery.Event<TElement>> | false>): this;
    /**
     * Execute the next function on the queue for the matched elements.
     *
     * @param queueName A string containing the name of the queue. Defaults to fx, the standard effects queue.
     * @see \`{@link https://api.jquery.com/dequeue/ }\`
     * @since 1.2
     */
    dequeue(queueName?: string): this;
    /**
     * Remove the set of matched elements from the DOM.
     *
     * @param selector A selector expression that filters the set of matched elements to be removed.
     * @see \`{@link https://api.jquery.com/detach/ }\`
     * @since 1.4
     */
    detach(selector?: JQuery.Selector): this;
    /**
     * Iterate over a jQuery object, executing a function for each matched element.
     *
     * @param fn A function to execute for each matched element.
     * @see \`{@link https://api.jquery.com/each/ }\`
     * @since 1.0
     */
    each(fn: (this: TElement, index: number, element: TElement) => void | false): this;
    /**
     * Remove all child nodes of the set of matched elements from the DOM.
     *
     * @see \`{@link https://api.jquery.com/empty/ }\`
     * @since 1.0
     */
    empty(): this;
    /**
     * End the most recent filtering operation in the current chain and return the set of matched elements
     * to its previous state.
     *
     * @see \`{@link https://api.jquery.com/end/ }\`
     * @since 1.0
     */
    end(): this;
    /**
     * Reduce the set of matched elements to the one at the specified index.
     *
     * @param index An integer indicating the 0-based position of the element.
     *              An integer indicating the position of the element, counting backwards from the last element in the set.
     * @see \`{@link https://api.jquery.com/eq/ }\`
     * @since 1.1.2
     * @since 1.4
     */
    eq(index: number): this;
    /**
     * Merge the contents of an object onto the jQuery prototype to provide new jQuery instance methods.
     *
     * @param obj An object to merge onto the jQuery prototype.
     * @see \`{@link https://api.jquery.com/jQuery.fn.extend/ }\`
     * @since 1.0
     */
    extend(obj: object): this;
    /**
     * Display the matched elements by fading them to opaque.
     *
     * @param duration A string or number determining how long the animation will run.
     * @param easing A string indicating which easing function to use for the transition.
     * @param complete A function to call once the animation is complete, called once per matched element.
     * @see \`{@link https://api.jquery.com/fadeIn/ }\`
     * @since 1.4.3
     */
    fadeIn(duration: JQuery.Duration, easing: string, complete?: (this: TElement) => void): this;
    /**
     * Display the matched elements by fading them to opaque.
     *
     * @param duration_easing A string or number determining how long the animation will run.
     *                        A string indicating which easing function to use for the transition.
     * @param complete A function to call once the animation is complete, called once per matched element.
     * @see \`{@link https://api.jquery.com/fadeIn/ }\`
     * @since 1.0
     * @since 1.4.3
     */
    fadeIn(duration_easing: JQuery.Duration | string, complete: (this: TElement) => void): this;
    /**
     * Display the matched elements by fading them to opaque.
     *
     * @param duration_easing_complete_options A string or number determining how long the animation will run.
     *                                         A string indicating which easing function to use for the transition.
     *                                         A function to call once the animation is complete, called once per matched element.
     *                                         A map of additional options to pass to the method.
     * @see \`{@link https://api.jquery.com/fadeIn/ }\`
     * @since 1.0
     * @since 1.4.3
     */
    fadeIn(duration_easing_complete_options?: JQuery.Duration | string | ((this: TElement) => void) | JQuery.EffectsOptions<TElement>): this;
    /**
     * Hide the matched elements by fading them to transparent.
     *
     * @param duration A string or number determining how long the animation will run.
     * @param easing A string indicating which easing function to use for the transition.
     * @param complete A function to call once the animation is complete, called once per matched element.
     * @see \`{@link https://api.jquery.com/fadeOut/ }\`
     * @since 1.4.3
     */
    fadeOut(duration: JQuery.Duration, easing: string, complete?: (this: TElement) => void): this;
    /**
     * Hide the matched elements by fading them to transparent.
     *
     * @param duration_easing A string or number determining how long the animation will run.
     *                        A string indicating which easing function to use for the transition.
     * @param complete A function to call once the animation is complete, called once per matched element.
     * @see \`{@link https://api.jquery.com/fadeOut/ }\`
     * @since 1.0
     * @since 1.4.3
     */
    fadeOut(duration_easing: JQuery.Duration | string, complete: (this: TElement) => void): this;
    /**
     * Hide the matched elements by fading them to transparent.
     *
     * @param duration_easing_complete_options A string or number determining how long the animation will run.
     *                                         A string indicating which easing function to use for the transition.
     *                                         A function to call once the animation is complete, called once per matched element.
     *                                         A map of additional options to pass to the method.
     * @see \`{@link https://api.jquery.com/fadeOut/ }\`
     * @since 1.0
     * @since 1.4.3
     */
    fadeOut(duration_easing_complete_options?: JQuery.Duration | string | ((this: TElement) => void) | JQuery.EffectsOptions<TElement>): this;
    /**
     * Adjust the opacity of the matched elements.
     *
     * @param duration A string or number determining how long the animation will run.
     * @param opacity A number between 0 and 1 denoting the target opacity.
     * @param easing A string indicating which easing function to use for the transition.
     * @param complete A function to call once the animation is complete, called once per matched element.
     * @see \`{@link https://api.jquery.com/fadeTo/ }\`
     * @since 1.4.3
     */
    fadeTo(duration: JQuery.Duration, opacity: number, easing: string, complete?: (this: TElement) => void): this;
    /**
     * Adjust the opacity of the matched elements.
     *
     * @param duration A string or number determining how long the animation will run.
     * @param opacity A number between 0 and 1 denoting the target opacity.
     * @param complete A function to call once the animation is complete, called once per matched element.
     * @see \`{@link https://api.jquery.com/fadeTo/ }\`
     * @since 1.0
     */
    fadeTo(duration: JQuery.Duration, opacity: number, complete?: (this: TElement) => void): this;
    /**
     * Display or hide the matched elements by animating their opacity.
     *
     * @param duration A string or number determining how long the animation will run.
     * @param easing A string indicating which easing function to use for the transition.
     * @param complete A function to call once the animation is complete, called once per matched element.
     * @see \`{@link https://api.jquery.com/fadeToggle/ }\`
     * @since 1.4.4
     */
    fadeToggle(duration: JQuery.Duration, easing: string, complete?: (this: TElement) => void): this;
    /**
     * Display or hide the matched elements by animating their opacity.
     *
     * @param duration_easing A string or number determining how long the animation will run.
     *                        A string indicating which easing function to use for the transition.
     * @param complete A function to call once the animation is complete, called once per matched element.
     * @see \`{@link https://api.jquery.com/fadeToggle/ }\`
     * @since 1.0
     * @since 1.4.3
     */
    fadeToggle(duration_easing: JQuery.Duration | string, complete: (this: TElement) => void): this;
    /**
     * Display or hide the matched elements by animating their opacity.
     *
     * @param duration_easing_complete_options A string or number determining how long the animation will run.
     *                                         A string indicating which easing function to use for the transition.
     *                                         A function to call once the animation is complete, called once per matched element.
     *                                         A map of additional options to pass to the method.
     * @see \`{@link https://api.jquery.com/fadeToggle/ }\`
     * @since 1.0
     * @since 1.4.3
     */
    fadeToggle(duration_easing_complete_options?: JQuery.Duration | string | ((this: TElement) => void) | JQuery.EffectsOptions<TElement>): this;
    /**
     * Reduce the set of matched elements to those that match the selector or pass the function's test.
     *
     * @param selector A string containing a selector expression to match the current set of elements against.
     *                 One or more DOM elements to match the current set of elements against.
     *                 An existing jQuery object to match the current set of elements against.
     *                 A function used as a test for each element in the set. this is the current DOM element.
     * @see \`{@link https://api.jquery.com/filter/ }\`
     * @since 1.0
     * @since 1.4
     */
    filter(selector: JQuery.Selector | JQuery.TypeOrArray<Element> | JQuery | ((this: TElement, index: number, element: TElement) => boolean)): this;
    /**
     * Get the descendants of each element in the current set of matched elements, filtered by a selector,
     * jQuery object, or element.
     *
     * @param selector A string containing a selector expression to match elements against.
     *                 An element or a jQuery object to match elements against.
     * @see \`{@link https://api.jquery.com/find/ }\`
     * @since 1.0
     * @since 1.6
     */
    find(selector: JQuery.Selector | Element | JQuery): this;
    /**
     * Stop the currently-running animation, remove all queued animations, and complete all animations for
     * the matched elements.
     *
     * @param queue The name of the queue in which to stop animations.
     * @see \`{@link https://api.jquery.com/finish/ }\`
     * @since 1.9
     */
    finish(queue?: string): this;
    /**
     * Reduce the set of matched elements to the first in the set.
     *
     * @see \`{@link https://api.jquery.com/first/ }\`
     * @since 1.4
     */
    first(): this;
    /**
     * Bind an event handler to the "focus" JavaScript event, or trigger that event on an element.
     *
     * @param eventData An object containing data that will be passed to the event handler.
     * @param handler A function to execute each time the event is triggered.
     * @see \`{@link https://api.jquery.com/focus/ }\`
     * @since 1.4.3
     *
     * @deprecated Deprecated since 3.3. Use \`{@link JQuery.on }\` or \`{@link JQuery.trigger }\`.
     */
    focus<TData>(eventData: TData,
                 handler: JQuery.EventHandler<TElement, TData> | JQuery.EventHandlerBase<any, JQuery.Event<TElement, TData>>): this;
    /**
     * Bind an event handler to the "focus" JavaScript event, or trigger that event on an element.
     *
     * @param handler A function to execute each time the event is triggered.
     * @see \`{@link https://api.jquery.com/focus/ }\`
     * @since 1.0
     *
     * @deprecated Deprecated since 3.3. Use \`{@link JQuery.on }\` or \`{@link JQuery.trigger }\`.
     */
    focus(handler?: JQuery.EventHandler<TElement> | JQuery.EventHandlerBase<any, JQuery.Event<TElement>> | false): this;
    /**
     * Bind an event handler to the "focusin" event.
     *
     * @param eventData An object containing data that will be passed to the event handler.
     * @param handler A function to execute each time the event is triggered.
     * @see \`{@link https://api.jquery.com/focusin/ }\`
     * @since 1.4.3
     *
     * @deprecated Deprecated since 3.3. Use \`{@link JQuery.on }\` or \`{@link JQuery.trigger }\`.
     */
    focusin<TData>(eventData: TData,
                   handler: JQuery.EventHandler<TElement, TData> | JQuery.EventHandlerBase<any, JQuery.Event<TElement, TData>>): this;
    /**
     * Bind an event handler to the "focusin" event.
     *
     * @param handler A function to execute each time the event is triggered.
     * @see \`{@link https://api.jquery.com/focusin/ }\`
     * @since 1.4
     *
     * @deprecated Deprecated since 3.3. Use \`{@link JQuery.on }\` or \`{@link JQuery.trigger }\`.
     */
    focusin(handler?: JQuery.EventHandler<TElement> | JQuery.EventHandlerBase<any, JQuery.Event<TElement>> | false): this;
    /**
     * Bind an event handler to the "focusout" JavaScript event.
     *
     * @param eventData An object containing data that will be passed to the event handler.
     * @param handler A function to execute each time the event is triggered.
     * @see \`{@link https://api.jquery.com/focusout/ }\`
     * @since 1.4.3
     *
     * @deprecated Deprecated since 3.3. Use \`{@link JQuery.on }\` or \`{@link JQuery.trigger }\`.
     */
    focusout<TData>(eventData: TData,
                    handler: JQuery.EventHandler<TElement, TData> | JQuery.EventHandlerBase<any, JQuery.Event<TElement, TData>>): this;
    /**
     * Bind an event handler to the "focusout" JavaScript event.
     *
     * @param handler A function to execute each time the event is triggered.
     * @see \`{@link https://api.jquery.com/focusout/ }\`
     * @since 1.4
     *
     * @deprecated Deprecated since 3.3. Use \`{@link JQuery.on }\` or \`{@link JQuery.trigger }\`.
     */
    focusout(handler?: JQuery.EventHandler<TElement> | JQuery.EventHandlerBase<any, JQuery.Event<TElement>> | false): this;
    /**
     * Retrieve one of the elements matched by the jQuery object.
     *
     * @param index A zero-based integer indicating which element to retrieve.
     * @see \`{@link https://api.jquery.com/get/ }\`
     * @since 1.0
     */
    get(index: number): TElement;
    /**
     * Retrieve the elements matched by the jQuery object.
     *
     * @see \`{@link https://api.jquery.com/get/ }\`
     * @since 1.0
     */
    get(): TElement[];
    /**
     * Reduce the set of matched elements to those that have a descendant that matches the selector or DOM element.
     *
     * @param selector A string containing a selector expression to match elements against.
     *                 A DOM element to match elements against.
     * @see \`{@link https://api.jquery.com/has/ }\`
     * @since 1.4
     */
    has(selector: string | Element): this;
    /**
     * Determine whether any of the matched elements are assigned the given class.
     *
     * @param className The class name to search for.
     * @see \`{@link https://api.jquery.com/hasClass/ }\`
     * @since 1.2
     */
    hasClass(className: string): boolean;
    /**
     * Set the CSS height of every matched element.
     *
     * @param value An integer representing the number of pixels, or an integer with an optional unit of measure
     *              appended (as a string).
     *              A function returning the height to set. Receives the index position of the element in the set and
     *              the old height as arguments. Within the function, this refers to the current element in the set.
     * @see \`{@link https://api.jquery.com/height/ }\`
     * @since 1.0
     * @since 1.4.1
     */
    height(value: string | number | ((this: TElement, index: number, height: number) => string | number)): this;
    /**
     * Get the current computed height for the first element in the set of matched elements.
     *
     * @see \`{@link https://api.jquery.com/height/ }\`
     * @since 1.0
     */
    height(): number | undefined;
    /**
     * Hide the matched elements.
     *
     * @param duration A string or number determining how long the animation will run.
     * @param easing A string indicating which easing function to use for the transition.
     * @param complete A function to call once the animation is complete, called once per matched element.
     * @see \`{@link https://api.jquery.com/hide/ }\`
     * @since 1.4.3
     */
    hide(duration: JQuery.Duration, easing: string, complete: (this: TElement) => void): this;
    /**
     * Hide the matched elements.
     *
     * @param duration A string or number determining how long the animation will run.
     * @param easing_complete A string indicating which easing function to use for the transition.
     *                        A function to call once the animation is complete, called once per matched element.
     * @see \`{@link https://api.jquery.com/hide/ }\`
     * @since 1.0
     * @since 1.4.3
     */
    hide(duration: JQuery.Duration, easing_complete: string | ((this: TElement) => void)): this;
    /**
     * Hide the matched elements.
     *
     * @param duration_complete_options A string or number determining how long the animation will run.
     *                                  A function to call once the animation is complete, called once per matched element.
     *                                  A map of additional options to pass to the method.
     * @see \`{@link https://api.jquery.com/hide/ }\`
     * @since 1.0
     */
    hide(duration_complete_options?: JQuery.Duration | ((this: TElement) => void) | JQuery.EffectsOptions<TElement>): this;
    /**
     * Bind one or two handlers to the matched elements, to be executed when the mouse pointer enters and
     * leaves the elements.
     *
     * @param handlerInOut A function to execute when the mouse pointer enters or leaves the element.
     * @param handlerOut A function to execute when the mouse pointer leaves the element.
     * @see \`{@link https://api.jquery.com/hover/ }\`
     * @since 1.0
     * @since 1.4
     */
    // HACK: The type parameter T is not used but ensures the 'event' callback parameter is typed correctly.
    // tslint:disable-next-line:no-unnecessary-generics
    hover<T>(handlerInOut: JQuery.EventHandler<TElement> | JQuery.EventHandlerBase<any, JQuery.Event<TElement>> | false,
             handlerOut?: JQuery.EventHandler<TElement> | JQuery.EventHandlerBase<any, JQuery.Event<TElement>> | false): this;
    /**
     * Set the HTML contents of each element in the set of matched elements.
     *
     * @param htmlString A string of HTML to set as the content of each matched element.
     *                   A function returning the HTML content to set. Receives the index position of the element in the set
     *                   and the old HTML value as arguments. jQuery empties the element before calling the function; use the
     *                   oldhtml argument to reference the previous content. Within the function, this refers to the current element in the set.
     * @see \`{@link https://api.jquery.com/html/ }\`
     * @since 1.0
     * @since 1.4
     */
    html(htmlString: JQuery.htmlString | ((this: TElement, index: number, oldhtml: JQuery.htmlString) => JQuery.htmlString)): this;
    /**
     * Get the HTML contents of the first element in the set of matched elements.
     *
     * @see \`{@link https://api.jquery.com/html/ }\`
     * @since 1.0
     */
    html(): string;
    /**
     * Search for a given element from among the matched elements.
     *
     * @param element The DOM element or first element within the jQuery object to look for.
     *                A selector representing a jQuery collection in which to look for an element.
     * @see \`{@link https://api.jquery.com/index/ }\`
     * @since 1.0
     * @since 1.4
     */
    index(element?: JQuery.Selector | Element | JQuery): number;
    /**
     * Set the CSS inner height of each element in the set of matched elements.
     *
     * @param value A number representing the number of pixels, or a number along with an optional unit of measure
     *              appended (as a string).
     *              A function returning the inner height (including padding but not border) to set. Receives the index
     *              position of the element in the set and the old inner height as arguments. Within the function, this
     *              refers to the current element in the set.
     * @see \`{@link https://api.jquery.com/innerHeight/ }\`
     * @since 1.8.0
     */
    innerHeight(value: string | number | ((this: TElement, index: number, height: number) => string | number)): this;
    /**
     * Get the current computed height for the first element in the set of matched elements, including
     * padding but not border.
     *
     * @see \`{@link https://api.jquery.com/innerHeight/ }\`
     * @since 1.2.6
     */
    innerHeight(): number | undefined;
    /**
     * Set the CSS inner width of each element in the set of matched elements.
     *
     * @param value A number representing the number of pixels, or a number along with an optional unit of measure
     *              appended (as a string).
     *              A function returning the inner width (including padding but not border) to set. Receives the index
     *              position of the element in the set and the old inner width as arguments. Within the function, this
     *              refers to the current element in the set.
     * @see \`{@link https://api.jquery.com/innerWidth/ }\`
     * @since 1.8.0
     */
    innerWidth(value: string | number | ((this: TElement, index: number, width: number) => string | number)): this;
    /**
     * Get the current computed inner width for the first element in the set of matched elements, including
     * padding but not border.
     *
     * @see \`{@link https://api.jquery.com/innerWidth/ }\`
     * @since 1.2.6
     */
    innerWidth(): number | undefined;
    /**
     * Insert every element in the set of matched elements after the target.
     *
     * @param target A selector, element, array of elements, HTML string, or jQuery object; the matched set of elements
     *               will be inserted after the element(s) specified by this parameter.
     * @see \`{@link https://api.jquery.com/insertAfter/ }\`
     * @since 1.0
     */
    insertAfter(target: JQuery.Selector | JQuery.htmlString | JQuery.TypeOrArray<Node> | JQuery<Node>): this;
    /**
     * Insert every element in the set of matched elements before the target.
     *
     * @param target A selector, element, array of elements, HTML string, or jQuery object; the matched set of elements
     *               will be inserted before the element(s) specified by this parameter.
     * @see \`{@link https://api.jquery.com/insertBefore/ }\`
     * @since 1.0
     */
    insertBefore(target: JQuery.Selector | JQuery.htmlString | JQuery.TypeOrArray<Node> | JQuery<Node>): this;
    /**
     * Check the current matched set of elements against a selector, element, or jQuery object and return
     * true if at least one of these elements matches the given arguments.
     *
     * @param selector A string containing a selector expression to match elements against.
     *                 A function used as a test for every element in the set. It accepts two arguments, index, which is
     *                 the element's index in the jQuery collection, and element, which is the DOM element. Within the
     *                 function, this refers to the current DOM element.
     *                 An existing jQuery object to match the current set of elements against.
     *                 One or more elements to match the current set of elements against.
     * @see \`{@link https://api.jquery.com/is/ }\`
     * @since 1.0
     * @since 1.6
     */
    is(selector: JQuery.Selector | JQuery.TypeOrArray<Element> | JQuery | ((this: TElement, index: number, element: TElement) => boolean)): boolean;
    /**
     * Bind an event handler to the "keydown" JavaScript event, or trigger that event on an element.
     *
     * @param eventData An object containing data that will be passed to the event handler.
     * @param handler A function to execute each time the event is triggered.
     * @see \`{@link https://api.jquery.com/keydown/ }\`
     * @since 1.4.3
     *
     * @deprecated Deprecated since 3.3. Use \`{@link JQuery.on }\` or \`{@link JQuery.trigger }\`.
     */
    keydown<TData>(eventData: TData,
                   handler: JQuery.EventHandler<TElement, TData> | JQuery.EventHandlerBase<any, JQuery.Event<TElement, TData>>): this;
    /**
     * Bind an event handler to the "keydown" JavaScript event, or trigger that event on an element.
     *
     * @param handler A function to execute each time the event is triggered.
     * @see \`{@link https://api.jquery.com/keydown/ }\`
     * @since 1.0
     *
     * @deprecated Deprecated since 3.3. Use \`{@link JQuery.on }\` or \`{@link JQuery.trigger }\`.
     */
    keydown(handler?: JQuery.EventHandler<TElement> | JQuery.EventHandlerBase<any, JQuery.Event<TElement>> | false): this;
    /**
     * Bind an event handler to the "keypress" JavaScript event, or trigger that event on an element.
     *
     * @param eventData An object containing data that will be passed to the event handler.
     * @param handler A function to execute each time the event is triggered.
     * @see \`{@link https://api.jquery.com/keypress/ }\`
     * @since 1.4.3
     *
     * @deprecated Deprecated since 3.3. Use \`{@link JQuery.on }\` or \`{@link JQuery.trigger }\`.
     */
    keypress<TData>(eventData: TData,
                    handler: JQuery.EventHandler<TElement, TData> | JQuery.EventHandlerBase<any, JQuery.Event<TElement, TData>>): this;
    /**
     * Bind an event handler to the "keypress" JavaScript event, or trigger that event on an element.
     *
     * @param handler A function to execute each time the event is triggered.
     * @see \`{@link https://api.jquery.com/keypress/ }\`
     * @since 1.0
     *
     * @deprecated Deprecated since 3.3. Use \`{@link JQuery.on }\` or \`{@link JQuery.trigger }\`.
     */
    keypress(handler?: JQuery.EventHandler<TElement> | JQuery.EventHandlerBase<any, JQuery.Event<TElement>> | false): this;
    /**
     * Bind an event handler to the "keyup" JavaScript event, or trigger that event on an element.
     *
     * @param eventData An object containing data that will be passed to the event handler.
     * @param handler A function to execute each time the event is triggered.
     * @see \`{@link https://api.jquery.com/keyup/ }\`
     * @since 1.4.3
     *
     * @deprecated Deprecated since 3.3. Use \`{@link JQuery.on }\` or \`{@link JQuery.trigger }\`.
     */
    keyup<TData>(eventData: TData,
                 handler: JQuery.EventHandler<TElement, TData> | JQuery.EventHandlerBase<any, JQuery.Event<TElement, TData>>): this;
    /**
     * Bind an event handler to the "keyup" JavaScript event, or trigger that event on an element.
     *
     * @param handler A function to execute each time the event is triggered.
     * @see \`{@link https://api.jquery.com/keyup/ }\`
     * @since 1.0
     *
     * @deprecated Deprecated since 3.3. Use \`{@link JQuery.on }\` or \`{@link JQuery.trigger }\`.
     */
    keyup(handler?: JQuery.EventHandler<TElement> | JQuery.EventHandlerBase<any, JQuery.Event<TElement>> | false): this;
    /**
     * Reduce the set of matched elements to the final one in the set.
     *
     * @see \`{@link https://api.jquery.com/last/ }\`
     * @since 1.4
     */
    last(): this;
    /**
     * Load data from the server and place the returned HTML into the matched element.
     *
     * @param url A string containing the URL to which the request is sent.
     * @param data A plain object or string that is sent to the server with the request.
     * @param complete A callback function that is executed when the request completes.
     * @see \`{@link https://api.jquery.com/load/ }\`
     * @since 1.0
     */
    load(url: string,
         data: string | JQuery.PlainObject,
         complete: (this: TElement, responseText: string, textStatus: JQuery.Ajax.TextStatus, jqXHR: JQuery.jqXHR) => void): this;
    /**
     * Load data from the server and place the returned HTML into the matched element.
     *
     * @param url A string containing the URL to which the request is sent.
     * @param complete_data A callback function that is executed when the request completes.
     *                      A plain object or string that is sent to the server with the request.
     * @see \`{@link https://api.jquery.com/load/ }\`
     * @since 1.0
     */
    load(url: string,
         complete_data?: ((this: TElement, responseText: string, textStatus: JQuery.Ajax.TextStatus, jqXHR: JQuery.jqXHR) => void) | string | JQuery.PlainObject): this;
    /**
     * Pass each element in the current matched set through a function, producing a new jQuery object
     * containing the return values.
     *
     * @param callback A function object that will be invoked for each element in the current set.
     * @see \`{@link https://api.jquery.com/map/ }\`
     * @since 1.2
     */
    map<TReturn>(callback: (this: TElement, index: number, domElement: TElement) => JQuery.TypeOrArray<TReturn> | null | undefined): JQuery<TReturn>;
    /**
     * Bind an event handler to the "mousedown" JavaScript event, or trigger that event on an element.
     *
     * @param eventData An object containing data that will be passed to the event handler.
     * @param handler A function to execute each time the event is triggered.
     * @see \`{@link https://api.jquery.com/mousedown/ }\`
     * @since 1.4.3
     *
     * @deprecated Deprecated since 3.3. Use \`{@link JQuery.on }\` or \`{@link JQuery.trigger }\`.
     */
    mousedown<TData>(eventData: TData,
                     handler: JQuery.EventHandler<TElement, TData> | JQuery.EventHandlerBase<any, JQuery.Event<TElement, TData>>): this;
    /**
     * Bind an event handler to the "mousedown" JavaScript event, or trigger that event on an element.
     *
     * @param handler A function to execute each time the event is triggered.
     * @see \`{@link https://api.jquery.com/mousedown/ }\`
     * @since 1.0
     *
     * @deprecated Deprecated since 3.3. Use \`{@link JQuery.on }\` or \`{@link JQuery.trigger }\`.
     */
    mousedown(handler?: JQuery.EventHandler<TElement> | JQuery.EventHandlerBase<any, JQuery.Event<TElement>> | false): this;
    /**
     * Bind an event handler to be fired when the mouse enters an element, or trigger that handler on an element.
     *
     * @param eventData An object containing data that will be passed to the event handler.
     * @param handler A function to execute each time the event is triggered.
     * @see \`{@link https://api.jquery.com/mouseenter/ }\`
     * @since 1.4.3
     *
     * @deprecated Deprecated since 3.3. Use \`{@link JQuery.on }\` or \`{@link JQuery.trigger }\`.
     */
    mouseenter<TData>(eventData: TData,
                      handler: JQuery.EventHandler<TElement, TData> | JQuery.EventHandlerBase<any, JQuery.Event<TElement, TData>>): this;
    /**
     * Bind an event handler to be fired when the mouse enters an element, or trigger that handler on an element.
     *
     * @param handler A function to execute each time the event is triggered.
     * @see \`{@link https://api.jquery.com/mouseenter/ }\`
     * @since 1.0
     *
     * @deprecated Deprecated since 3.3. Use \`{@link JQuery.on }\` or \`{@link JQuery.trigger }\`.
     */
    mouseenter(handler?: JQuery.EventHandler<TElement> | JQuery.EventHandlerBase<any, JQuery.Event<TElement>> | false): this;
    /**
     * Bind an event handler to be fired when the mouse leaves an element, or trigger that handler on an element.
     *
     * @param eventData An object containing data that will be passed to the event handler.
     * @param handler A function to execute each time the event is triggered.
     * @see \`{@link https://api.jquery.com/mouseleave/ }\`
     * @since 1.4.3
     *
     * @deprecated Deprecated since 3.3. Use \`{@link JQuery.on }\` or \`{@link JQuery.trigger }\`.
     */
    mouseleave<TData>(eventData: TData,
                      handler: JQuery.EventHandler<TElement, TData> | JQuery.EventHandlerBase<any, JQuery.Event<TElement, TData>>): this;
    /**
     * Bind an event handler to be fired when the mouse leaves an element, or trigger that handler on an element.
     *
     * @param handler A function to execute each time the event is triggered.
     * @see \`{@link https://api.jquery.com/mouseleave/ }\`
     * @since 1.0
     *
     * @deprecated Deprecated since 3.3. Use \`{@link JQuery.on }\` or \`{@link JQuery.trigger }\`.
     */
    mouseleave(handler?: JQuery.EventHandler<TElement> | JQuery.EventHandlerBase<any, JQuery.Event<TElement>> | false): this;
    /**
     * Bind an event handler to the "mousemove" JavaScript event, or trigger that event on an element.
     *
     * @param eventData An object containing data that will be passed to the event handler.
     * @param handler A function to execute each time the event is triggered.
     * @see \`{@link https://api.jquery.com/mousemove/ }\`
     * @since 1.4.3
     *
     * @deprecated Deprecated since 3.3. Use \`{@link JQuery.on }\` or \`{@link JQuery.trigger }\`.
     */
    mousemove<TData>(eventData: TData,
                     handler: JQuery.EventHandler<TElement, TData> | JQuery.EventHandlerBase<any, JQuery.Event<TElement, TData>>): this;
    /**
     * Bind an event handler to the "mousemove" JavaScript event, or trigger that event on an element.
     *
     * @param handler A function to execute each time the event is triggered.
     * @see \`{@link https://api.jquery.com/mousemove/ }\`
     * @since 1.0
     *
     * @deprecated Deprecated since 3.3. Use \`{@link JQuery.on }\` or \`{@link JQuery.trigger }\`.
     */
    mousemove(handler?: JQuery.EventHandler<TElement> | JQuery.EventHandlerBase<any, JQuery.Event<TElement>> | false): this;
    /**
     * Bind an event handler to the "mouseout" JavaScript event, or trigger that event on an element.
     *
     * @param eventData An object containing data that will be passed to the event handler.
     * @param handler A function to execute each time the event is triggered.
     * @see \`{@link https://api.jquery.com/mouseout/ }\`
     * @since 1.4.3
     *
     * @deprecated Deprecated since 3.3. Use \`{@link JQuery.on }\` or \`{@link JQuery.trigger }\`.
     */
    mouseout<TData>(eventData: TData,
                    handler: JQuery.EventHandler<TElement, TData> | JQuery.EventHandlerBase<any, JQuery.Event<TElement, TData>>): this;
    /**
     * Bind an event handler to the "mouseout" JavaScript event, or trigger that event on an element.
     *
     * @param handler A function to execute each time the event is triggered.
     * @see \`{@link https://api.jquery.com/mouseout/ }\`
     * @since 1.0
     *
     * @deprecated Deprecated since 3.3. Use \`{@link JQuery.on }\` or \`{@link JQuery.trigger }\`.
     */
    mouseout(handler?: JQuery.EventHandler<TElement> | JQuery.EventHandlerBase<any, JQuery.Event<TElement>> | false): this;
    /**
     * Bind an event handler to the "mouseover" JavaScript event, or trigger that event on an element.
     *
     * @param eventData An object containing data that will be passed to the event handler.
     * @param handler A function to execute each time the event is triggered.
     * @see \`{@link https://api.jquery.com/mouseover/ }\`
     * @since 1.4.3
     *
     * @deprecated Deprecated since 3.3. Use \`{@link JQuery.on }\` or \`{@link JQuery.trigger }\`.
     */
    mouseover<TData>(eventData: TData,
                     handler: JQuery.EventHandler<TElement, TData> | JQuery.EventHandlerBase<any, JQuery.Event<TElement, TData>>): this;
    /**
     * Bind an event handler to the "mouseover" JavaScript event, or trigger that event on an element.
     *
     * @param handler A function to execute each time the event is triggered.
     * @see \`{@link https://api.jquery.com/mouseover/ }\`
     * @since 1.0
     *
     * @deprecated Deprecated since 3.3. Use \`{@link JQuery.on }\` or \`{@link JQuery.trigger }\`.
     */
    mouseover(handler?: JQuery.EventHandler<TElement> | JQuery.EventHandlerBase<any, JQuery.Event<TElement>> | false): this;
    /**
     * Bind an event handler to the "mouseup" JavaScript event, or trigger that event on an element.
     *
     * @param eventData An object containing data that will be passed to the event handler.
     * @param handler A function to execute each time the event is triggered.
     * @see \`{@link https://api.jquery.com/mouseup/ }\`
     * @since 1.4.3
     *
     * @deprecated Deprecated since 3.3. Use \`{@link JQuery.on }\` or \`{@link JQuery.trigger }\`.
     */
    mouseup<TData>(eventData: TData,
                   handler: JQuery.EventHandler<TElement, TData> | JQuery.EventHandlerBase<any, JQuery.Event<TElement, TData>>): this;
    /**
     * Bind an event handler to the "mouseup" JavaScript event, or trigger that event on an element.
     *
     * @param handler A function to execute each time the event is triggered.
     * @see \`{@link https://api.jquery.com/mouseup/ }\`
     * @since 1.0
     *
     * @deprecated Deprecated since 3.3. Use \`{@link JQuery.on }\` or \`{@link JQuery.trigger }\`.
     */
    mouseup(handler?: JQuery.EventHandler<TElement> | JQuery.EventHandlerBase<any, JQuery.Event<TElement>> | false): this;
    /**
     * Get the immediately following sibling of each element in the set of matched elements. If a selector
     * is provided, it retrieves the next sibling only if it matches that selector.
     *
     * @param selector A string containing a selector expression to match elements against.
     * @see \`{@link https://api.jquery.com/next/ }\`
     * @since 1.0
     */
    next(selector?: JQuery.Selector): this;
    /**
     * Get all following siblings of each element in the set of matched elements, optionally filtered by a selector.
     *
     * @param selector A string containing a selector expression to match elements against.
     * @see \`{@link https://api.jquery.com/nextAll/ }\`
     * @since 1.2
     */
    nextAll(selector?: string): this;
    /**
     * Get all following siblings of each element up to but not including the element matched by the
     * selector, DOM node, or jQuery object passed.
     *
     * @param selector A string containing a selector expression to indicate where to stop matching following sibling elements.
     *                 A DOM node or jQuery object indicating where to stop matching following sibling elements.
     * @param filter A string containing a selector expression to match elements against.
     * @see \`{@link https://api.jquery.com/nextUntil/ }\`
     * @since 1.4
     * @since 1.6
     */
    nextUntil(selector?: JQuery.Selector | Element | JQuery, filter?: JQuery.Selector): this;
    /**
     * Remove elements from the set of matched elements.
     *
     * @param selector A string containing a selector expression, a DOM element, or an array of elements to match against the set.
     *                 A function used as a test for each element in the set. It accepts two arguments, index, which is the
     *                 element's index in the jQuery collection, and element, which is the DOM element. Within the
     *                 function, this refers to the current DOM element.
     *                 An existing jQuery object to match the current set of elements against.
     * @see \`{@link https://api.jquery.com/not/ }\`
     * @since 1.0
     * @since 1.4
     */
    not(selector: JQuery.Selector | JQuery.TypeOrArray<Element> | JQuery | ((this: TElement, index: number, element: TElement) => boolean)): this;
    /**
     * Remove an event handler.
     *
     * @param events One or more space-separated event types and optional namespaces, or just namespaces, such as
     *               "click", "keydown.myPlugin", or ".myPlugin".
     * @param selector A selector which should match the one originally passed to .on() when attaching event handlers.
     * @param handler A function to execute each time the event is triggered.
     * @see \`{@link https://api.jquery.com/off/ }\`
     * @since 1.7
     */
    off(events: string, selector: JQuery.Selector, handler: JQuery.EventHandlerBase<any, JQuery.Event<TElement, any>> | false): this;
    /**
     * Remove an event handler.
     *
     * @param events One or more space-separated event types and optional namespaces, or just namespaces, such as
     *               "click", "keydown.myPlugin", or ".myPlugin".
     * @param selector_handler A selector which should match the one originally passed to .on() when attaching event handlers.
     *                         A function to execute each time the event is triggered.
     * @see \`{@link https://api.jquery.com/off/ }\`
     * @since 1.7
     */
    off(events: string, selector_handler?: JQuery.Selector | JQuery.EventHandlerBase<any, JQuery.Event<TElement, any>> | false): this;
    /**
     * Remove an event handler.
     *
     * @param events An object where the string keys represent one or more space-separated event types and optional
     *               namespaces, and the values represent handler functions previously attached for the event(s).
     * @param selector A selector which should match the one originally passed to .on() when attaching event handlers.
     * @see \`{@link https://api.jquery.com/off/ }\`
     * @since 1.7
     */
    off(events: JQuery.PlainObject<JQuery.EventHandlerBase<any, JQuery.Event<TElement, any>> | false>, selector?: JQuery.Selector): this;
    /**
     * Remove an event handler.
     *
     * @param event A jQuery.Event object.
     * @see \`{@link https://api.jquery.com/off/ }\`
     * @since 1.7
     */
    off(event?: JQuery.Event<TElement>): this;
    /**
     * Set the current coordinates of every element in the set of matched elements, relative to the document.
     *
     * @param coordinates An object containing the properties top and left, which are numbers indicating the new top and left
     *                    coordinates for the elements.
     *                    A function to return the coordinates to set. Receives the index of the element in the collection as
     *                    the first argument and the current coordinates as the second argument. The function should return an
     *                    object with the new top and left properties.
     * @see \`{@link https://api.jquery.com/offset/ }\`
     * @since 1.4
     */
    offset(coordinates: JQuery.CoordinatesPartial | ((this: TElement, index: number, coords: JQuery.Coordinates) => JQuery.CoordinatesPartial)): this;
    /**
     * Get the current coordinates of the first element in the set of matched elements, relative to the document.
     *
     * @see \`{@link https://api.jquery.com/offset/ }\`
     * @since 1.2
     */
    offset(): JQuery.Coordinates | undefined;
    /**
     * Get the closest ancestor element that is positioned.
     *
     * @see \`{@link https://api.jquery.com/offsetParent/ }\`
     * @since 1.2.6
     */
    offsetParent(): this;
    /**
     * Attach an event handler function for one or more events to the selected elements.
     *
     * @param events One or more space-separated event types and optional namespaces, such as "click" or "keydown.myPlugin".
     * @param selector A selector string to filter the descendants of the selected elements that trigger the event. If the
     *                 selector is null or omitted, the event is always triggered when it reaches the selected element.
     * @param data Data to be passed to the handler in event.data when an event is triggered.
     * @param handler A function to execute when the event is triggered.
     * @see \`{@link https://api.jquery.com/on/ }\`
     * @since 1.7
     */
    on<TData>(events: string,
              selector: JQuery.Selector | null,
              data: TData,
              handler: JQuery.EventHandler<TElement, TData> | JQuery.EventHandlerBase<any, JQuery.Event<TElement, TData>>): this;
    /**
     * Attach an event handler function for one or more events to the selected elements.
     *
     * @param events One or more space-separated event types and optional namespaces, such as "click" or "keydown.myPlugin".
     * @param selector A selector string to filter the descendants of the selected elements that trigger the event. If the
     *                 selector is null or omitted, the event is always triggered when it reaches the selected element.
     * @param data Data to be passed to the handler in event.data when an event is triggered.
     * @param handler A function to execute when the event is triggered.
     * @see \`{@link https://api.jquery.com/on/ }\`
     * @since 1.7
     */
    on(events: string,
       selector: JQuery.Selector | null,
       data: any,
       handler: ((event: JQueryEventObject) => void)): this; // tslint:disable-line:unified-signatures
    /**
     * Attach an event handler function for one or more events to the selected elements.
     *
     * @param events One or more space-separated event types and optional namespaces, such as "click" or "keydown.myPlugin".
     * @param selector A selector string to filter the descendants of the selected elements that trigger the event. If the
     *                 selector is null or omitted, the event is always triggered when it reaches the selected element.
     * @param handler A function to execute when the event is triggered. The value false is also allowed as a shorthand
     *                for a function that simply does return false.
     * @see \`{@link https://api.jquery.com/on/ }\`
     * @since 1.7
     */
    on(events: string,
       selector: JQuery.Selector,
       handler: JQuery.EventHandler<TElement> | JQuery.EventHandlerBase<any, JQuery.Event<TElement>> | false): this;
    /**
     * Attach an event handler function for one or more events to the selected elements.
     *
     * @param events One or more space-separated event types and optional namespaces, such as "click" or "keydown.myPlugin".
     * @param selector A selector string to filter the descendants of the selected elements that trigger the event. If the
     *                 selector is null or omitted, the event is always triggered when it reaches the selected element.
     * @param handler A function to execute when the event is triggered.
     * @see \`{@link https://api.jquery.com/on/ }\`
     * @since 1.7
     */
    on(events: string,
       selector: JQuery.Selector,
       handler: ((event: JQueryEventObject) => void)): this; // tslint:disable-line:unified-signatures
    /**
     * Attach an event handler function for one or more events to the selected elements.
     *
     * @param events One or more space-separated event types and optional namespaces, such as "click" or "keydown.myPlugin".
     * @param data Data to be passed to the handler in event.data when an event is triggered.
     * @param handler A function to execute when the event is triggered.
     * @see \`{@link https://api.jquery.com/on/ }\`
     * @since 1.7
     */
    on<TData>(events: string,
              data: TData,
              handler: JQuery.EventHandler<TElement, TData> | JQuery.EventHandlerBase<any, JQuery.Event<TElement, TData>>): this;
    /**
     * Attach an event handler function for one or more events to the selected elements.
     *
     * @param events One or more space-separated event types and optional namespaces, such as "click" or "keydown.myPlugin".
     * @param data Data to be passed to the handler in event.data when an event is triggered.
     * @param handler A function to execute when the event is triggered.
     * @see \`{@link https://api.jquery.com/on/ }\`
     * @since 1.7
     */
    on(events: string,
       data: any, // tslint:disable-line:unified-signatures
       handler: ((event: JQueryEventObject) => void)): this;
    /**
     * Attach an event handler function for one or more events to the selected elements.
     *
     * @param events One or more space-separated event types and optional namespaces, such as "click" or "keydown.myPlugin".
     * @param handler A function to execute when the event is triggered. The value false is also allowed as a shorthand
     *                for a function that simply does return false.
     * @see \`{@link https://api.jquery.com/on/ }\`
     * @since 1.7
     */
    on(events: string,
       handler: JQuery.EventHandler<TElement> | JQuery.EventHandlerBase<any, JQuery.Event<TElement>> | false): this;
    /**
     * Attach an event handler function for one or more events to the selected elements.
     *
     * @param events One or more space-separated event types and optional namespaces, such as "click" or "keydown.myPlugin".
     * @param handler A function to execute when the event is triggered.
     * @see \`{@link https://api.jquery.com/on/ }\`
     * @since 1.7
     */
    on(events: string,
       handler: ((event: JQueryEventObject) => void)): this; // tslint:disable-line:unified-signatures
    /**
     * Attach an event handler function for one or more events to the selected elements.
     *
     * @param events An object in which the string keys represent one or more space-separated event types and optional
     *               namespaces, and the values represent a handler function to be called for the event(s).
     * @param selector A selector string to filter the descendants of the selected elements that will call the handler. If
     *                 the selector is null or omitted, the handler is always called when it reaches the selected element.
     * @param data Data to be passed to the handler in event.data when an event occurs.
     * @see \`{@link https://api.jquery.com/on/ }\`
     * @since 1.7
     */
    on<TData>(events: JQuery.PlainObject<JQuery.EventHandler<TElement, TData> | JQuery.EventHandlerBase<any, JQuery.Event<TElement, TData>> | false>,
              selector: JQuery.Selector | null,
              data: TData): this;
    /**
     * Attach an event handler function for one or more events to the selected elements.
     *
     * @param events An object in which the string keys represent one or more space-separated event types and optional
     *               namespaces, and the values represent a handler function to be called for the event(s).
     * @param selector A selector string to filter the descendants of the selected elements that will call the handler. If
     *                 the selector is null or omitted, the handler is always called when it reaches the selected element.
     * @see \`{@link https://api.jquery.com/on/ }\`
     * @since 1.7
     */
    on(events: JQuery.PlainObject<JQuery.EventHandler<TElement> | JQuery.EventHandlerBase<any, JQuery.Event<TElement>> | false>,
       selector: JQuery.Selector): this; // tslint:disable-line:unified-signatures
    /**
     * Attach an event handler function for one or more events to the selected elements.
     *
     * @param events An object in which the string keys represent one or more space-separated event types and optional
     *               namespaces, and the values represent a handler function to be called for the event(s).
     * @param data Data to be passed to the handler in event.data when an event occurs.
     * @see \`{@link https://api.jquery.com/on/ }\`
     * @since 1.7
     */
    on<TData>(events: JQuery.PlainObject<JQuery.EventHandler<TElement, TData> | JQuery.EventHandlerBase<any, JQuery.Event<TElement, TData>> | false>,
              data: TData): this;
    /**
     * Attach an event handler function for one or more events to the selected elements.
     *
     * @param events An object in which the string keys represent one or more space-separated event types and optional
     *               namespaces, and the values represent a handler function to be called for the event(s).
     * @see \`{@link https://api.jquery.com/on/ }\`
     * @since 1.7
     */
    on(events: JQuery.PlainObject<JQuery.EventHandler<TElement> | JQuery.EventHandlerBase<any, JQuery.Event<TElement>> | false>): this;
    /**
     * Attach a handler to an event for the elements. The handler is executed at most once per element per event type.
     *
     * @param events One or more space-separated event types and optional namespaces, such as "click" or "keydown.myPlugin".
     * @param selector A selector string to filter the descendants of the selected elements that trigger the event. If the
     *                 selector is null or omitted, the event is always triggered when it reaches the selected element.
     * @param data Data to be passed to the handler in event.data when an event is triggered.
     * @param handler A function to execute when the event is triggered.
     * @see \`{@link https://api.jquery.com/one/ }\`
     * @since 1.7
     */
    one<TData>(events: string,
               selector: JQuery.Selector | null,
               data: TData,
               handler: JQuery.EventHandler<TElement, TData> | JQuery.EventHandlerBase<any, JQuery.Event<TElement, TData>>): this;
    /**
     * Attach a handler to an event for the elements. The handler is executed at most once per element per event type.
     *
     * @param events One or more space-separated event types and optional namespaces, such as "click" or "keydown.myPlugin".
     * @param selector A selector string to filter the descendants of the selected elements that trigger the event. If the
     *                 selector is null or omitted, the event is always triggered when it reaches the selected element.
     * @param handler A function to execute when the event is triggered. The value false is also allowed as a shorthand
     *                for a function that simply does return false.
     * @see \`{@link https://api.jquery.com/one/ }\`
     * @since 1.7
     */
    one(events: string,
        selector: JQuery.Selector,
        handler: JQuery.EventHandler<TElement> | JQuery.EventHandlerBase<any, JQuery.Event<TElement>> | false): this;
    /**
     * Attach a handler to an event for the elements. The handler is executed at most once per element per event type.
     *
     * @param events One or more space-separated event types and optional namespaces, such as "click" or "keydown.myPlugin".
     * @param data Data to be passed to the handler in event.data when an event is triggered.
     * @param handler A function to execute when the event is triggered.
     * @see \`{@link https://api.jquery.com/one/ }\`
     * @since 1.7
     */
    one<TData>(events: string,
               data: TData,
               handler: JQuery.EventHandler<TElement, TData> | JQuery.EventHandlerBase<any, JQuery.Event<TElement, TData>>): this;
    /**
     * Attach a handler to an event for the elements. The handler is executed at most once per element per event type.
     *
     * @param events One or more space-separated event types and optional namespaces, such as "click" or "keydown.myPlugin".
     * @param handler A function to execute when the event is triggered. The value false is also allowed as a shorthand
     *                for a function that simply does return false.
     * @see \`{@link https://api.jquery.com/one/ }\`
     * @since 1.7
     */
    one(events: string,
        handler: JQuery.EventHandler<TElement> | JQuery.EventHandlerBase<any, JQuery.Event<TElement>> | false): this;
    /**
     * Attach a handler to an event for the elements. The handler is executed at most once per element per event type.
     *
     * @param events An object in which the string keys represent one or more space-separated event types and optional
     *               namespaces, and the values represent a handler function to be called for the event(s).
     * @param selector A selector string to filter the descendants of the selected elements that will call the handler. If
     *                 the selector is null or omitted, the handler is always called when it reaches the selected element.
     * @param data Data to be passed to the handler in event.data when an event occurs.
     * @see \`{@link https://api.jquery.com/one/ }\`
     * @since 1.7
     */
    one<TData>(events: JQuery.PlainObject<JQuery.EventHandler<TElement, TData> | JQuery.EventHandlerBase<any, JQuery.Event<TElement, TData>> | false>,
               selector: JQuery.Selector | null,
               data: TData): this;
    /**
     * Attach a handler to an event for the elements. The handler is executed at most once per element per event type.
     *
     * @param events An object in which the string keys represent one or more space-separated event types and optional
     *               namespaces, and the values represent a handler function to be called for the event(s).
     * @param selector A selector string to filter the descendants of the selected elements that will call the handler. If
     *                 the selector is null or omitted, the handler is always called when it reaches the selected element.
     * @see \`{@link https://api.jquery.com/one/ }\`
     * @since 1.7
     */
    one(events: JQuery.PlainObject<JQuery.EventHandler<TElement> | JQuery.EventHandlerBase<any, JQuery.Event<TElement>> | false>,
        selector: JQuery.Selector): this; // tslint:disable-line:unified-signatures
    /**
     * Attach a handler to an event for the elements. The handler is executed at most once per element per event type.
     *
     * @param events An object in which the string keys represent one or more space-separated event types and optional
     *               namespaces, and the values represent a handler function to be called for the event(s).
     * @param data Data to be passed to the handler in event.data when an event occurs.
     * @see \`{@link https://api.jquery.com/one/ }\`
     * @since 1.7
     */
    one<TData>(events: JQuery.PlainObject<JQuery.EventHandler<TElement, TData> | JQuery.EventHandlerBase<any, JQuery.Event<TElement, TData>> | false>,
               data: TData): this;
    /**
     * Attach a handler to an event for the elements. The handler is executed at most once per element per event type.
     *
     * @param events An object in which the string keys represent one or more space-separated event types and optional
     *               namespaces, and the values represent a handler function to be called for the event(s).
     * @see \`{@link https://api.jquery.com/one/ }\`
     * @since 1.7
     */
    one(events: JQuery.PlainObject<JQuery.EventHandler<TElement> | JQuery.EventHandlerBase<any, JQuery.Event<TElement>> | false>): this;
    /**
     * Set the CSS outer height of each element in the set of matched elements.
     *
     * @param value A number representing the number of pixels, or a number along with an optional unit of measure
     *              appended (as a string).
     * @see \`{@link https://api.jquery.com/outerHeight/ }\`
     * @since 1.8.0
     */
    outerHeight(value: string | number | ((this: TElement, index: number, height: number) => string | number)): this;
    /**
     * Get the current computed outer height (including padding, border, and optionally margin) for the
     * first element in the set of matched elements.
     *
     * @param includeMargin A Boolean indicating whether to include the element's margin in the calculation.
     * @see \`{@link https://api.jquery.com/outerHeight/ }\`
     * @since 1.2.6
     */
    outerHeight(includeMargin?: boolean): number | undefined;
    /**
     * Set the CSS outer width of each element in the set of matched elements.
     *
     * @param value A number representing the number of pixels, or a number along with an optional unit of measure
     *              appended (as a string).
     *              A function returning the outer width to set. Receives the index position of the element in the set
     *              and the old outer width as arguments. Within the function, this refers to the current element in the set.
     * @see \`{@link https://api.jquery.com/outerWidth/ }\`
     * @since 1.8.0
     */
    outerWidth(value: string | number | ((this: TElement, index: number, width: number) => string | number)): this;
    /**
     * Get the current computed outer width (including padding, border, and optionally margin) for the
     * first element in the set of matched elements.
     *
     * @param includeMargin A Boolean indicating whether to include the element's margin in the calculation.
     * @see \`{@link https://api.jquery.com/outerWidth/ }\`
     * @since 1.2.6
     */
    outerWidth(includeMargin?: boolean): number | undefined;
    /**
     * Get the parent of each element in the current set of matched elements, optionally filtered by a selector.
     *
     * @param selector A string containing a selector expression to match elements against.
     * @see \`{@link https://api.jquery.com/parent/ }\`
     * @since 1.0
     */
    parent(selector?: JQuery.Selector): this;
    /**
     * Get the ancestors of each element in the current set of matched elements, optionally filtered by a selector.
     *
     * @param selector A string containing a selector expression to match elements against.
     * @see \`{@link https://api.jquery.com/parents/ }\`
     * @since 1.0
     */
    parents(selector?: JQuery.Selector): this;
    /**
     * Get the ancestors of each element in the current set of matched elements, up to but not including
     * the element matched by the selector, DOM node, or jQuery object.
     *
     * @param selector A string containing a selector expression to indicate where to stop matching ancestor elements.
     *                 A DOM node or jQuery object indicating where to stop matching ancestor elements.
     * @param filter A string containing a selector expression to match elements against.
     * @see \`{@link https://api.jquery.com/parentsUntil/ }\`
     * @since 1.4
     * @since 1.6
     */
    parentsUntil(selector?: JQuery.Selector | Element | JQuery, filter?: JQuery.Selector): this;
    /**
     * Get the current coordinates of the first element in the set of matched elements, relative to the offset parent.
     *
     * @see \`{@link https://api.jquery.com/position/ }\`
     * @since 1.2
     */
    position(): JQuery.Coordinates;
    /**
     * Insert content, specified by the parameter, to the beginning of each element in the set of matched elements.
     *
     * @param contents One or more additional DOM elements, text nodes, arrays of elements and text nodes, HTML strings, or
     *                 jQuery objects to insert at the beginning of each element in the set of matched elements.
     * @see \`{@link https://api.jquery.com/prepend/ }\`
     * @since 1.0
     */
    prepend(...contents: Array<JQuery.htmlString | JQuery.TypeOrArray<JQuery.Node | JQuery<JQuery.Node>>>): this;
    /**
     * Insert content, specified by the parameter, to the beginning of each element in the set of matched elements.
     *
     * @param fn A function that returns an HTML string, DOM element(s), text node(s), or jQuery object to insert at
     *           the beginning of each element in the set of matched elements. Receives the index position of the
     *           element in the set and the old HTML value of the element as arguments. Within the function, this
     *           refers to the current element in the set.
     * @see \`{@link https://api.jquery.com/prepend/ }\`
     * @since 1.4
     */
    prepend(fn: (this: TElement, index: number, html: string) => JQuery.htmlString | JQuery.TypeOrArray<JQuery.Node | JQuery<JQuery.Node>>): this;
    /**
     * Insert every element in the set of matched elements to the beginning of the target.
     *
     * @param target A selector, element, HTML string, array of elements, or jQuery object; the matched set of elements
     *               will be inserted at the beginning of the element(s) specified by this parameter.
     * @see \`{@link https://api.jquery.com/prependTo/ }\`
     * @since 1.0
     */
    prependTo(target: JQuery.Selector | JQuery.htmlString | JQuery.TypeOrArray<Element | DocumentFragment> | JQuery): this;
    /**
     * Get the immediately preceding sibling of each element in the set of matched elements. If a selector
     * is provided, it retrieves the previous sibling only if it matches that selector.
     *
     * @param selector A string containing a selector expression to match elements against.
     * @see \`{@link https://api.jquery.com/prev/ }\`
     * @since 1.0
     */
    prev(selector?: JQuery.Selector): this;
    /**
     * Get all preceding siblings of each element in the set of matched elements, optionally filtered by a selector.
     *
     * @param selector A string containing a selector expression to match elements against.
     * @see \`{@link https://api.jquery.com/prevAll/ }\`
     * @since 1.2
     */
    prevAll(selector?: JQuery.Selector): this;
    /**
     * Get all preceding siblings of each element up to but not including the element matched by the
     * selector, DOM node, or jQuery object.
     *
     * @param selector A string containing a selector expression to indicate where to stop matching preceding sibling elements.
     *                 A DOM node or jQuery object indicating where to stop matching preceding sibling elements.
     * @param filter A string containing a selector expression to match elements against.
     * @see \`{@link https://api.jquery.com/prevUntil/ }\`
     * @since 1.4
     * @since 1.6
     */
    prevUntil(selector?: JQuery.Selector | Element | JQuery, filter?: JQuery.Selector): this;
    /**
     * Return a Promise object to observe when all actions of a certain type bound to the collection,
     * queued or not, have finished.
     *
     * @param type The type of queue that needs to be observed.
     * @param target Object onto which the promise methods have to be attached
     * @see \`{@link https://api.jquery.com/promise/ }\`
     * @since 1.6
     */
    promise<T extends object>(type: string, target: T): T & JQuery.Promise<this>;
    /**
     * Return a Promise object to observe when all actions of a certain type bound to the collection,
     * queued or not, have finished.
     *
     * @param target Object onto which the promise methods have to be attached
     * @see \`{@link https://api.jquery.com/promise/ }\`
     * @since 1.6
     */
    promise<T extends object>(target: T): T & JQuery.Promise<this>;
    /**
     * Return a Promise object to observe when all actions of a certain type bound to the collection,
     * queued or not, have finished.
     *
     * @param type The type of queue that needs to be observed.
     * @see \`{@link https://api.jquery.com/promise/ }\`
     * @since 1.6
     */
    promise(type?: string): JQuery.Promise<this>;
    /**
     * Set one or more properties for the set of matched elements.
     *
     * @param propertyName The name of the property to set.
     * @param value A function returning the value to set. Receives the index position of the element in the set and the
     *              old property value as arguments. Within the function, the keyword this refers to the current element.
     * @see \`{@link https://api.jquery.com/prop/ }\`
     * @since 1.6
     */
    prop(propertyName: string, value: (this: TElement, index: number, oldPropertyValue: any) => any): this;
    /**
     * Set one or more properties for the set of matched elements.
     *
     * @param propertyName The name of the property to set.
     * @param value A value to set for the property.
     * @see \`{@link https://api.jquery.com/prop/ }\`
     * @since 1.6
     */
    prop(propertyName: string, value: any): this; // tslint:disable-line:unified-signatures
    /**
     * Set one or more properties for the set of matched elements.
     *
     * @param properties An object of property-value pairs to set.
     * @see \`{@link https://api.jquery.com/prop/ }\`
     * @since 1.6
     */
    prop(properties: JQuery.PlainObject): this;
    /**
     * Get the value of a property for the first element in the set of matched elements.
     *
     * @param propertyName The name of the property to get.
     * @see \`{@link https://api.jquery.com/prop/ }\`
     * @since 1.6
     */
    prop(propertyName: string): any | undefined;
    /**
     * Add a collection of DOM elements onto the jQuery stack.
     *
     * @param elements An array of elements to push onto the stack and make into a new jQuery object.
     * @param name The name of a jQuery method that generated the array of elements.
     * @param args The arguments that were passed in to the jQuery method (for serialization).
     * @see \`{@link https://api.jquery.com/pushStack/ }\`
     * @since 1.3
     */
    pushStack(elements: ArrayLike<Element>, name: string, args: any[]): this;
    /**
     * Add a collection of DOM elements onto the jQuery stack.
     *
     * @param elements An array of elements to push onto the stack and make into a new jQuery object.
     * @see \`{@link https://api.jquery.com/pushStack/ }\`
     * @since 1.0
     */
    pushStack(elements: ArrayLike<Element>): this;
    /**
     * Manipulate the queue of functions to be executed, once for each matched element.
     *
     * @param queueName A string containing the name of the queue. Defaults to fx, the standard effects queue.
     * @param newQueue The new function to add to the queue, with a function to call that will dequeue the next item.
     *                 An array of functions to replace the current queue contents.
     * @see \`{@link https://api.jquery.com/queue/ }\`
     * @since 1.2
     */
    queue(queueName: string, newQueue: JQuery.TypeOrArray<JQuery.QueueFunction<TElement>>): this;
    /**
     * Manipulate the queue of functions to be executed, once for each matched element.
     *
     * @param newQueue The new function to add to the queue, with a function to call that will dequeue the next item.
     *                 An array of functions to replace the current queue contents.
     * @see \`{@link https://api.jquery.com/queue/ }\`
     * @since 1.2
     */
    queue(newQueue: JQuery.TypeOrArray<JQuery.QueueFunction<TElement>>): this;
    /**
     * Show the queue of functions to be executed on the matched elements.
     *
     * @param queueName A string containing the name of the queue. Defaults to fx, the standard effects queue.
     * @see \`{@link https://api.jquery.com/queue/ }\`
     * @since 1.2
     */
    queue(queueName?: string): JQuery.Queue<Node>;
    /**
     * Specify a function to execute when the DOM is fully loaded.
     *
     * @param handler A function to execute after the DOM is ready.
     * @see \`{@link https://api.jquery.com/ready/ }\`
     * @since 1.0
     *
     * @deprecated Deprecated since 3.0. Use `jQuery(function() { })`.
     */
    ready(handler: ($: JQueryStatic) => void): this;
    /**
     * Remove the set of matched elements from the DOM.
     *
     * @param selector A selector expression that filters the set of matched elements to be removed.
     * @see \`{@link https://api.jquery.com/remove/ }\`
     * @since 1.0
     */
    remove(selector?: string): this;
    /**
     * Remove an attribute from each element in the set of matched elements.
     *
     * @param attributeName An attribute to remove; as of version 1.7, it can be a space-separated list of attributes.
     * @see \`{@link https://api.jquery.com/removeAttr/ }\`
     * @since 1.0
     */
    removeAttr(attributeName: string): this;
    /**
     * Remove a single class, multiple classes, or all classes from each element in the set of matched elements.
     *
     * @param className One or more space-separated classes to be removed from the class attribute of each matched element.
     *                  An array of classes to be removed from the class attribute of each matched element.
     *                  A function returning one or more space-separated class names to be removed. Receives the index
     *                  position of the element in the set and the old class value as arguments.
     * @see \`{@link https://api.jquery.com/removeClass/ }\`
     * @since 1.0
     * @since 1.4
     * @since 3.3
     */
    removeClass(className?: JQuery.TypeOrArray<string> | ((this: TElement, index: number, className: string) => string)): this;
    /**
     * Remove a previously-stored piece of data.
     *
     * @param name A string naming the piece of data to delete.
     *             An array or space-separated string naming the pieces of data to delete.
     * @see \`{@link https://api.jquery.com/removeData/ }\`
     * @since 1.2.3
     * @since 1.7
     */
    removeData(name?: JQuery.TypeOrArray<string>): this;
    /**
     * Remove a property for the set of matched elements.
     *
     * @param propertyName The name of the property to remove.
     * @see \`{@link https://api.jquery.com/removeProp/ }\`
     * @since 1.6
     */
    removeProp(propertyName: string): this;
    /**
     * Replace each target element with the set of matched elements.
     *
     * @param target A selector string, jQuery object, DOM element, or array of elements indicating which element(s) to replace.
     * @see \`{@link https://api.jquery.com/replaceAll/ }\`
     * @since 1.2
     */
    replaceAll(target: JQuery.Selector | JQuery | JQuery.TypeOrArray<Element>): this;
    /**
     * Replace each element in the set of matched elements with the provided new content and return the set
     * of elements that was removed.
     *
     * @param newContent The content to insert. May be an HTML string, DOM element, array of DOM elements, or jQuery object.
     *                   A function that returns content with which to replace the set of matched elements.
     * @see \`{@link https://api.jquery.com/replaceWith/ }\`
     * @since 1.2
     * @since 1.4
     */
    replaceWith(newContent: JQuery.htmlString | JQuery | JQuery.TypeOrArray<Element> | ((this: TElement) => any)): this;
    /**
     * Bind an event handler to the "resize" JavaScript event, or trigger that event on an element.
     *
     * @param eventData An object containing data that will be passed to the event handler.
     * @param handler A function to execute each time the event is triggered.
     * @see \`{@link https://api.jquery.com/resize/ }\`
     * @since 1.4.3
     *
     * @deprecated Deprecated since 3.3. Use \`{@link JQuery.on }\` or \`{@link JQuery.trigger }\`.
     */
    resize<TData>(eventData: TData,
                  handler: JQuery.EventHandler<TElement, TData> | JQuery.EventHandlerBase<any, JQuery.Event<TElement, TData>>): this;
    /**
     * Bind an event handler to the "resize" JavaScript event, or trigger that event on an element.
     *
     * @param handler A function to execute each time the event is triggered.
     * @see \`{@link https://api.jquery.com/resize/ }\`
     * @since 1.0
     *
     * @deprecated Deprecated since 3.3. Use \`{@link JQuery.on }\` or \`{@link JQuery.trigger }\`.
     */
    resize(handler?: JQuery.EventHandler<TElement> | JQuery.EventHandlerBase<any, JQuery.Event<TElement>> | false): this;
    /**
     * Bind an event handler to the "scroll" JavaScript event, or trigger that event on an element.
     *
     * @param eventData An object containing data that will be passed to the event handler.
     * @param handler A function to execute each time the event is triggered.
     * @see \`{@link https://api.jquery.com/scroll/ }\`
     * @since 1.4.3
     *
     * @deprecated Deprecated since 3.3. Use \`{@link JQuery.on }\` or \`{@link JQuery.trigger }\`.
     */
    scroll<TData>(eventData: TData,
                  handler: JQuery.EventHandler<TElement, TData> | JQuery.EventHandlerBase<any, JQuery.Event<TElement, TData>>): this;
    /**
     * Bind an event handler to the "scroll" JavaScript event, or trigger that event on an element.
     *
     * @param handler A function to execute each time the event is triggered.
     * @see \`{@link https://api.jquery.com/scroll/ }\`
     * @since 1.0
     *
     * @deprecated Deprecated since 3.3. Use \`{@link JQuery.on }\` or \`{@link JQuery.trigger }\`.
     */
    scroll(handler?: JQuery.EventHandler<TElement> | JQuery.EventHandlerBase<any, JQuery.Event<TElement>> | false): this;
    /**
     * Set the current horizontal position of the scroll bar for each of the set of matched elements.
     *
     * @param value An integer indicating the new position to set the scroll bar to.
     * @see \`{@link https://api.jquery.com/scrollLeft/ }\`
     * @since 1.2.6
     */
    scrollLeft(value: number): this;
    /**
     * Get the current horizontal position of the scroll bar for the first element in the set of matched elements.
     *
     * @see \`{@link https://api.jquery.com/scrollLeft/ }\`
     * @since 1.2.6
     */
    scrollLeft(): number | undefined;
    /**
     * Set the current vertical position of the scroll bar for each of the set of matched elements.
     *
     * @param value A number indicating the new position to set the scroll bar to.
     * @see \`{@link https://api.jquery.com/scrollTop/ }\`
     * @since 1.2.6
     */
    scrollTop(value: number): this;
    /**
     * Get the current vertical position of the scroll bar for the first element in the set of matched
     * elements or set the vertical position of the scroll bar for every matched element.
     *
     * @see \`{@link https://api.jquery.com/scrollTop/ }\`
     * @since 1.2.6
     */
    scrollTop(): number | undefined;
    /**
     * Bind an event handler to the "select" JavaScript event, or trigger that event on an element.
     *
     * @param eventData An object containing data that will be passed to the event handler.
     * @param handler A function to execute each time the event is triggered.
     * @see \`{@link https://api.jquery.com/select/ }\`
     * @since 1.4.3
     *
     * @deprecated Deprecated since 3.3. Use \`{@link JQuery.on }\` or \`{@link JQuery.trigger }\`.
     */
    select<TData>(eventData: TData,
                  handler: JQuery.EventHandler<TElement, TData> | JQuery.EventHandlerBase<any, JQuery.Event<TElement, TData>>): this;
    /**
     * Bind an event handler to the "select" JavaScript event, or trigger that event on an element.
     *
     * @param handler A function to execute each time the event is triggered.
     * @see \`{@link https://api.jquery.com/select/ }\`
     * @since 1.0
     *
     * @deprecated Deprecated since 3.3. Use \`{@link JQuery.on }\` or \`{@link JQuery.trigger }\`.
     */
    select(handler?: JQuery.EventHandler<TElement> | JQuery.EventHandlerBase<any, JQuery.Event<TElement>> | false): this;
    /**
     * Encode a set of form elements as a string for submission.
     *
     * @see \`{@link https://api.jquery.com/serialize/ }\`
     * @since 1.0
     */
    serialize(): string;
    /**
     * Encode a set of form elements as an array of names and values.
     *
     * @see \`{@link https://api.jquery.com/serializeArray/ }\`
     * @since 1.2
     */
    serializeArray(): JQuery.NameValuePair[];
    /**
     * Display the matched elements.
     *
     * @param duration A string or number determining how long the animation will run.
     * @param easing A string indicating which easing function to use for the transition.
     * @param complete A function to call once the animation is complete, called once per matched element.
     * @see \`{@link https://api.jquery.com/show/ }\`
     * @since 1.4.3
     */
    show(duration: JQuery.Duration, easing: string, complete: (this: TElement) => void): this;
    /**
     * Display the matched elements.
     *
     * @param duration A string or number determining how long the animation will run.
     * @param easing_complete A string indicating which easing function to use for the transition.
     *                        A function to call once the animation is complete, called once per matched element.
     * @see \`{@link https://api.jquery.com/show/ }\`
     * @since 1.0
     * @since 1.4.3
     */
    show(duration: JQuery.Duration, easing_complete: string | ((this: TElement) => void)): this;
    /**
     * Display the matched elements.
     *
     * @param duration_complete_options A string or number determining how long the animation will run.
     *                                  A function to call once the animation is complete, called once per matched element.
     *                                  A map of additional options to pass to the method.
     * @see \`{@link https://api.jquery.com/show/ }\`
     * @since 1.0
     */
    show(duration_complete_options?: JQuery.Duration | ((this: TElement) => void) | JQuery.EffectsOptions<TElement>): this;
    /**
     * Get the siblings of each element in the set of matched elements, optionally filtered by a selector.
     *
     * @param selector A string containing a selector expression to match elements against.
     * @see \`{@link https://api.jquery.com/siblings/ }\`
     * @since 1.0
     */
    siblings(selector?: JQuery.Selector): this;
    /**
     * Reduce the set of matched elements to a subset specified by a range of indices.
     *
     * @param start An integer indicating the 0-based position at which the elements begin to be selected. If negative,
     *              it indicates an offset from the end of the set.
     * @param end An integer indicating the 0-based position at which the elements stop being selected. If negative,
     *            it indicates an offset from the end of the set. If omitted, the range continues until the end of the set.
     * @see \`{@link https://api.jquery.com/slice/ }\`
     * @since 1.1.4
     */
    slice(start: number, end?: number): this;
    /**
     * Display the matched elements with a sliding motion.
     *
     * @param duration A string or number determining how long the animation will run.
     * @param easing A string indicating which easing function to use for the transition.
     * @param complete A function to call once the animation is complete, called once per matched element.
     * @see \`{@link https://api.jquery.com/slideDown/ }\`
     * @since 1.4.3
     */
    slideDown(duration: JQuery.Duration, easing: string, complete?: (this: TElement) => void): this;
    /**
     * Display the matched elements with a sliding motion.
     *
     * @param duration_easing A string or number determining how long the animation will run.
     *                        A string indicating which easing function to use for the transition.
     * @param complete A function to call once the animation is complete, called once per matched element.
     * @see \`{@link https://api.jquery.com/slideDown/ }\`
     * @since 1.0
     * @since 1.4.3
     */
    slideDown(duration_easing: JQuery.Duration | string, complete: (this: TElement) => void): this;
    /**
     * Display the matched elements with a sliding motion.
     *
     * @param duration_easing_complete_options A string or number determining how long the animation will run.
     *                                         A string indicating which easing function to use for the transition.
     *                                         A function to call once the animation is complete, called once per matched element.
     *                                         A map of additional options to pass to the method.
     * @see \`{@link https://api.jquery.com/slideDown/ }\`
     * @since 1.0
     * @since 1.4.3
     */
    slideDown(duration_easing_complete_options?: JQuery.Duration | string | ((this: TElement) => void) | JQuery.EffectsOptions<TElement>): this;
    /**
     * Display or hide the matched elements with a sliding motion.
     *
     * @param duration A string or number determining how long the animation will run.
     * @param easing A string indicating which easing function to use for the transition.
     * @param complete A function to call once the animation is complete, called once per matched element.
     * @see \`{@link https://api.jquery.com/slideToggle/ }\`
     * @since 1.4.3
     */
    slideToggle(duration: JQuery.Duration, easing: string, complete?: (this: TElement) => void): this;
    /**
     * Display or hide the matched elements with a sliding motion.
     *
     * @param duration_easing A string or number determining how long the animation will run.
     *                        A string indicating which easing function to use for the transition.
     * @param complete A function to call once the animation is complete, called once per matched element.
     * @see \`{@link https://api.jquery.com/slideToggle/ }\`
     * @since 1.0
     * @since 1.4.3
     */
    slideToggle(duration_easing: JQuery.Duration | string, complete: (this: TElement) => void): this;
    /**
     * Display or hide the matched elements with a sliding motion.
     *
     * @param duration_easing_complete_options A string or number determining how long the animation will run.
     *                                         A string indicating which easing function to use for the transition.
     *                                         A function to call once the animation is complete, called once per matched element.
     *                                         A map of additional options to pass to the method.
     * @see \`{@link https://api.jquery.com/slideToggle/ }\`
     * @since 1.0
     * @since 1.4.3
     */
    slideToggle(duration_easing_complete_options?: JQuery.Duration | string | ((this: TElement) => void) | JQuery.EffectsOptions<TElement>): this;
    /**
     * Hide the matched elements with a sliding motion.
     *
     * @param duration A string or number determining how long the animation will run.
     * @param easing A string indicating which easing function to use for the transition.
     * @param complete A function to call once the animation is complete, called once per matched element.
     * @see \`{@link https://api.jquery.com/slideUp/ }\`
     * @since 1.4.3
     */
    slideUp(duration: JQuery.Duration, easing: string, complete?: (this: TElement) => void): this;
    /**
     * Hide the matched elements with a sliding motion.
     *
     * @param duration_easing A string or number determining how long the animation will run.
     *                        A string indicating which easing function to use for the transition.
     * @param complete A function to call once the animation is complete, called once per matched element.
     * @see \`{@link https://api.jquery.com/slideUp/ }\`
     * @since 1.0
     * @since 1.4.3
     */
    slideUp(duration_easing: JQuery.Duration | string, complete: (this: TElement) => void): this;
    /**
     * Hide the matched elements with a sliding motion.
     *
     * @param duration_easing_complete_options A string or number determining how long the animation will run.
     *                                         A string indicating which easing function to use for the transition.
     *                                         A function to call once the animation is complete, called once per matched element.
     *                                         A map of additional options to pass to the method.
     * @see \`{@link https://api.jquery.com/slideUp/ }\`
     * @since 1.0
     * @since 1.4.3
     */
    slideUp(duration_easing_complete_options?: JQuery.Duration | string | ((this: TElement) => void) | JQuery.EffectsOptions<TElement>): this;
    /**
     * Stop the currently-running animation on the matched elements.
     *
     * @param queue The name of the queue in which to stop animations.
     * @param clearQueue A Boolean indicating whether to remove queued animation as well. Defaults to false.
     * @param jumpToEnd A Boolean indicating whether to complete the current animation immediately. Defaults to false.
     * @see \`{@link https://api.jquery.com/stop/ }\`
     * @since 1.7
     */
    stop(queue: string, clearQueue?: boolean, jumpToEnd?: boolean): this;
    /**
     * Stop the currently-running animation on the matched elements.
     *
     * @param clearQueue A Boolean indicating whether to remove queued animation as well. Defaults to false.
     * @param jumpToEnd A Boolean indicating whether to complete the current animation immediately. Defaults to false.
     * @see \`{@link https://api.jquery.com/stop/ }\`
     * @since 1.2
     */
    stop(clearQueue?: boolean, jumpToEnd?: boolean): this;
    /**
     * Bind an event handler to the "submit" JavaScript event, or trigger that event on an element.
     *
     * @param eventData An object containing data that will be passed to the event handler.
     * @param handler A function to execute each time the event is triggered.
     * @see \`{@link https://api.jquery.com/submit/ }\`
     * @since 1.4.3
     *
     * @deprecated Deprecated since 3.3. Use \`{@link JQuery.on }\` or \`{@link JQuery.trigger }\`.
     */
    submit<TData>(eventData: TData,
                  handler: JQuery.EventHandler<TElement, TData> | JQuery.EventHandlerBase<any, JQuery.Event<TElement, TData>>): this;
    /**
     * Bind an event handler to the "submit" JavaScript event, or trigger that event on an element.
     *
     * @param handler A function to execute each time the event is triggered.
     * @see \`{@link https://api.jquery.com/submit/ }\`
     * @since 1.0
     *
     * @deprecated Deprecated since 3.3. Use \`{@link JQuery.on }\` or \`{@link JQuery.trigger }\`.
     */
    submit(handler?: JQuery.EventHandler<TElement> | JQuery.EventHandlerBase<any, JQuery.Event<TElement>> | false): this;
    /**
     * Set the content of each element in the set of matched elements to the specified text.
     *
     * @param text The text to set as the content of each matched element. When Number or Boolean is supplied, it will
     *             be converted to a String representation.
     *             A function returning the text content to set. Receives the index position of the element in the set
     *             and the old text value as arguments.
     * @see \`{@link https://api.jquery.com/text/ }\`
     * @since 1.0
     * @since 1.4
     */
    text(text: string | number | boolean | ((this: TElement, index: number, text: string) => string | number | boolean)): this;
    /**
     * Get the combined text contents of each element in the set of matched elements, including their descendants.
     *
     * @see \`{@link https://api.jquery.com/text/ }\`
     * @since 1.0
     */
    text(): string;
    /**
     * Retrieve all the elements contained in the jQuery set, as an array.
     *
     * @see \`{@link https://api.jquery.com/toArray/ }\`
     * @since 1.4
     */
    toArray(): TElement[];
    /**
     * Display or hide the matched elements.
     *
     * @param duration A string or number determining how long the animation will run.
     * @param easing A string indicating which easing function to use for the transition.
     * @param complete A function to call once the animation is complete, called once per matched element.
     * @see \`{@link https://api.jquery.com/toggle/ }\`
     * @since 1.4.3
     */
    toggle(duration: JQuery.Duration, easing: string, complete?: (this: TElement) => void): this;
    /**
     * Display or hide the matched elements.
     *
     * @param duration A string or number determining how long the animation will run.
     * @param complete A function to call once the animation is complete, called once per matched element.
     * @see \`{@link https://api.jquery.com/toggle/ }\`
     * @since 1.0
     */
    toggle(duration: JQuery.Duration, complete: (this: TElement) => void): this;
    /**
     * Display or hide the matched elements.
     *
     * @param duration_complete_options_display A string or number determining how long the animation will run.
     *                                          A function to call once the animation is complete, called once per matched element.
     *                                          A map of additional options to pass to the method.
     *                                          Use true to show the element or false to hide it.
     * @see \`{@link https://api.jquery.com/toggle/ }\`
     * @since 1.0
     * @since 1.3
     */
    toggle(duration_complete_options_display?: JQuery.Duration | ((this: TElement) => void) | JQuery.EffectsOptions<TElement> | boolean): this;
    /**
     * Add or remove one or more classes from each element in the set of matched elements, depending on
     * either the class's presence or the value of the state argument.
     *
     * @param className One or more class names (separated by spaces) to be toggled for each element in the matched set.
     *                  An array of classes to be toggled for each element in the matched set.
     *                  A function that returns class names to be toggled in the class attribute of each element in the
     *                  matched set. Receives the index position of the element in the set, the old class value, and the state as arguments.
     * @param state A Boolean (not just truthy/falsy) value to determine whether the class should be added or removed.
     * @see \`{@link https://api.jquery.com/toggleClass/ }\`
     * @since 1.0
     * @since 1.3
     * @since 1.4
     * @since 3.3
     */
    toggleClass<TState extends boolean>(className: JQuery.TypeOrArray<string> | ((this: TElement, index: number, className: string, state: TState) => string),
                                        state?: TState): this;
    /**
     * Add or remove one or more classes from each element in the set of matched elements, depending on
     * either the class's presence or the value of the state argument.
     *
     * @param state A boolean value to determine whether the class should be added or removed.
     * @see \`{@link https://api.jquery.com/toggleClass/ }\`
     * @since 1.4
     *
     * @deprecated Deprecated since 3.0. See \`{@link https://github.com/jquery/jquery/pull/2618 }\`.
     */
    toggleClass(state?: boolean): this;
    /**
     * Execute all handlers and behaviors attached to the matched elements for the given event type.
     *
     * @param eventType A string containing a JavaScript event type, such as click or submit.
     *                  A jQuery.Event object.
     * @param extraParameters Additional parameters to pass along to the event handler.
     * @see \`{@link https://api.jquery.com/trigger/ }\`
     * @since 1.0
     * @since 1.3
     */
    trigger(eventType: string | JQuery.Event<TElement>, extraParameters?: any[] | JQuery.PlainObject | string | number): this;
    /**
     * Execute all handlers attached to an element for an event.
     *
     * @param eventType A string containing a JavaScript event type, such as click or submit.
     *                  A jQuery.Event object.
     * @param extraParameters Additional parameters to pass along to the event handler.
     * @see \`{@link https://api.jquery.com/triggerHandler/ }\`
     * @since 1.2
     * @since 1.3
     */
    triggerHandler(eventType: string | JQuery.Event<TElement>, extraParameters?: any[] | JQuery.PlainObject | string | number): undefined | any;
    /**
     * Remove a previously-attached event handler from the elements.
     *
     * @param event A string containing one or more DOM event types, such as "click" or "submit," or custom event names.
     * @param handler A function to execute each time the event is triggered.
     * @see \`{@link https://api.jquery.com/unbind/ }\`
     * @since 1.0
     * @since 1.4.3
     *
     * @deprecated Deprecated since 3.0. Use \`{@link JQuery.off }\`.
     */
    unbind(event: string, handler: JQuery.EventHandlerBase<any, JQuery.Event<TElement, any>> | false): this;
    /**
     * Remove a previously-attached event handler from the elements.
     *
     * @param event A string containing one or more DOM event types, such as "click" or "submit," or custom event names.
     *              A jQuery.Event object.
     * @see \`{@link https://api.jquery.com/unbind/ }\`
     * @since 1.0
     *
     * @deprecated Deprecated since 3.0. Use \`{@link JQuery.off }\`.
     */
    unbind(event?: string | JQuery.Event<TElement>): this;
    /**
     * Remove a handler from the event for all elements which match the current selector, based upon a
     * specific set of root elements.
     *
     * @param selector A selector which will be used to filter the event results.
     * @param eventType A string containing a JavaScript event type, such as "click" or "keydown"
     * @param handler A function to execute each time the event is triggered.
     * @see \`{@link https://api.jquery.com/undelegate/ }\`
     * @since 1.4.2
     *
     * @deprecated Deprecated since 3.0. Use \`{@link JQuery.off }\`.
     */
    undelegate(selector: JQuery.Selector, eventType: string, handler: JQuery.EventHandlerBase<any, JQuery.Event<TElement, any>> | false): this;
    /**
     * Remove a handler from the event for all elements which match the current selector, based upon a
     * specific set of root elements.
     *
     * @param selector A selector which will be used to filter the event results.
     * @param eventTypes A string containing a JavaScript event type, such as "click" or "keydown"
     *                   An object of one or more event types and previously bound functions to unbind from them.
     * @see \`{@link https://api.jquery.com/undelegate/ }\`
     * @since 1.4.2
     * @since 1.4.3
     *
     * @deprecated Deprecated since 3.0. Use \`{@link JQuery.off }\`.
     */
    undelegate(selector: JQuery.Selector, eventTypes: string | JQuery.PlainObject<JQuery.EventHandlerBase<any, JQuery.Event<TElement, any>> | false>): this;
    /**
     * Remove a handler from the event for all elements which match the current selector, based upon a
     * specific set of root elements.
     *
     * @param namespace A selector which will be used to filter the event results.
     * @see \`{@link https://api.jquery.com/undelegate/ }\`
     * @since 1.4.2
     * @since 1.6
     *
     * @deprecated Deprecated since 3.0. Use \`{@link JQuery.off }\`.
     */
    undelegate(namespace?: string): this;
    /**
     * Remove the parents of the set of matched elements from the DOM, leaving the matched elements in their place.
     *
     * @param selector A selector to check the parent element against. If an element's parent does not match the selector,
     *                 the element won't be unwrapped.
     * @see \`{@link https://api.jquery.com/unwrap/ }\`
     * @since 1.4
     * @since 3.0
     */
    unwrap(selector?: string): this;
    /**
     * Set the value of each element in the set of matched elements.
     *
     * @param value A string of text, a number, or an array of strings corresponding to the value of each matched
     *              element to set as selected/checked.
     *              A function returning the value to set. this is the current element. Receives the index position of
     *              the element in the set and the old value as arguments.
     * @see \`{@link https://api.jquery.com/val/ }\`
     * @since 1.0
     * @since 1.4
     */
    val(value: string | number | string[] | ((this: TElement, index: number, value: string) => string)): this;
    /**
     * Get the current value of the first element in the set of matched elements.
     *
     * @see \`{@link https://api.jquery.com/val/ }\`
     * @since 1.0
     */
    val(): string | number | string[] | undefined;
    /**
     * Set the CSS width of each element in the set of matched elements.
     *
     * @param value An integer representing the number of pixels, or an integer along with an optional unit of measure
     *              appended (as a string).
     *              A function returning the width to set. Receives the index position of the element in the set and the
     *              old width as arguments. Within the function, this refers to the current element in the set.
     * @see \`{@link https://api.jquery.com/width/ }\`
     * @since 1.0
     * @since 1.4.1
     */
    width(value: string | number | ((this: TElement, index: number, value: number) => string | number)): this;
    /**
     * Get the current computed width for the first element in the set of matched elements.
     *
     * @see \`{@link https://api.jquery.com/width/ }\`
     * @since 1.0
     */
    width(): number | undefined;
    /**
     * Wrap an HTML structure around each element in the set of matched elements.
     *
     * @param wrappingElement A selector, element, HTML string, or jQuery object specifying the structure to wrap around the
     *                        matched elements. When you pass a jQuery collection containing more than one element, or a selector
     *                        matching more than one element, the first element will be used.
     *                        A callback function returning the HTML content or jQuery object to wrap around the matched elements.
     *                        Receives the index position of the element in the set as an argument. Within the function, this
     *                        refers to the current element in the set.
     * @see \`{@link https://api.jquery.com/wrap/ }\`
     * @since 1.0
     * @since 1.4
     */
    wrap(wrappingElement: JQuery.Selector | JQuery.htmlString | Element | JQuery | ((this: TElement, index: number) => string | JQuery)): this;
    /**
     * Wrap an HTML structure around all elements in the set of matched elements.
     *
     * @param wrappingElement A selector, element, HTML string, or jQuery object specifying the structure to wrap around the matched elements.
     *                        A callback function returning the HTML content or jQuery object to wrap around all the matched
     *                        elements. Within the function, this refers to the first element in the set. Prior to jQuery 3.0, the
     *                        callback was incorrectly called for every element in the set and received the index position of the
     *                        element in the set as an argument.
     * @see \`{@link https://api.jquery.com/wrapAll/ }\`
     * @since 1.2
     * @since 1.4
     */
    wrapAll(wrappingElement: JQuery.Selector | JQuery.htmlString | Element | JQuery | ((this: TElement) => string | JQuery)): this;
    /**
     * Wrap an HTML structure around the content of each element in the set of matched elements.
     *
     * @param wrappingElement An HTML snippet, selector expression, jQuery object, or DOM element specifying the structure to wrap
     *                        around the content of the matched elements.
     *                        A callback function which generates a structure to wrap around the content of the matched elements.
     *                        Receives the index position of the element in the set as an argument. Within the function, this
     *                        refers to the current element in the set.
     * @see \`{@link https://api.jquery.com/wrapInner/ }\`
     * @since 1.2
     * @since 1.4
     */
    wrapInner(wrappingElement: JQuery.Selector | JQuery.htmlString | Element | JQuery | ((this: TElement, index: number) => string | JQuery | Element)): this;

    [n: number]: TElement;
}

// ES5 compatibility
// tslint:disable-next-line:no-empty-interface
interface Iterable<T> { }

declare namespace JQuery {
    type TypeOrArray<T> = T | T[];
    type Node = Element | Text | Comment | DocumentFragment;

    /**
     * A string is designated htmlString in jQuery documentation when it is used to represent one or more
     * DOM elements, typically to be created and inserted in the document. When passed as an argument of
     * the jQuery() function, the string is identified as HTML if it starts with <tag ... >) and is parsed
     * as such until the final > character. Prior to jQuery 1.9, a string was considered to be HTML if it
     * contained <tag ... > anywhere within the string.
     */
    type htmlString = string;
    /**
     * A selector is used in jQuery to select DOM elements from a DOM document. That document is, in most
     * cases, the DOM document present in all browsers, but can also be an XML document received via Ajax.
     */
    type Selector = string;

    /**
     * The PlainObject type is a JavaScript object containing zero or more key-value pairs. The plain
     * object is, in other words, an Object object. It is designated "plain" in jQuery documentation to
     * distinguish it from other kinds of JavaScript objects: for example, null, user-defined arrays, and
     * host objects such as document, all of which have a typeof value of "object."
     */
    interface PlainObject<T = any> {
        [key: string]: T;
    }

    // region Ajax

    interface AjaxSettings<TContext = any> extends Ajax.AjaxSettingsBase<TContext> {
        /**
         * A string containing the URL to which the request is sent.
         */
        url?: string;
        /**
         * A pre-request callback function that can be used to modify the jqXHR (in jQuery 1.4.x,
         * XMLHTTPRequest) object before it is sent. Use this to set custom headers, etc. The jqXHR and
         * settings objects are passed as arguments. This is an Ajax Event. Returning false in the beforeSend
         * function will cancel the request. As of jQuery 1.5, the beforeSend option will be called regardless
         * of the type of request.
         */
        beforeSend?(this: TContext, jqXHR: jqXHR, settings: AjaxSettings<TContext>): false | void;
    }

    interface UrlAjaxSettings<TContext = any> extends Ajax.AjaxSettingsBase<TContext> {
        /**
         * A string containing the URL to which the request is sent.
         */
        url: string;
        /**
         * A pre-request callback function that can be used to modify the jqXHR (in jQuery 1.4.x,
         * XMLHTTPRequest) object before it is sent. Use this to set custom headers, etc. The jqXHR and
         * settings objects are passed as arguments. This is an Ajax Event. Returning false in the beforeSend
         * function will cancel the request. As of jQuery 1.5, the beforeSend option will be called regardless
         * of the type of request.
         */
        beforeSend?(this: TContext, jqXHR: jqXHR, settings: UrlAjaxSettings<TContext>): false | void;
    }

    namespace Ajax {
        type SuccessTextStatus = 'success' | 'notmodified' | 'nocontent';
        type ErrorTextStatus = 'timeout' | 'error' | 'abort' | 'parsererror';
        type TextStatus = SuccessTextStatus | ErrorTextStatus;

        interface SuccessCallback<TContext> {
            (this: TContext, data: any, textStatus: SuccessTextStatus, jqXHR: jqXHR): void;
        }

        interface ErrorCallback<TContext> {
            (this: TContext, jqXHR: jqXHR, textStatus: ErrorTextStatus, errorThrown: string): void;
        }

        interface CompleteCallback<TContext> {
            (this: TContext, jqXHR: jqXHR, textStatus: TextStatus): void;
        }

        /**
         * @see \`{@link http://api.jquery.com/jquery.ajax/#jQuery-ajax-settings }\`
         */
        interface AjaxSettingsBase<TContext> {
            /**
             * A set of key/value pairs that map a given dataType to its MIME type, which gets sent in the Accept
             * request header. This header tells the server what kind of response it will accept in return.
             */
            accepts?: PlainObject<string>;
            /**
             * By default, all requests are sent asynchronously (i.e. this is set to true by default). If you need
             * synchronous requests, set this option to false. Cross-domain requests and dataType: "jsonp" requests
             * do not support synchronous operation. Note that synchronous requests may temporarily lock the
             * browser, disabling any actions while the request is active. As of jQuery 1.8, the use of async:
             * false with jqXHR ($.Deferred) is deprecated; you must use the success/error/complete callback
             * options instead of the corresponding methods of the jqXHR object such as jqXHR.done().
             */
            async?: boolean;
            /**
             * A pre-request callback function that can be used to modify the jqXHR (in jQuery 1.4.x,
             * XMLHTTPRequest) object before it is sent. Use this to set custom headers, etc. The jqXHR and
             * settings objects are passed as arguments. This is an Ajax Event. Returning false in the beforeSend
             * function will cancel the request. As of jQuery 1.5, the beforeSend option will be called regardless
             * of the type of request.
             */
            beforeSend?(this: TContext, jqXHR: jqXHR, settings: AjaxSettingsBase<TContext>): false | void;
            /**
             * If set to false, it will force requested pages not to be cached by the browser. Note: Setting cache
             * to false will only work correctly with HEAD and GET requests. It works by appending "_={timestamp}"
             * to the GET parameters. The parameter is not needed for other types of requests, except in IE8 when a
             * POST is made to a URL that has already been requested by a GET.
             */
            cache?: boolean;
            /**
             * A function to be called when the request finishes (after success and error callbacks are executed).
             * The function gets passed two arguments: The jqXHR (in jQuery 1.4.x, XMLHTTPRequest) object and a
             * string categorizing the status of the request ("success", "notmodified", "nocontent", "error",
             * "timeout", "abort", or "parsererror"). As of jQuery 1.5, the complete setting can accept an array of
             * functions. Each function will be called in turn. This is an Ajax Event.
             */
            complete?: TypeOrArray<CompleteCallback<TContext>>;
            /**
             * An object of string/regular-expression pairs that determine how jQuery will parse the response,
             * given its content type.
             */
            contents?: PlainObject<RegExp>;
            /**
             * When sending data to the server, use this content type. Default is
             * "application/x-www-form-urlencoded; charset=UTF-8", which is fine for most cases. If you explicitly
             * pass in a content-type to $.ajax(), then it is always sent to the server (even if no data is sent).
             * As of jQuery 1.6 you can pass false to tell jQuery to not set any content type header. Note: The W3C
             * XMLHttpRequest specification dictates that the charset is always UTF-8; specifying another charset
             * will not force the browser to change the encoding. Note: For cross-domain requests, setting the
             * content type to anything other than application/x-www-form-urlencoded, multipart/form-data, or
             * text/plain will trigger the browser to send a preflight OPTIONS request to the server.
             */
            contentType?: string | false;
            /**
             * This object will be the context of all Ajax-related callbacks. By default, the context is an object
             * that represents the Ajax settings used in the call ($.ajaxSettings merged with the settings passed to $.ajax).
             */
            context?: TContext;
            /**
             * An object containing dataType-to-dataType converters. Each converter's value is a function that
             * returns the transformed value of the response.
             */
            converters?: PlainObject<((value: any) => any) | true>;
            /**
             * If you wish to force a crossDomain request (such as JSONP) on the same domain, set the value of
             * crossDomain to true. This allows, for example, server-side redirection to another domain.
             */
            crossDomain?: boolean;
            /**
             * Data to be sent to the server. It is converted to a query string, if not already a string. It's
             * appended to the url for GET-requests. See processData option to prevent this automatic processing.
             * Object must be Key/Value pairs. If value is an Array, jQuery serializes multiple values with same
             * key based on the value of the traditional setting (described below).
             */
            data?: PlainObject | string;
            /**
             * A function to be used to handle the raw response data of XMLHttpRequest. This is a pre-filtering
             * function to sanitize the response. You should return the sanitized data. The function accepts two
             * arguments: The raw data returned from the server and the 'dataType' parameter.
             */
            dataFilter?(data: string, type: string): any;
            /**
             * The type of data that you're expecting back from the server. If none is specified, jQuery will try
             * to infer it based on the MIME type of the response (an XML MIME type will yield XML, in 1.4 JSON
             * will yield a JavaScript object, in 1.4 script will execute the script, and anything else will be
             * returned as a string). The available types (and the result passed as the first argument to your
             * success callback) are:
             *
             * "xml": Returns a XML document that can be processed via jQuery.
             *
             * "html": Returns HTML as plain text; included script tags are evaluated when inserted in the DOM.
             *
             * "script": Evaluates the response as JavaScript and returns it as plain text. Disables caching by
             * appending a query string parameter, _=[TIMESTAMP], to the URL unless the cache option is set to
             * true. Note: This will turn POSTs into GETs for remote-domain requests.
             *
             * "json": Evaluates the response as JSON and returns a JavaScript object. Cross-domain "json" requests
             * are converted to "jsonp" unless the request includes jsonp: false in its request options. The JSON
             * data is parsed in a strict manner; any malformed JSON is rejected and a parse error is thrown. As of
             * jQuery 1.9, an empty response is also rejected; the server should return a response of null or {}
             * instead. (See json.org for more information on proper JSON formatting.)
             *
             * "jsonp": Loads in a JSON block using JSONP. Adds an extra "?callback=?" to the end of your URL to
             * specify the callback. Disables caching by appending a query string parameter, "_=[TIMESTAMP]", to
             * the URL unless the cache option is set to true.
             *
             * "text": A plain text string.
             *
             * multiple, space-separated values: As of jQuery 1.5, jQuery can convert a dataType from what it
             * received in the Content-Type header to what you require. For example, if you want a text response to
             * be treated as XML, use "text xml" for the dataType. You can also make a JSONP request, have it
             * received as text, and interpreted by jQuery as XML: "jsonp text xml". Similarly, a shorthand string
             * such as "jsonp xml" will first attempt to convert from jsonp to xml, and, failing that, convert from
             * jsonp to text, and then from text to xml.
             */
            dataType?: 'xml' | 'html' | 'script' | 'json' | 'jsonp' | 'text' | string;
            /**
             * A function to be called if the request fails. The function receives three arguments: The jqXHR (in
             * jQuery 1.4.x, XMLHttpRequest) object, a string describing the type of error that occurred and an
             * optional exception object, if one occurred. Possible values for the second argument (besides null)
             * are "timeout", "error", "abort", and "parsererror". When an HTTP error occurs, errorThrown receives
             * the textual portion of the HTTP status, such as "Not Found" or "Internal Server Error." As of jQuery
             * 1.5, the error setting can accept an array of functions. Each function will be called in turn. Note:
             * This handler is not called for cross-domain script and cross-domain JSONP requests. This is an Ajax Event.
             */
            error?: TypeOrArray<ErrorCallback<TContext>>;
            /**
             * Whether to trigger global Ajax event handlers for this request. The default is true. Set to false to
             * prevent the global handlers like ajaxStart or ajaxStop from being triggered. This can be used to
             * control various Ajax Events.
             */
            global?: boolean;
            /**
             * An object of additional header key/value pairs to send along with requests using the XMLHttpRequest
             * transport. The header X-Requested-With: XMLHttpRequest is always added, but its default
             * XMLHttpRequest value can be changed here. Values in the headers setting can also be overwritten from
             * within the beforeSend function.
             */
            headers?: PlainObject<string | null | undefined>;
            /**
             * Allow the request to be successful only if the response has changed since the last request. This is
             * done by checking the Last-Modified header. Default value is false, ignoring the header. In jQuery
             * 1.4 this technique also checks the 'etag' specified by the server to catch unmodified data.
             */
            ifModified?: boolean;
            /**
             * Allow the current environment to be recognized as "local," (e.g. the filesystem), even if jQuery
             * does not recognize it as such by default. The following protocols are currently recognized as local:
             * file, *-extension, and widget. If the isLocal setting needs modification, it is recommended to do so
             * once in the $.ajaxSetup() method.
             */
            isLocal?: boolean;
            /**
             * Override the callback function name in a JSONP request. This value will be used instead of
             * 'callback' in the 'callback=?' part of the query string in the url. So {jsonp:'onJSONPLoad'} would
             * result in 'onJSONPLoad=?' passed to the server. As of jQuery 1.5, setting the jsonp option to false
             * prevents jQuery from adding the "?callback" string to the URL or attempting to use "=?" for
             * transformation. In this case, you should also explicitly set the jsonpCallback setting. For example,
             * { jsonp: false, jsonpCallback: "callbackName" }. If you don't trust the target of your Ajax
             * requests, consider setting the jsonp property to false for security reasons.
             */
            jsonp?: string | false;
            /**
             * Specify the callback function name for a JSONP request. This value will be used instead of the
             * random name automatically generated by jQuery. It is preferable to let jQuery generate a unique name
             * as it'll make it easier to manage the requests and provide callbacks and error handling. You may
             * want to specify the callback when you want to enable better browser caching of GET requests. As of
             * jQuery 1.5, you can also use a function for this setting, in which case the value of jsonpCallback
             * is set to the return value of that function.
             */
            jsonpCallback?: string | ((this: TContext) => string);
            /**
             * The HTTP method to use for the request (e.g. "POST", "GET", "PUT").
             */
            method?: string;
            /**
             * A mime type to override the XHR mime type.
             */
            mimeType?: string;
            /**
             * A password to be used with XMLHttpRequest in response to an HTTP access authentication request.
             */
            password?: string;
            /**
             * By default, data passed in to the data option as an object (technically, anything other than a
             * string) will be processed and transformed into a query string, fitting to the default content-type
             * "application/x-www-form-urlencoded". If you want to send a DOMDocument, or other non-processed data,
             * set this option to false.
             */
            processData?: boolean;
            /**
             * Only applies when the "script" transport is used (e.g., cross-domain requests with "jsonp" or
             * "script" dataType and "GET" type). Sets the charset attribute on the script tag used in the request.
             * Used when the character set on the local page is not the same as the one on the remote script.
             */
            scriptCharset?: string;
            /**
             * An object of numeric HTTP codes and functions to be called when the response has the corresponding
             * code.
             *
             * If the request is successful, the status code functions take the same parameters as the success
             * callback; if it results in an error (including 3xx redirect), they take the same parameters as the error callback.
             */
            statusCode?: StatusCodeCallbacks<TContext>;
            /**
             * A function to be called if the request succeeds. The function gets passed three arguments: The data
             * returned from the server, formatted according to the dataType parameter or the dataFilter callback
             * function, if specified; a string describing the status; and the jqXHR (in jQuery 1.4.x,
             * XMLHttpRequest) object. As of jQuery 1.5, the success setting can accept an array of functions. Each
             * function will be called in turn. This is an Ajax Event.
             */
            success?: TypeOrArray<SuccessCallback<TContext>>;
            /**
             * Set a timeout (in milliseconds) for the request. A value of 0 means there will be no timeout. This
             * will override any global timeout set with $.ajaxSetup(). The timeout period starts at the point the
             * $.ajax call is made; if several other requests are in progress and the browser has no connections
             * available, it is possible for a request to time out before it can be sent. In jQuery 1.4.x and
             * below, the XMLHttpRequest object will be in an invalid state if the request times out; accessing any
             * object members may throw an exception. In Firefox 3.0+ only, script and JSONP requests cannot be
             * cancelled by a timeout; the script will run even if it arrives after the timeout period.
             */
            timeout?: number;
            /**
             * Set this to true if you wish to use the traditional style of param serialization.
             */
            traditional?: boolean;
            /**
             * An alias for method. You should use type if you're using versions of jQuery prior to 1.9.0.
             */
            type?: string;
            /**
             * A username to be used with XMLHttpRequest in response to an HTTP access authentication request.
             */
            username?: string;
            // ActiveXObject requires "lib": ["scripthost"] which consumers would also require
            /**
             * Callback for creating the XMLHttpRequest object. Defaults to the ActiveXObject when available (IE),
             * the XMLHttpRequest otherwise. Override to provide your own implementation for XMLHttpRequest or
             * enhancements to the factory.
             */
            xhr?(): XMLHttpRequest;
            /**
             * An object of fieldName-fieldValue pairs to set on the native XHR object.
             *
             * In jQuery 1.5, the withCredentials property was not propagated to the native XHR and thus CORS
             * requests requiring it would ignore this flag. For this reason, we recommend using jQuery 1.5.1+
             * should you require the use of it.
             */
            xhrFields?: XHRFields;
        }

        type StatusCodeCallbacks<TContext> = {
            // region Success Status Codes

            // jQuery treats 2xx and 304 status codes as a success

            200?: SuccessCallback<TContext>;
            201?: SuccessCallback<TContext>;
            202?: SuccessCallback<TContext>;
            203?: SuccessCallback<TContext>;
            204?: SuccessCallback<TContext>;
            205?: SuccessCallback<TContext>;
            206?: SuccessCallback<TContext>;
            207?: SuccessCallback<TContext>;
            208?: SuccessCallback<TContext>;
            209?: SuccessCallback<TContext>;
            210?: SuccessCallback<TContext>;
            211?: SuccessCallback<TContext>;
            212?: SuccessCallback<TContext>;
            213?: SuccessCallback<TContext>;
            214?: SuccessCallback<TContext>;
            215?: SuccessCallback<TContext>;
            216?: SuccessCallback<TContext>;
            217?: SuccessCallback<TContext>;
            218?: SuccessCallback<TContext>;
            219?: SuccessCallback<TContext>;
            220?: SuccessCallback<TContext>;
            221?: SuccessCallback<TContext>;
            222?: SuccessCallback<TContext>;
            223?: SuccessCallback<TContext>;
            224?: SuccessCallback<TContext>;
            225?: SuccessCallback<TContext>;
            226?: SuccessCallback<TContext>;
            227?: SuccessCallback<TContext>;
            228?: SuccessCallback<TContext>;
            229?: SuccessCallback<TContext>;
            230?: SuccessCallback<TContext>;
            231?: SuccessCallback<TContext>;
            232?: SuccessCallback<TContext>;
            233?: SuccessCallback<TContext>;
            234?: SuccessCallback<TContext>;
            235?: SuccessCallback<TContext>;
            236?: SuccessCallback<TContext>;
            237?: SuccessCallback<TContext>;
            238?: SuccessCallback<TContext>;
            239?: SuccessCallback<TContext>;
            240?: SuccessCallback<TContext>;
            241?: SuccessCallback<TContext>;
            242?: SuccessCallback<TContext>;
            243?: SuccessCallback<TContext>;
            244?: SuccessCallback<TContext>;
            245?: SuccessCallback<TContext>;
            246?: SuccessCallback<TContext>;
            247?: SuccessCallback<TContext>;
            248?: SuccessCallback<TContext>;
            249?: SuccessCallback<TContext>;
            250?: SuccessCallback<TContext>;
            251?: SuccessCallback<TContext>;
            252?: SuccessCallback<TContext>;
            253?: SuccessCallback<TContext>;
            254?: SuccessCallback<TContext>;
            255?: SuccessCallback<TContext>;
            256?: SuccessCallback<TContext>;
            257?: SuccessCallback<TContext>;
            258?: SuccessCallback<TContext>;
            259?: SuccessCallback<TContext>;
            260?: SuccessCallback<TContext>;
            261?: SuccessCallback<TContext>;
            262?: SuccessCallback<TContext>;
            263?: SuccessCallback<TContext>;
            264?: SuccessCallback<TContext>;
            265?: SuccessCallback<TContext>;
            266?: SuccessCallback<TContext>;
            267?: SuccessCallback<TContext>;
            268?: SuccessCallback<TContext>;
            269?: SuccessCallback<TContext>;
            270?: SuccessCallback<TContext>;
            271?: SuccessCallback<TContext>;
            272?: SuccessCallback<TContext>;
            273?: SuccessCallback<TContext>;
            274?: SuccessCallback<TContext>;
            275?: SuccessCallback<TContext>;
            276?: SuccessCallback<TContext>;
            277?: SuccessCallback<TContext>;
            278?: SuccessCallback<TContext>;
            279?: SuccessCallback<TContext>;
            280?: SuccessCallback<TContext>;
            281?: SuccessCallback<TContext>;
            282?: SuccessCallback<TContext>;
            283?: SuccessCallback<TContext>;
            284?: SuccessCallback<TContext>;
            285?: SuccessCallback<TContext>;
            286?: SuccessCallback<TContext>;
            287?: SuccessCallback<TContext>;
            288?: SuccessCallback<TContext>;
            289?: SuccessCallback<TContext>;
            290?: SuccessCallback<TContext>;
            291?: SuccessCallback<TContext>;
            292?: SuccessCallback<TContext>;
            293?: SuccessCallback<TContext>;
            294?: SuccessCallback<TContext>;
            295?: SuccessCallback<TContext>;
            296?: SuccessCallback<TContext>;
            297?: SuccessCallback<TContext>;
            298?: SuccessCallback<TContext>;
            299?: SuccessCallback<TContext>;
            304?: SuccessCallback<TContext>;

            // endregion

            // region Error Status Codes

            300?: ErrorCallback<TContext>;
            301?: ErrorCallback<TContext>;
            302?: ErrorCallback<TContext>;
            303?: ErrorCallback<TContext>;
            305?: ErrorCallback<TContext>;
            306?: ErrorCallback<TContext>;
            307?: ErrorCallback<TContext>;
            308?: ErrorCallback<TContext>;
            309?: ErrorCallback<TContext>;
            310?: ErrorCallback<TContext>;
            311?: ErrorCallback<TContext>;
            312?: ErrorCallback<TContext>;
            313?: ErrorCallback<TContext>;
            314?: ErrorCallback<TContext>;
            315?: ErrorCallback<TContext>;
            316?: ErrorCallback<TContext>;
            317?: ErrorCallback<TContext>;
            318?: ErrorCallback<TContext>;
            319?: ErrorCallback<TContext>;
            320?: ErrorCallback<TContext>;
            321?: ErrorCallback<TContext>;
            322?: ErrorCallback<TContext>;
            323?: ErrorCallback<TContext>;
            324?: ErrorCallback<TContext>;
            325?: ErrorCallback<TContext>;
            326?: ErrorCallback<TContext>;
            327?: ErrorCallback<TContext>;
            328?: ErrorCallback<TContext>;
            329?: ErrorCallback<TContext>;
            330?: ErrorCallback<TContext>;
            331?: ErrorCallback<TContext>;
            332?: ErrorCallback<TContext>;
            333?: ErrorCallback<TContext>;
            334?: ErrorCallback<TContext>;
            335?: ErrorCallback<TContext>;
            336?: ErrorCallback<TContext>;
            337?: ErrorCallback<TContext>;
            338?: ErrorCallback<TContext>;
            339?: ErrorCallback<TContext>;
            340?: ErrorCallback<TContext>;
            341?: ErrorCallback<TContext>;
            342?: ErrorCallback<TContext>;
            343?: ErrorCallback<TContext>;
            344?: ErrorCallback<TContext>;
            345?: ErrorCallback<TContext>;
            346?: ErrorCallback<TContext>;
            347?: ErrorCallback<TContext>;
            348?: ErrorCallback<TContext>;
            349?: ErrorCallback<TContext>;
            350?: ErrorCallback<TContext>;
            351?: ErrorCallback<TContext>;
            352?: ErrorCallback<TContext>;
            353?: ErrorCallback<TContext>;
            354?: ErrorCallback<TContext>;
            355?: ErrorCallback<TContext>;
            356?: ErrorCallback<TContext>;
            357?: ErrorCallback<TContext>;
            358?: ErrorCallback<TContext>;
            359?: ErrorCallback<TContext>;
            360?: ErrorCallback<TContext>;
            361?: ErrorCallback<TContext>;
            362?: ErrorCallback<TContext>;
            363?: ErrorCallback<TContext>;
            364?: ErrorCallback<TContext>;
            365?: ErrorCallback<TContext>;
            366?: ErrorCallback<TContext>;
            367?: ErrorCallback<TContext>;
            368?: ErrorCallback<TContext>;
            369?: ErrorCallback<TContext>;
            370?: ErrorCallback<TContext>;
            371?: ErrorCallback<TContext>;
            372?: ErrorCallback<TContext>;
            373?: ErrorCallback<TContext>;
            374?: ErrorCallback<TContext>;
            375?: ErrorCallback<TContext>;
            376?: ErrorCallback<TContext>;
            377?: ErrorCallback<TContext>;
            378?: ErrorCallback<TContext>;
            379?: ErrorCallback<TContext>;
            380?: ErrorCallback<TContext>;
            381?: ErrorCallback<TContext>;
            382?: ErrorCallback<TContext>;
            383?: ErrorCallback<TContext>;
            384?: ErrorCallback<TContext>;
            385?: ErrorCallback<TContext>;
            386?: ErrorCallback<TContext>;
            387?: ErrorCallback<TContext>;
            388?: ErrorCallback<TContext>;
            389?: ErrorCallback<TContext>;
            390?: ErrorCallback<TContext>;
            391?: ErrorCallback<TContext>;
            392?: ErrorCallback<TContext>;
            393?: ErrorCallback<TContext>;
            394?: ErrorCallback<TContext>;
            395?: ErrorCallback<TContext>;
            396?: ErrorCallback<TContext>;
            397?: ErrorCallback<TContext>;
            398?: ErrorCallback<TContext>;
            399?: ErrorCallback<TContext>;
            400?: ErrorCallback<TContext>;
            401?: ErrorCallback<TContext>;
            402?: ErrorCallback<TContext>;
            403?: ErrorCallback<TContext>;
            404?: ErrorCallback<TContext>;
            405?: ErrorCallback<TContext>;
            406?: ErrorCallback<TContext>;
            407?: ErrorCallback<TContext>;
            408?: ErrorCallback<TContext>;
            409?: ErrorCallback<TContext>;
            410?: ErrorCallback<TContext>;
            411?: ErrorCallback<TContext>;
            412?: ErrorCallback<TContext>;
            413?: ErrorCallback<TContext>;
            414?: ErrorCallback<TContext>;
            415?: ErrorCallback<TContext>;
            416?: ErrorCallback<TContext>;
            417?: ErrorCallback<TContext>;
            418?: ErrorCallback<TContext>;
            419?: ErrorCallback<TContext>;
            420?: ErrorCallback<TContext>;
            421?: ErrorCallback<TContext>;
            422?: ErrorCallback<TContext>;
            423?: ErrorCallback<TContext>;
            424?: ErrorCallback<TContext>;
            425?: ErrorCallback<TContext>;
            426?: ErrorCallback<TContext>;
            427?: ErrorCallback<TContext>;
            428?: ErrorCallback<TContext>;
            429?: ErrorCallback<TContext>;
            430?: ErrorCallback<TContext>;
            431?: ErrorCallback<TContext>;
            432?: ErrorCallback<TContext>;
            433?: ErrorCallback<TContext>;
            434?: ErrorCallback<TContext>;
            435?: ErrorCallback<TContext>;
            436?: ErrorCallback<TContext>;
            437?: ErrorCallback<TContext>;
            438?: ErrorCallback<TContext>;
            439?: ErrorCallback<TContext>;
            440?: ErrorCallback<TContext>;
            441?: ErrorCallback<TContext>;
            442?: ErrorCallback<TContext>;
            443?: ErrorCallback<TContext>;
            444?: ErrorCallback<TContext>;
            445?: ErrorCallback<TContext>;
            446?: ErrorCallback<TContext>;
            447?: ErrorCallback<TContext>;
            448?: ErrorCallback<TContext>;
            449?: ErrorCallback<TContext>;
            450?: ErrorCallback<TContext>;
            451?: ErrorCallback<TContext>;
            452?: ErrorCallback<TContext>;
            453?: ErrorCallback<TContext>;
            454?: ErrorCallback<TContext>;
            455?: ErrorCallback<TContext>;
            456?: ErrorCallback<TContext>;
            457?: ErrorCallback<TContext>;
            458?: ErrorCallback<TContext>;
            459?: ErrorCallback<TContext>;
            460?: ErrorCallback<TContext>;
            461?: ErrorCallback<TContext>;
            462?: ErrorCallback<TContext>;
            463?: ErrorCallback<TContext>;
            464?: ErrorCallback<TContext>;
            465?: ErrorCallback<TContext>;
            466?: ErrorCallback<TContext>;
            467?: ErrorCallback<TContext>;
            468?: ErrorCallback<TContext>;
            469?: ErrorCallback<TContext>;
            470?: ErrorCallback<TContext>;
            471?: ErrorCallback<TContext>;
            472?: ErrorCallback<TContext>;
            473?: ErrorCallback<TContext>;
            474?: ErrorCallback<TContext>;
            475?: ErrorCallback<TContext>;
            476?: ErrorCallback<TContext>;
            477?: ErrorCallback<TContext>;
            478?: ErrorCallback<TContext>;
            479?: ErrorCallback<TContext>;
            480?: ErrorCallback<TContext>;
            481?: ErrorCallback<TContext>;
            482?: ErrorCallback<TContext>;
            483?: ErrorCallback<TContext>;
            484?: ErrorCallback<TContext>;
            485?: ErrorCallback<TContext>;
            486?: ErrorCallback<TContext>;
            487?: ErrorCallback<TContext>;
            488?: ErrorCallback<TContext>;
            489?: ErrorCallback<TContext>;
            490?: ErrorCallback<TContext>;
            491?: ErrorCallback<TContext>;
            492?: ErrorCallback<TContext>;
            493?: ErrorCallback<TContext>;
            494?: ErrorCallback<TContext>;
            495?: ErrorCallback<TContext>;
            496?: ErrorCallback<TContext>;
            497?: ErrorCallback<TContext>;
            498?: ErrorCallback<TContext>;
            499?: ErrorCallback<TContext>;
            500?: ErrorCallback<TContext>;
            501?: ErrorCallback<TContext>;
            502?: ErrorCallback<TContext>;
            503?: ErrorCallback<TContext>;
            504?: ErrorCallback<TContext>;
            505?: ErrorCallback<TContext>;
            506?: ErrorCallback<TContext>;
            507?: ErrorCallback<TContext>;
            508?: ErrorCallback<TContext>;
            509?: ErrorCallback<TContext>;
            510?: ErrorCallback<TContext>;
            511?: ErrorCallback<TContext>;
            512?: ErrorCallback<TContext>;
            513?: ErrorCallback<TContext>;
            514?: ErrorCallback<TContext>;
            515?: ErrorCallback<TContext>;
            516?: ErrorCallback<TContext>;
            517?: ErrorCallback<TContext>;
            518?: ErrorCallback<TContext>;
            519?: ErrorCallback<TContext>;
            520?: ErrorCallback<TContext>;
            521?: ErrorCallback<TContext>;
            522?: ErrorCallback<TContext>;
            523?: ErrorCallback<TContext>;
            524?: ErrorCallback<TContext>;
            525?: ErrorCallback<TContext>;
            526?: ErrorCallback<TContext>;
            527?: ErrorCallback<TContext>;
            528?: ErrorCallback<TContext>;
            529?: ErrorCallback<TContext>;
            530?: ErrorCallback<TContext>;
            531?: ErrorCallback<TContext>;
            532?: ErrorCallback<TContext>;
            533?: ErrorCallback<TContext>;
            534?: ErrorCallback<TContext>;
            535?: ErrorCallback<TContext>;
            536?: ErrorCallback<TContext>;
            537?: ErrorCallback<TContext>;
            538?: ErrorCallback<TContext>;
            539?: ErrorCallback<TContext>;
            540?: ErrorCallback<TContext>;
            541?: ErrorCallback<TContext>;
            542?: ErrorCallback<TContext>;
            543?: ErrorCallback<TContext>;
            544?: ErrorCallback<TContext>;
            545?: ErrorCallback<TContext>;
            546?: ErrorCallback<TContext>;
            547?: ErrorCallback<TContext>;
            548?: ErrorCallback<TContext>;
            549?: ErrorCallback<TContext>;
            550?: ErrorCallback<TContext>;
            551?: ErrorCallback<TContext>;
            552?: ErrorCallback<TContext>;
            553?: ErrorCallback<TContext>;
            554?: ErrorCallback<TContext>;
            555?: ErrorCallback<TContext>;
            556?: ErrorCallback<TContext>;
            557?: ErrorCallback<TContext>;
            558?: ErrorCallback<TContext>;
            559?: ErrorCallback<TContext>;
            560?: ErrorCallback<TContext>;
            561?: ErrorCallback<TContext>;
            562?: ErrorCallback<TContext>;
            563?: ErrorCallback<TContext>;
            564?: ErrorCallback<TContext>;
            565?: ErrorCallback<TContext>;
            566?: ErrorCallback<TContext>;
            567?: ErrorCallback<TContext>;
            568?: ErrorCallback<TContext>;
            569?: ErrorCallback<TContext>;
            570?: ErrorCallback<TContext>;
            571?: ErrorCallback<TContext>;
            572?: ErrorCallback<TContext>;
            573?: ErrorCallback<TContext>;
            574?: ErrorCallback<TContext>;
            575?: ErrorCallback<TContext>;
            576?: ErrorCallback<TContext>;
            577?: ErrorCallback<TContext>;
            578?: ErrorCallback<TContext>;
            579?: ErrorCallback<TContext>;
            580?: ErrorCallback<TContext>;
            581?: ErrorCallback<TContext>;
            582?: ErrorCallback<TContext>;
            583?: ErrorCallback<TContext>;
            584?: ErrorCallback<TContext>;
            585?: ErrorCallback<TContext>;
            586?: ErrorCallback<TContext>;
            587?: ErrorCallback<TContext>;
            588?: ErrorCallback<TContext>;
            589?: ErrorCallback<TContext>;
            590?: ErrorCallback<TContext>;
            591?: ErrorCallback<TContext>;
            592?: ErrorCallback<TContext>;
            593?: ErrorCallback<TContext>;
            594?: ErrorCallback<TContext>;
            595?: ErrorCallback<TContext>;
            596?: ErrorCallback<TContext>;
            597?: ErrorCallback<TContext>;
            598?: ErrorCallback<TContext>;
            599?: ErrorCallback<TContext>;

            // endregion
        } & {
            // Status codes not listed require type annotations when defining the callback
            [index: number]: SuccessCallback<TContext> | ErrorCallback<TContext>;
        };

        // Writable properties on XMLHttpRequest
        interface XHRFields extends Partial<Pick<XMLHttpRequest, 'onreadystatechange' | 'responseType' | 'timeout' | 'withCredentials'>> {
            msCaching?: string;
        }
    }

    interface Transport {
        send(headers: PlainObject, completeCallback: Transport.SuccessCallback): void;
        abort(): void;
    }

    namespace Transport {
        interface SuccessCallback {
            (status: number, statusText: Ajax.TextStatus, responses?: PlainObject, headers?: string): void;
        }
    }

    /**
     * @see \`{@link http://api.jquery.com/jquery.ajax/#jqXHR }\`
     */
    interface jqXHR<TResolve = any> extends Promise3<TResolve, jqXHR<TResolve>, never,
        Ajax.SuccessTextStatus, Ajax.ErrorTextStatus, never,
        jqXHR<TResolve>, string, never>,
        Pick<XMLHttpRequest, 'abort' | 'getAllResponseHeaders' | 'getResponseHeader' | 'overrideMimeType' | 'readyState' | 'responseText' |
            'setRequestHeader' | 'status' | 'statusText'>,
        Partial<Pick<XMLHttpRequest, 'responseXML'>> {
        responseJSON?: any;

        /**
         * Determine the current state of a Deferred object.
         *
         * @see \`{@link https://api.jquery.com/deferred.state/ }\`
         * @since 1.7
         */
        state(): 'pending' | 'resolved' | 'rejected';
        statusCode(map: Ajax.StatusCodeCallbacks<any>): void;
    }

    namespace jqXHR {
        interface DoneCallback<TResolve = any, TjqXHR = jqXHR<TResolve>> extends Deferred.Callback3<TResolve, Ajax.SuccessTextStatus, TjqXHR> { }

        interface FailCallback<TjqXHR> extends Deferred.Callback3<TjqXHR, Ajax.ErrorTextStatus, string> { }

        interface AlwaysCallback<TResolve = any, TjqXHR = jqXHR<TResolve>> extends Deferred.Callback3<TResolve | TjqXHR, Ajax.TextStatus, TjqXHR | string> { }
    }

    // endregion

    // region Callbacks

    // tslint:disable-next-line:ban-types
    interface Callbacks<T extends Function = Function> {
        /**
         * Add a callback or a collection of callbacks to a callback list.
         *
         * @param callback A function, or array of functions, that are to be added to the callback list.
         * @param callbacks A function, or array of functions, that are to be added to the callback list.
         * @see \`{@link https://api.jquery.com/callbacks.add/ }\`
         * @since 1.7
         */
        add(callback: TypeOrArray<T>, ...callbacks: Array<TypeOrArray<T>>): this;
        /**
         * Disable a callback list from doing anything more.
         *
         * @see \`{@link https://api.jquery.com/callbacks.disable/ }\`
         * @since 1.7
         */
        disable(): this;
        /**
         * Determine if the callbacks list has been disabled.
         *
         * @see \`{@link https://api.jquery.com/callbacks.disabled/ }\`
         * @since 1.7
         */
        disabled(): boolean;
        /**
         * Remove all of the callbacks from a list.
         *
         * @see \`{@link https://api.jquery.com/callbacks.empty/ }\`
         * @since 1.7
         */
        empty(): this;
        /**
         * Call all of the callbacks with the given arguments.
         *
         * @param args The argument or list of arguments to pass back to the callback list.
         * @see \`{@link https://api.jquery.com/callbacks.fire/ }\`
         * @since 1.7
         */
        fire(...args: any[]): this;
        /**
         * Call all callbacks in a list with the given context and arguments.
         *
         * @param context A reference to the context in which the callbacks in the list should be fired.
         * @param args An argument, or array of arguments, to pass to the callbacks in the list.
         * @see \`{@link https://api.jquery.com/callbacks.fireWith/ }\`
         * @since 1.7
         */
        fireWith(context: object, args?: ArrayLike<any>): this;
        /**
         * Determine if the callbacks have already been called at least once.
         *
         * @see \`{@link https://api.jquery.com/callbacks.fired/ }\`
         * @since 1.7
         */
        fired(): boolean;
        /**
         * Determine whether or not the list has any callbacks attached. If a callback is provided as an
         * argument, determine whether it is in a list.
         *
         * @param callback The callback to search for.
         * @see \`{@link https://api.jquery.com/callbacks.has/ }\`
         * @since 1.7
         */
        has(callback?: T): boolean;
        /**
         * Lock a callback list in its current state.
         *
         * @see \`{@link https://api.jquery.com/callbacks.lock/ }\`
         * @since 1.7
         */
        lock(): this;
        /**
         * Determine if the callbacks list has been locked.
         *
         * @see \`{@link https://api.jquery.com/callbacks.locked/ }\`
         * @since 1.7
         */
        locked(): boolean;
        /**
         * Remove a callback or a collection of callbacks from a callback list.
         *
         * @param callbacks A function, or array of functions, that are to be removed from the callback list.
         * @see \`{@link https://api.jquery.com/callbacks.remove/ }\`
         * @since 1.7
         */
        remove(...callbacks: T[]): this;
    }

    // endregion

    // region CSS

    interface CSSHook<TElement> {
        get(this: this, elem: TElement, computed: any, extra: any): any;
        set(this: this, elem: TElement, value: any): void;
    }

    // endregion

    // region Deferred

    /**
     * Any object that has a then method.
     */
    interface Thenable<T> extends PromiseLike<T> { }

    // NOTE: This is a private copy of the global Promise interface. It is used by JQuery.PromiseBase to indicate compatibility with other Promise implementations.
    //       The global Promise interface cannot be used directly as it may be modified, as in the case of @types/bluebird-global.
    /**
     * Represents the completion of an asynchronous operation
     */
    interface _Promise<T> {
        /**
         * Attaches callbacks for the resolution and/or rejection of the Promise.
         * @param onfulfilled The callback to execute when the Promise is resolved.
         * @param onrejected The callback to execute when the Promise is rejected.
         * @returns A Promise for the completion of which ever callback is executed.
         */
        then<TResult1 = T, TResult2 = never>(onfulfilled?: ((value: T) => TResult1 | PromiseLike<TResult1>) | null,
                                             onrejected?: ((reason: any) => TResult2 | PromiseLike<TResult2>) | null): _Promise<TResult1 | TResult2>;
        /**
         * Attaches a callback for only the rejection of the Promise.
         * @param onrejected The callback to execute when the Promise is rejected.
         * @returns A Promise for the completion of the callback.
         */
        catch<TResult = never>(onrejected?: ((reason: any) => TResult | PromiseLike<TResult>) | null): _Promise<T | TResult>;
    }

    // Type parameter guide
    // --------------------
    // Each type parameter represents a parameter in one of the three possible callbacks.
    //
    // The first letter indicates which position the parameter is in.
    //
    // T = A = 1st position
    // U = B = 2nd position
    // V = C = 3rd position
    // S = R = rest position
    //
    // The second letter indicates which whether it is a [R]esolve, Re[J]ect, or [N]otify value.
    //
    // The third letter indicates whether the value is returned in the [D]one filter, [F]ail filter, or [P]rogress filter.

    /**
     * This object provides a subset of the methods of the Deferred object (then, done, fail, always,
     * pipe, progress, state and promise) to prevent users from changing the state of the Deferred.
     *
     * @see \`{@link http://api.jquery.com/Types/#Promise }\`
     */
    interface PromiseBase<TR, TJ, TN,
        UR, UJ, UN,
        VR, VJ, VN,
        SR, SJ, SN> extends _Promise<TR>, PromiseLike<TR> {
        /**
         * Add handlers to be called when the Deferred object is either resolved or rejected.
         *
         * @param alwaysCallback A function, or array of functions, that is called when the Deferred is resolved or rejected.
         * @param alwaysCallbacks Optional additional functions, or arrays of functions, that are called when the Deferred is resolved or rejected.
         * @see \`{@link https://api.jquery.com/deferred.always/ }\`
         * @since 1.6
         */
        always(alwaysCallback: TypeOrArray<Deferred.CallbackBase<TR | TJ, UR | UJ, VR | VJ, SR | SJ>>,
               ...alwaysCallbacks: Array<TypeOrArray<Deferred.CallbackBase<TR | TJ, UR | UJ, VR | VJ, SR | SJ>>>): this;
        /**
         * Add handlers to be called when the Deferred object is resolved.
         *
         * @param doneCallback A function, or array of functions, that are called when the Deferred is resolved.
         * @param doneCallbacks Optional additional functions, or arrays of functions, that are called when the Deferred is resolved.
         * @see \`{@link https://api.jquery.com/deferred.done/ }\`
         * @since 1.5
         */
        done(doneCallback: TypeOrArray<Deferred.CallbackBase<TR, UR, VR, SR>>,
             ...doneCallbacks: Array<TypeOrArray<Deferred.CallbackBase<TR, UR, VR, SR>>>): this;
        /**
         * Add handlers to be called when the Deferred object is rejected.
         *
         * @param failCallback A function, or array of functions, that are called when the Deferred is rejected.
         * @param failCallbacks Optional additional functions, or arrays of functions, that are called when the Deferred is rejected.
         * @see \`{@link https://api.jquery.com/deferred.fail/ }\`
         * @since 1.5
         */
        fail(failCallback: TypeOrArray<Deferred.CallbackBase<TJ, UJ, VJ, SJ>>,
             ...failCallbacks: Array<TypeOrArray<Deferred.CallbackBase<TJ, UJ, VJ, SJ>>>): this;
        /**
         * Add handlers to be called when the Deferred object generates progress notifications.
         *
         * @param progressCallback A function, or array of functions, to be called when the Deferred generates progress notifications.
         * @param progressCallbacks Optional additional functions, or arrays of functions, to be called when the Deferred generates
         *                          progress notifications.
         * @see \`{@link https://api.jquery.com/deferred.progress/ }\`
         * @since 1.7
         */
        progress(progressCallback: TypeOrArray<Deferred.CallbackBase<TN, UN, VN, SN>>,
                 ...progressCallbacks: Array<TypeOrArray<Deferred.CallbackBase<TN, UN, VN, SN>>>): this;
        /**
         * Return a Deferred's Promise object.
         *
         * @param target Object onto which the promise methods have to be attached
         * @see \`{@link https://api.jquery.com/deferred.promise/ }\`
         * @since 1.5
         */
        promise<TTarget extends object>(target: TTarget): this & TTarget;
        /**
         * Return a Deferred's Promise object.
         *
         * @see \`{@link https://api.jquery.com/deferred.promise/ }\`
         * @since 1.5
         */
        promise(): this;
        /**
         * Determine the current state of a Deferred object.
         *
         * @see \`{@link https://api.jquery.com/deferred.state/ }\`
         * @since 1.7
         */
        state(): 'pending' | 'resolved' | 'rejected';

        // region pipe

        /**
         * Utility method to filter and/or chain Deferreds.
         *
         * @param doneFilter An optional function that is called when the Deferred is resolved.
         * @param failFilter An optional function that is called when the Deferred is rejected.
         * @param progressFilter An optional function that is called when progress notifications are sent to the Deferred.
         * @see \`{@link https://api.jquery.com/deferred.pipe/ }\`
         * @since 1.6
         * @since 1.7
         *
         * @deprecated Deprecated since 1.8. Use \`{@link then JQuery.PromiseBase.then }\`.
         */
        pipe<ARD = never, AJD = never, AND = never,
            BRD = never, BJD = never, BND = never,
            CRD = never, CJD = never, CND = never,
            RRD = never, RJD = never, RND = never,
            ARF = never, AJF = never, ANF = never,
            BRF = never, BJF = never, BNF = never,
            CRF = never, CJF = never, CNF = never,
            RRF = never, RJF = never, RNF = never,
            ARP = never, AJP = never, ANP = never,
            BRP = never, BJP = never, BNP = never,
            CRP = never, CJP = never, CNP = never,
            RRP = never, RJP = never, RNP = never>(
                doneFilter: (t: TR, u: UR, v: VR, ...s: SR[]) => PromiseBase<ARD, AJD, AND,
                    BRD, BJD, BND,
                    CRD, CJD, CND,
                    RRD, RJD, RND> | Thenable<ARD> | ARD,
                failFilter: (t: TJ, u: UJ, v: VJ, ...s: SJ[]) => PromiseBase<ARF, AJF, ANF,
                    BRF, BJF, BNF,
                    CRF, CJF, CNF,
                    RRF, RJF, RNF> | Thenable<AJF> | AJF,
                progressFilter: (t: TN, u: UN, v: VN, ...s: SN[]) => PromiseBase<ARP, AJP, ANP,
                    BRP, BJP, BNP,
                    CRP, CJP, CNP,
                    RRP, RJP, RNP> | Thenable<ANP> | ANP): PromiseBase<ARD | ARF | ARP, AJD | AJF | AJP, AND | ANF | ANP,
            BRD | BRF | BRP, BJD | BJF | BJP, BND | BNF | BNP,
            CRD | CRF | CRP, CJD | CJF | CJP, CND | CNF | CNP,
            RRD | RRF | RRP, RJD | RJF | RJP, RND | RNF | RNP>;
        /**
         * Utility method to filter and/or chain Deferreds.
         *
         * @param doneFilter An optional function that is called when the Deferred is resolved.
         * @param failFilter An optional function that is called when the Deferred is rejected.
         * @param progressFilter An optional function that is called when progress notifications are sent to the Deferred.
         * @see \`{@link https://api.jquery.com/deferred.pipe/ }\`
         * @since 1.6
         * @since 1.7
         *
         * @deprecated Deprecated since 1.8. Use \`{@link then JQuery.PromiseBase.then }\`.
         */
        pipe<ARF = never, AJF = never, ANF = never,
            BRF = never, BJF = never, BNF = never,
            CRF = never, CJF = never, CNF = never,
            RRF = never, RJF = never, RNF = never,
            ARP = never, AJP = never, ANP = never,
            BRP = never, BJP = never, BNP = never,
            CRP = never, CJP = never, CNP = never,
            RRP = never, RJP = never, RNP = never>(
                doneFilter: null,
                failFilter: (t: TJ, u: UJ, v: VJ, ...s: SJ[]) => PromiseBase<ARF, AJF, ANF,
                    BRF, BJF, BNF,
                    CRF, CJF, CNF,
                    RRF, RJF, RNF> | Thenable<AJF> | AJF,
                progressFilter: (t: TN, u: UN, v: VN, ...s: SN[]) => PromiseBase<ARP, AJP, ANP,
                    BRP, BJP, BNP,
                    CRP, CJP, CNP,
                    RRP, RJP, RNP> | Thenable<ANP> | ANP): PromiseBase<ARF | ARP, AJF | AJP, ANF | ANP,
            BRF | BRP, BJF | BJP, BNF | BNP,
            CRF | CRP, CJF | CJP, CNF | CNP,
            RRF | RRP, RJF | RJP, RNF | RNP>;
        /**
         * Utility method to filter and/or chain Deferreds.
         *
         * @param doneFilter An optional function that is called when the Deferred is resolved.
         * @param failFilter An optional function that is called when the Deferred is rejected.
         * @param progressFilter An optional function that is called when progress notifications are sent to the Deferred.
         * @see \`{@link https://api.jquery.com/deferred.pipe/ }\`
         * @since 1.6
         * @since 1.7
         *
         * @deprecated Deprecated since 1.8. Use \`{@link then JQuery.PromiseBase.then }\`.
         */
        pipe<ARD = never, AJD = never, AND = never,
            BRD = never, BJD = never, BND = never,
            CRD = never, CJD = never, CND = never,
            RRD = never, RJD = never, RND = never,
            ARP = never, AJP = never, ANP = never,
            BRP = never, BJP = never, BNP = never,
            CRP = never, CJP = never, CNP = never,
            RRP = never, RJP = never, RNP = never>(
                doneFilter: (t: TR, u: UR, v: VR, ...s: SR[]) => PromiseBase<ARD, AJD, AND,
                    BRD, BJD, BND,
                    CRD, CJD, CND,
                    RRD, RJD, RND> | Thenable<ARD> | ARD,
                failFilter: null,
                progressFilter: (t: TN, u: UN, v: VN, ...s: SN[]) => PromiseBase<ARP, AJP, ANP,
                    BRP, BJP, BNP,
                    CRP, CJP, CNP,
                    RRP, RJP, RNP> | Thenable<ANP> | ANP): PromiseBase<ARD | ARP, AJD | AJP, AND | ANP,
            BRD | BRP, BJD | BJP, BND | BNP,
            CRD | CRP, CJD | CJP, CND | CNP,
            RRD | RRP, RJD | RJP, RND | RNP>;
        /**
         * Utility method to filter and/or chain Deferreds.
         *
         * @param doneFilter An optional function that is called when the Deferred is resolved.
         * @param failFilter An optional function that is called when the Deferred is rejected.
         * @param progressFilter An optional function that is called when progress notifications are sent to the Deferred.
         * @see \`{@link https://api.jquery.com/deferred.pipe/ }\`
         * @since 1.6
         * @since 1.7
         *
         * @deprecated Deprecated since 1.8. Use \`{@link then JQuery.PromiseBase.then }\`.
         */
        pipe<ARP = never, AJP = never, ANP = never,
            BRP = never, BJP = never, BNP = never,
            CRP = never, CJP = never, CNP = never,
            RRP = never, RJP = never, RNP = never>(
                doneFilter: null,
                failFilter: null,
                progressFilter?: (t: TN, u: UN, v: VN, ...s: SN[]) => PromiseBase<ARP, AJP, ANP,
                    BRP, BJP, BNP,
                    CRP, CJP, CNP,
                    RRP, RJP, RNP> | Thenable<ANP> | ANP): PromiseBase<ARP, AJP, ANP,
            BRP, BJP, BNP,
            CRP, CJP, CNP,
            RRP, RJP, RNP>;
        /**
         * Utility method to filter and/or chain Deferreds.
         *
         * @param doneFilter An optional function that is called when the Deferred is resolved.
         * @param failFilter An optional function that is called when the Deferred is rejected.
         * @param progressFilter An optional function that is called when progress notifications are sent to the Deferred.
         * @see \`{@link https://api.jquery.com/deferred.pipe/ }\`
         * @since 1.6
         * @since 1.7
         *
         * @deprecated Deprecated since 1.8. Use \`{@link then JQuery.PromiseBase.then }\`.
         */
        pipe<ARD = never, AJD = never, AND = never,
            BRD = never, BJD = never, BND = never,
            CRD = never, CJD = never, CND = never,
            RRD = never, RJD = never, RND = never,
            ARF = never, AJF = never, ANF = never,
            BRF = never, BJF = never, BNF = never,
            CRF = never, CJF = never, CNF = never,
            RRF = never, RJF = never, RNF = never>(
                doneFilter: (t: TR, u: UR, v: VR, ...s: SR[]) => PromiseBase<ARD, AJD, AND,
                    BRD, BJD, BND,
                    CRD, CJD, CND,
                    RRD, RJD, RND> | Thenable<ARD> | ARD,
                failFilter: (t: TJ, u: UJ, v: VJ, ...s: SJ[]) => PromiseBase<ARF, AJF, ANF,
                    BRF, BJF, BNF,
                    CRF, CJF, CNF,
                    RRF, RJF, RNF> | Thenable<AJF> | AJF,
                progressFilter?: null): PromiseBase<ARD | ARF, AJD | AJF, AND | ANF,
            BRD | BRF, BJD | BJF, BND | BNF,
            CRD | CRF, CJD | CJF, CND | CNF,
            RRD | RRF, RJD | RJF, RND | RNF>;
        /**
         * Utility method to filter and/or chain Deferreds.
         *
         * @param doneFilter An optional function that is called when the Deferred is resolved.
         * @param failFilter An optional function that is called when the Deferred is rejected.
         * @param progressFilter An optional function that is called when progress notifications are sent to the Deferred.
         * @see \`{@link https://api.jquery.com/deferred.pipe/ }\`
         * @since 1.6
         * @since 1.7
         *
         * @deprecated Deprecated since 1.8. Use \`{@link then JQuery.PromiseBase.then }\`.
         */
        pipe<ARF = never, AJF = never, ANF = never,
            BRF = never, BJF = never, BNF = never,
            CRF = never, CJF = never, CNF = never,
            RRF = never, RJF = never, RNF = never>(
                doneFilter: null,
                failFilter: (t: TJ, u: UJ, v: VJ, ...s: SJ[]) => PromiseBase<ARF, AJF, ANF,
                    BRF, BJF, BNF,
                    CRF, CJF, CNF,
                    RRF, RJF, RNF> | Thenable<AJF> | AJF,
                progressFilter?: null): PromiseBase<ARF, AJF, ANF,
            BRF, BJF, BNF,
            CRF, CJF, CNF,
            RRF, RJF, RNF>;
        /**
         * Utility method to filter and/or chain Deferreds.
         *
         * @param doneFilter An optional function that is called when the Deferred is resolved.
         * @param failFilter An optional function that is called when the Deferred is rejected.
         * @param progressFilter An optional function that is called when progress notifications are sent to the Deferred.
         * @see \`{@link https://api.jquery.com/deferred.pipe/ }\`
         * @since 1.6
         * @since 1.7
         *
         * @deprecated Deprecated since 1.8. Use \`{@link then JQuery.PromiseBase.then }\`.
         */
        pipe<ARD = never, AJD = never, AND = never,
            BRD = never, BJD = never, BND = never,
            CRD = never, CJD = never, CND = never,
            RRD = never, RJD = never, RND = never>(
                doneFilter: (t: TR, u: UR, v: VR, ...s: SR[]) => PromiseBase<ARD, AJD, AND,
                    BRD, BJD, BND,
                    CRD, CJD, CND,
                    RRD, RJD, RND> | Thenable<ARD> | ARD,
                failFilter?: null,
                progressFilter?: null): PromiseBase<ARD, AJD, AND,
            BRD, BJD, BND,
            CRD, CJD, CND,
            RRD, RJD, RND>;

        // endregion

        // region then

        /**
         * Add handlers to be called when the Deferred object is resolved, rejected, or still in progress.
         *
         * @param doneFilter An optional function that is called when the Deferred is resolved.
         * @param failFilter An optional function that is called when the Deferred is rejected.
         * @param progressFilter An optional function that is called when progress notifications are sent to the Deferred.
         * @see \`{@link https://api.jquery.com/deferred.then/ }\`
         * @since 1.8
         */
        then<ARD = never, AJD = never, AND = never,
            BRD = never, BJD = never, BND = never,
            CRD = never, CJD = never, CND = never,
            RRD = never, RJD = never, RND = never,
            ARF = never, AJF = never, ANF = never,
            BRF = never, BJF = never, BNF = never,
            CRF = never, CJF = never, CNF = never,
            RRF = never, RJF = never, RNF = never,
            ARP = never, AJP = never, ANP = never,
            BRP = never, BJP = never, BNP = never,
            CRP = never, CJP = never, CNP = never,
            RRP = never, RJP = never, RNP = never>(
                doneFilter: (t: TR, u: UR, v: VR, ...s: SR[]) => PromiseBase<ARD, AJD, AND,
                    BRD, BJD, BND,
                    CRD, CJD, CND,
                    RRD, RJD, RND> | Thenable<ARD> | ARD,
                failFilter: (t: TJ, u: UJ, v: VJ, ...s: SJ[]) => PromiseBase<ARF, AJF, ANF,
                    BRF, BJF, BNF,
                    CRF, CJF, CNF,
                    RRF, RJF, RNF> | Thenable<ARF> | ARF,
                progressFilter: (t: TN, u: UN, v: VN, ...s: SN[]) => PromiseBase<ARP, AJP, ANP,
                    BRP, BJP, BNP,
                    CRP, CJP, CNP,
                    RRP, RJP, RNP> | Thenable<ANP> | ANP): PromiseBase<ARD | ARF | ARP, AJD | AJF | AJP, AND | ANF | ANP,
            BRD | BRF | BRP, BJD | BJF | BJP, BND | BNF | BNP,
            CRD | CRF | CRP, CJD | CJF | CJP, CND | CNF | CNP,
            RRD | RRF | RRP, RJD | RJF | RJP, RND | RNF | RNP>;
        /**
         * Add handlers to be called when the Deferred object is resolved, rejected, or still in progress.
         *
         * @param doneFilter An optional function that is called when the Deferred is resolved.
         * @param failFilter An optional function that is called when the Deferred is rejected.
         * @param progressFilter An optional function that is called when progress notifications are sent to the Deferred.
         * @see \`{@link https://api.jquery.com/deferred.then/ }\`
         * @since 1.8
         */
        then<ARF = never, AJF = never, ANF = never,
            BRF = never, BJF = never, BNF = never,
            CRF = never, CJF = never, CNF = never,
            RRF = never, RJF = never, RNF = never,
            ARP = never, AJP = never, ANP = never,
            BRP = never, BJP = never, BNP = never,
            CRP = never, CJP = never, CNP = never,
            RRP = never, RJP = never, RNP = never>(
                doneFilter: null,
                failFilter: (t: TJ, u: UJ, v: VJ, ...s: SJ[]) => PromiseBase<ARF, AJF, ANF,
                    BRF, BJF, BNF,
                    CRF, CJF, CNF,
                    RRF, RJF, RNF> | Thenable<ARF> | ARF,
                progressFilter: (t: TN, u: UN, v: VN, ...s: SN[]) => PromiseBase<ARP, AJP, ANP,
                    BRP, BJP, BNP,
                    CRP, CJP, CNP,
                    RRP, RJP, RNP> | Thenable<ANP> | ANP): PromiseBase<ARF | ARP, AJF | AJP, ANF | ANP,
            BRF | BRP, BJF | BJP, BNF | BNP,
            CRF | CRP, CJF | CJP, CNF | CNP,
            RRF | RRP, RJF | RJP, RNF | RNP>;
        /**
         * Add handlers to be called when the Deferred object is resolved, rejected, or still in progress.
         *
         * @param doneFilter An optional function that is called when the Deferred is resolved.
         * @param failFilter An optional function that is called when the Deferred is rejected.
         * @param progressFilter An optional function that is called when progress notifications are sent to the Deferred.
         * @see \`{@link https://api.jquery.com/deferred.then/ }\`
         * @since 1.8
         */
        then<ARD = never, AJD = never, AND = never,
            BRD = never, BJD = never, BND = never,
            CRD = never, CJD = never, CND = never,
            RRD = never, RJD = never, RND = never,
            ARP = never, AJP = never, ANP = never,
            BRP = never, BJP = never, BNP = never,
            CRP = never, CJP = never, CNP = never,
            RRP = never, RJP = never, RNP = never>(
                doneFilter: (t: TR, u: UR, v: VR, ...s: SR[]) => PromiseBase<ARD, AJD, AND,
                    BRD, BJD, BND,
                    CRD, CJD, CND,
                    RRD, RJD, RND> | Thenable<ARD> | ARD,
                failFilter: null,
                progressFilter: (t: TN, u: UN, v: VN, ...s: SN[]) => PromiseBase<ARP, AJP, ANP,
                    BRP, BJP, BNP,
                    CRP, CJP, CNP,
                    RRP, RJP, RNP> | Thenable<ANP> | ANP): PromiseBase<ARD | ARP, AJD | AJP, AND | ANP,
            BRD | BRP, BJD | BJP, BND | BNP,
            CRD | CRP, CJD | CJP, CND | CNP,
            RRD | RRP, RJD | RJP, RND | RNP>;
        /**
         * Add handlers to be called when the Deferred object is resolved, rejected, or still in progress.
         *
         * @param doneFilter An optional function that is called when the Deferred is resolved.
         * @param failFilter An optional function that is called when the Deferred is rejected.
         * @param progressFilter An optional function that is called when progress notifications are sent to the Deferred.
         * @see \`{@link https://api.jquery.com/deferred.then/ }\`
         * @since 1.8
         */
        then<ARP = never, AJP = never, ANP = never,
            BRP = never, BJP = never, BNP = never,
            CRP = never, CJP = never, CNP = never,
            RRP = never, RJP = never, RNP = never>(
                doneFilter: null,
                failFilter: null,
                progressFilter?: (t: TN, u: UN, v: VN, ...s: SN[]) => PromiseBase<ARP, AJP, ANP,
                    BRP, BJP, BNP,
                    CRP, CJP, CNP,
                    RRP, RJP, RNP> | Thenable<ANP> | ANP): PromiseBase<ARP, AJP, ANP,
            BRP, BJP, BNP,
            CRP, CJP, CNP,
            RRP, RJP, RNP>;
        /**
         * Add handlers to be called when the Deferred object is resolved, rejected, or still in progress.
         *
         * @param doneFilter An optional function that is called when the Deferred is resolved.
         * @param failFilter An optional function that is called when the Deferred is rejected.
         * @param progressFilter An optional function that is called when progress notifications are sent to the Deferred.
         * @see \`{@link https://api.jquery.com/deferred.then/ }\`
         * @since 1.8
         */
        then<ARD = never, AJD = never, AND = never,
            BRD = never, BJD = never, BND = never,
            CRD = never, CJD = never, CND = never,
            RRD = never, RJD = never, RND = never,
            ARF = never, AJF = never, ANF = never,
            BRF = never, BJF = never, BNF = never,
            CRF = never, CJF = never, CNF = never,
            RRF = never, RJF = never, RNF = never>(
                doneFilter: (t: TR, u: UR, v: VR, ...s: SR[]) => PromiseBase<ARD, AJD, AND,
                    BRD, BJD, BND,
                    CRD, CJD, CND,
                    RRD, RJD, RND> | Thenable<ARD> | ARD,
                failFilter: (t: TJ, u: UJ, v: VJ, ...s: SJ[]) => PromiseBase<ARF, AJF, ANF,
                    BRF, BJF, BNF,
                    CRF, CJF, CNF,
                    RRF, RJF, RNF> | Thenable<ARF> | ARF,
                progressFilter?: null): PromiseBase<ARD | ARF, AJD | AJF, AND | ANF,
            BRD | BRF, BJD | BJF, BND | BNF,
            CRD | CRF, CJD | CJF, CND | CNF,
            RRD | RRF, RJD | RJF, RND | RNF>;
        /**
         * Add handlers to be called when the Deferred object is resolved, rejected, or still in progress.
         *
         * @param doneFilter An optional function that is called when the Deferred is resolved.
         * @param failFilter An optional function that is called when the Deferred is rejected.
         * @param progressFilter An optional function that is called when progress notifications are sent to the Deferred.
         * @see \`{@link https://api.jquery.com/deferred.then/ }\`
         * @since 1.8
         */
        then<ARF = never, AJF = never, ANF = never,
            BRF = never, BJF = never, BNF = never,
            CRF = never, CJF = never, CNF = never,
            RRF = never, RJF = never, RNF = never>(
                doneFilter: null,
                failFilter: (t: TJ, u: UJ, v: VJ, ...s: SJ[]) => PromiseBase<ARF, AJF, ANF,
                    BRF, BJF, BNF,
                    CRF, CJF, CNF,
                    RRF, RJF, RNF> | Thenable<ARF> | ARF,
                progressFilter?: null): PromiseBase<ARF, AJF, ANF,
            BRF, BJF, BNF,
            CRF, CJF, CNF,
            RRF, RJF, RNF>;
        /**
         * Add handlers to be called when the Deferred object is resolved, rejected, or still in progress.
         *
         * @param doneFilter An optional function that is called when the Deferred is resolved.
         * @param failFilter An optional function that is called when the Deferred is rejected.
         * @param progressFilter An optional function that is called when progress notifications are sent to the Deferred.
         * @see \`{@link https://api.jquery.com/deferred.then/ }\`
         * @since 1.8
         */
        then<ARD = never, AJD = never, AND = never,
            BRD = never, BJD = never, BND = never,
            CRD = never, CJD = never, CND = never,
            RRD = never, RJD = never, RND = never>(
                doneFilter: (t: TR, u: UR, v: VR, ...s: SR[]) => PromiseBase<ARD, AJD, AND,
                    BRD, BJD, BND,
                    CRD, CJD, CND,
                    RRD, RJD, RND> | Thenable<ARD> | ARD,
                failFilter?: null,
                progressFilter?: null): PromiseBase<ARD, AJD, AND,
            BRD, BJD, BND,
            CRD, CJD, CND,
            RRD, RJD, RND>;

        // endregion

        /**
         * Add handlers to be called when the Deferred object is rejected.
         *
         * @param failFilter A function that is called when the Deferred is rejected.
         * @see \`{@link https://api.jquery.com/deferred.catch/ }\`
         * @since 3.0
         */
        catch<ARF = never, AJF = never, ANF = never,
            BRF = never, BJF = never, BNF = never,
            CRF = never, CJF = never, CNF = never,
            RRF = never, RJF = never, RNF = never>(
                failFilter?: ((t: TJ, u: UJ, v: VJ, ...s: SJ[]) => PromiseBase<ARF, AJF, ANF,
                    BRF, BJF, BNF,
                    CRF, CJF, CNF,
                    RRF, RJF, RNF> | Thenable<ARF> | ARF) | null): PromiseBase<ARF, AJF, ANF,
            BRF, BJF, BNF,
            CRF, CJF, CNF,
            RRF, RJF, RNF>;
    }

    /**
     * This object provides a subset of the methods of the Deferred object (then, done, fail, always,
     * pipe, progress, state and promise) to prevent users from changing the state of the Deferred.
     *
     * @see \`{@link http://api.jquery.com/Types/#Promise }\`
     */
    interface Promise3<TR, TJ, TN,
        UR, UJ, UN,
        VR, VJ, VN> extends PromiseBase<TR, TJ, TN,
        UR, UJ, UN,
        VR, VJ, VN,
        never, never, never> { }

    /**
     * This object provides a subset of the methods of the Deferred object (then, done, fail, always,
     * pipe, progress, state and promise) to prevent users from changing the state of the Deferred.
     *
     * @see \`{@link http://api.jquery.com/Types/#Promise }\`
     */
    interface Promise2<TR, TJ, TN,
        UR, UJ, UN> extends PromiseBase<TR, TJ, TN,
        UR, UJ, UN,
        never, never, never,
        never, never, never> { }

    /**
     * This object provides a subset of the methods of the Deferred object (then, done, fail, always,
     * pipe, progress, state and promise) to prevent users from changing the state of the Deferred.
     *
     * @see \`{@link http://api.jquery.com/Types/#Promise }\`
     */
    interface Promise<TR, TJ = any, TN = any> extends PromiseBase<TR, TJ, TN,
        TR, TJ, TN,
        TR, TJ, TN,
        TR, TJ, TN> { }

    interface DeferredStatic {
        // https://jquery.com/upgrade-guide/3.0/#callback-exit
        exceptionHook: any;
        <TR = any, TJ = any, TN = any>(beforeStart?: (this: Deferred<TR, TJ, TN>, deferred: Deferred<TR, TJ, TN>) => void): Deferred<TR, TJ, TN>;
    }

    interface Deferred<TR, TJ = any, TN = any> {
        /**
         * Call the progressCallbacks on a Deferred object with the given args.
         *
         * @param args Optional arguments that are passed to the progressCallbacks.
         * @see \`{@link https://api.jquery.com/deferred.notify/ }\`
         * @since 1.7
         */
        notify(...args: TN[]): this;
        /**
         * Call the progressCallbacks on a Deferred object with the given context and args.
         *
         * @param context Context passed to the progressCallbacks as the this object.
         * @param args An optional array of arguments that are passed to the progressCallbacks.
         * @see \`{@link https://api.jquery.com/deferred.notifyWith/ }\`
         * @since 1.7
         */
        notifyWith(context: object, args?: ArrayLike<TN>): this;
        /**
         * Reject a Deferred object and call any failCallbacks with the given args.
         *
         * @param args Optional arguments that are passed to the failCallbacks.
         * @see \`{@link https://api.jquery.com/deferred.reject/ }\`
         * @since 1.5
         */
        reject(...args: TJ[]): this;
        /**
         * Reject a Deferred object and call any failCallbacks with the given context and args.
         *
         * @param context Context passed to the failCallbacks as the this object.
         * @param args An optional array of arguments that are passed to the failCallbacks.
         * @see \`{@link https://api.jquery.com/deferred.rejectWith/ }\`
         * @since 1.5
         */
        rejectWith(context: object, args?: ArrayLike<TJ>): this;
        /**
         * Resolve a Deferred object and call any doneCallbacks with the given args.
         *
         * @param args Optional arguments that are passed to the doneCallbacks.
         * @see \`{@link https://api.jquery.com/deferred.resolve/ }\`
         * @since 1.5
         */
        resolve(...args: TR[]): this;
        /**
         * Resolve a Deferred object and call any doneCallbacks with the given context and args.
         *
         * @param context Context passed to the doneCallbacks as the this object.
         * @param args An optional array of arguments that are passed to the doneCallbacks.
         * @see \`{@link https://api.jquery.com/deferred.resolveWith/ }\`
         * @since 1.5
         */
        resolveWith(context: object, args?: ArrayLike<TR>): this;

        /**
         * Add handlers to be called when the Deferred object is either resolved or rejected.
         *
         * @param alwaysCallback A function, or array of functions, that is called when the Deferred is resolved or rejected.
         * @param alwaysCallbacks Optional additional functions, or arrays of functions, that are called when the Deferred is resolved or rejected.
         * @see \`{@link https://api.jquery.com/deferred.always/ }\`
         * @since 1.6
         */
        always(alwaysCallback: TypeOrArray<Deferred.Callback<TR | TJ>>,
               ...alwaysCallbacks: Array<TypeOrArray<Deferred.Callback<TR | TJ>>>): this;
        /**
         * Add handlers to be called when the Deferred object is resolved.
         *
         * @param doneCallback A function, or array of functions, that are called when the Deferred is resolved.
         * @param doneCallbacks Optional additional functions, or arrays of functions, that are called when the Deferred is resolved.
         * @see \`{@link https://api.jquery.com/deferred.done/ }\`
         * @since 1.5
         */
        done(doneCallback: TypeOrArray<Deferred.Callback<TR>>,
             ...doneCallbacks: Array<TypeOrArray<Deferred.Callback<TR>>>): this;
        /**
         * Add handlers to be called when the Deferred object is rejected.
         *
         * @param failCallback A function, or array of functions, that are called when the Deferred is rejected.
         * @param failCallbacks Optional additional functions, or arrays of functions, that are called when the Deferred is rejected.
         * @see \`{@link https://api.jquery.com/deferred.fail/ }\`
         * @since 1.5
         */
        fail(failCallback: TypeOrArray<Deferred.Callback<TJ>>,
             ...failCallbacks: Array<TypeOrArray<Deferred.Callback<TJ>>>): this;
        /**
         * Add handlers to be called when the Deferred object generates progress notifications.
         *
         * @param progressCallback A function, or array of functions, to be called when the Deferred generates progress notifications.
         * @param progressCallbacks Optional additional functions, or arrays of functions, to be called when the Deferred generates
         *                          progress notifications.
         * @see \`{@link https://api.jquery.com/deferred.progress/ }\`
         * @since 1.7
         */
        progress(progressCallback: TypeOrArray<Deferred.Callback<TN>>,
                 ...progressCallbacks: Array<TypeOrArray<Deferred.Callback<TN>>>): this;
        /**
         * Return a Deferred's Promise object.
         *
         * @param target Object onto which the promise methods have to be attached
         * @see \`{@link https://api.jquery.com/deferred.promise/ }\`
         * @since 1.5
         */
        promise<TTarget extends object>(target: TTarget): Promise<TR, TJ, TN> & TTarget;
        /**
         * Return a Deferred's Promise object.
         *
         * @see \`{@link https://api.jquery.com/deferred.promise/ }\`
         * @since 1.5
         */
        promise(): Promise<TR, TJ, TN>;
        /**
         * Determine the current state of a Deferred object.
         *
         * @see \`{@link https://api.jquery.com/deferred.state/ }\`
         * @since 1.7
         */
        state(): 'pending' | 'resolved' | 'rejected';

        // region pipe

        /**
         * Utility method to filter and/or chain Deferreds.
         *
         * @param doneFilter An optional function that is called when the Deferred is resolved.
         * @param failFilter An optional function that is called when the Deferred is rejected.
         * @param progressFilter An optional function that is called when progress notifications are sent to the Deferred.
         * @see \`{@link https://api.jquery.com/deferred.pipe/ }\`
         * @since 1.6
         * @since 1.7
         *
         * @deprecated Deprecated since 1.8. Use \`{@link JQuery.Deferred.then }\`.
         */
        pipe<ARD = never, AJD = never, AND = never,
            BRD = never, BJD = never, BND = never,
            CRD = never, CJD = never, CND = never,
            RRD = never, RJD = never, RND = never,
            ARF = never, AJF = never, ANF = never,
            BRF = never, BJF = never, BNF = never,
            CRF = never, CJF = never, CNF = never,
            RRF = never, RJF = never, RNF = never,
            ARP = never, AJP = never, ANP = never,
            BRP = never, BJP = never, BNP = never,
            CRP = never, CJP = never, CNP = never,
            RRP = never, RJP = never, RNP = never>(
                doneFilter: (...t: TR[]) => PromiseBase<ARD, AJD, AND,
                    BRD, BJD, BND,
                    CRD, CJD, CND,
                    RRD, RJD, RND> | Thenable<ARD> | ARD,
                failFilter: (...t: TJ[]) => PromiseBase<ARF, AJF, ANF,
                    BRF, BJF, BNF,
                    CRF, CJF, CNF,
                    RRF, RJF, RNF> | Thenable<AJF> | AJF,
                progressFilter: (...t: TN[]) => PromiseBase<ARP, AJP, ANP,
                    BRP, BJP, BNP,
                    CRP, CJP, CNP,
                    RRP, RJP, RNP> | Thenable<ANP> | ANP): PromiseBase<ARD | ARF | ARP, AJD | AJF | AJP, AND | ANF | ANP,
            BRD | BRF | BRP, BJD | BJF | BJP, BND | BNF | BNP,
            CRD | CRF | CRP, CJD | CJF | CJP, CND | CNF | CNP,
            RRD | RRF | RRP, RJD | RJF | RJP, RND | RNF | RNP>;
        /**
         * Utility method to filter and/or chain Deferreds.
         *
         * @param doneFilter An optional function that is called when the Deferred is resolved.
         * @param failFilter An optional function that is called when the Deferred is rejected.
         * @param progressFilter An optional function that is called when progress notifications are sent to the Deferred.
         * @see \`{@link https://api.jquery.com/deferred.pipe/ }\`
         * @since 1.6
         * @since 1.7
         *
         * @deprecated Deprecated since 1.8. Use \`{@link JQuery.Deferred.then }\`.
         */
        pipe<ARF = never, AJF = never, ANF = never,
            BRF = never, BJF = never, BNF = never,
            CRF = never, CJF = never, CNF = never,
            RRF = never, RJF = never, RNF = never,
            ARP = never, AJP = never, ANP = never,
            BRP = never, BJP = never, BNP = never,
            CRP = never, CJP = never, CNP = never,
            RRP = never, RJP = never, RNP = never>(
                doneFilter: null,
                failFilter: (...t: TJ[]) => PromiseBase<ARF, AJF, ANF,
                    BRF, BJF, BNF,
                    CRF, CJF, CNF,
                    RRF, RJF, RNF> | Thenable<AJF> | AJF,
                progressFilter: (...t: TN[]) => PromiseBase<ARP, AJP, ANP,
                    BRP, BJP, BNP,
                    CRP, CJP, CNP,
                    RRP, RJP, RNP> | Thenable<ANP> | ANP): PromiseBase<ARF | ARP, AJF | AJP, ANF | ANP,
            BRF | BRP, BJF | BJP, BNF | BNP,
            CRF | CRP, CJF | CJP, CNF | CNP,
            RRF | RRP, RJF | RJP, RNF | RNP>;
        /**
         * Utility method to filter and/or chain Deferreds.
         *
         * @param doneFilter An optional function that is called when the Deferred is resolved.
         * @param failFilter An optional function that is called when the Deferred is rejected.
         * @param progressFilter An optional function that is called when progress notifications are sent to the Deferred.
         * @see \`{@link https://api.jquery.com/deferred.pipe/ }\`
         * @since 1.6
         * @since 1.7
         *
         * @deprecated Deprecated since 1.8. Use \`{@link JQuery.Deferred.then }\`.
         */
        pipe<ARD = never, AJD = never, AND = never,
            BRD = never, BJD = never, BND = never,
            CRD = never, CJD = never, CND = never,
            RRD = never, RJD = never, RND = never,
            ARP = never, AJP = never, ANP = never,
            BRP = never, BJP = never, BNP = never,
            CRP = never, CJP = never, CNP = never,
            RRP = never, RJP = never, RNP = never>(
                doneFilter: (...t: TR[]) => PromiseBase<ARD, AJD, AND,
                    BRD, BJD, BND,
                    CRD, CJD, CND,
                    RRD, RJD, RND> | Thenable<ARD> | ARD,
                failFilter: null,
                progressFilter: (...t: TN[]) => PromiseBase<ARP, AJP, ANP,
                    BRP, BJP, BNP,
                    CRP, CJP, CNP,
                    RRP, RJP, RNP> | Thenable<ANP> | ANP): PromiseBase<ARD | ARP, AJD | AJP, AND | ANP,
            BRD | BRP, BJD | BJP, BND | BNP,
            CRD | CRP, CJD | CJP, CND | CNP,
            RRD | RRP, RJD | RJP, RND | RNP>;
        /**
         * Utility method to filter and/or chain Deferreds.
         *
         * @param doneFilter An optional function that is called when the Deferred is resolved.
         * @param failFilter An optional function that is called when the Deferred is rejected.
         * @param progressFilter An optional function that is called when progress notifications are sent to the Deferred.
         * @see \`{@link https://api.jquery.com/deferred.pipe/ }\`
         * @since 1.6
         * @since 1.7
         *
         * @deprecated Deprecated since 1.8. Use \`{@link JQuery.Deferred.then }\`.
         */
        pipe<ARP = never, AJP = never, ANP = never,
            BRP = never, BJP = never, BNP = never,
            CRP = never, CJP = never, CNP = never,
            RRP = never, RJP = never, RNP = never>(
                doneFilter: null,
                failFilter: null,
                progressFilter?: (...t: TN[]) => PromiseBase<ARP, AJP, ANP,
                    BRP, BJP, BNP,
                    CRP, CJP, CNP,
                    RRP, RJP, RNP> | Thenable<ANP> | ANP): PromiseBase<ARP, AJP, ANP,
            BRP, BJP, BNP,
            CRP, CJP, CNP,
            RRP, RJP, RNP>;
        /**
         * Utility method to filter and/or chain Deferreds.
         *
         * @param doneFilter An optional function that is called when the Deferred is resolved.
         * @param failFilter An optional function that is called when the Deferred is rejected.
         * @param progressFilter An optional function that is called when progress notifications are sent to the Deferred.
         * @see \`{@link https://api.jquery.com/deferred.pipe/ }\`
         * @since 1.6
         * @since 1.7
         *
         * @deprecated Deprecated since 1.8. Use \`{@link JQuery.Deferred.then }\`.
         */
        pipe<ARD = never, AJD = never, AND = never,
            BRD = never, BJD = never, BND = never,
            CRD = never, CJD = never, CND = never,
            RRD = never, RJD = never, RND = never,
            ARF = never, AJF = never, ANF = never,
            BRF = never, BJF = never, BNF = never,
            CRF = never, CJF = never, CNF = never,
            RRF = never, RJF = never, RNF = never>(
                doneFilter: (...t: TR[]) => PromiseBase<ARD, AJD, AND,
                    BRD, BJD, BND,
                    CRD, CJD, CND,
                    RRD, RJD, RND> | Thenable<ARD> | ARD,
                failFilter: (...t: TJ[]) => PromiseBase<ARF, AJF, ANF,
                    BRF, BJF, BNF,
                    CRF, CJF, CNF,
                    RRF, RJF, RNF> | Thenable<AJF> | AJF,
                progressFilter?: null): PromiseBase<ARD | ARF, AJD | AJF, AND | ANF,
            BRD | BRF, BJD | BJF, BND | BNF,
            CRD | CRF, CJD | CJF, CND | CNF,
            RRD | RRF, RJD | RJF, RND | RNF>;
        /**
         * Utility method to filter and/or chain Deferreds.
         *
         * @param doneFilter An optional function that is called when the Deferred is resolved.
         * @param failFilter An optional function that is called when the Deferred is rejected.
         * @param progressFilter An optional function that is called when progress notifications are sent to the Deferred.
         * @see \`{@link https://api.jquery.com/deferred.pipe/ }\`
         * @since 1.6
         * @since 1.7
         *
         * @deprecated Deprecated since 1.8. Use \`{@link JQuery.Deferred.then }\`.
         */
        pipe<ARF = never, AJF = never, ANF = never,
            BRF = never, BJF = never, BNF = never,
            CRF = never, CJF = never, CNF = never,
            RRF = never, RJF = never, RNF = never>(
                doneFilter: null,
                failFilter: (...t: TJ[]) => PromiseBase<ARF, AJF, ANF,
                    BRF, BJF, BNF,
                    CRF, CJF, CNF,
                    RRF, RJF, RNF> | Thenable<AJF> | AJF,
                progressFilter?: null): PromiseBase<ARF, AJF, ANF,
            BRF, BJF, BNF,
            CRF, CJF, CNF,
            RRF, RJF, RNF>;
        /**
         * Utility method to filter and/or chain Deferreds.
         *
         * @param doneFilter An optional function that is called when the Deferred is resolved.
         * @param failFilter An optional function that is called when the Deferred is rejected.
         * @param progressFilter An optional function that is called when progress notifications are sent to the Deferred.
         * @see \`{@link https://api.jquery.com/deferred.pipe/ }\`
         * @since 1.6
         * @since 1.7
         *
         * @deprecated Deprecated since 1.8. Use \`{@link JQuery.Deferred.then }\`.
         */
        pipe<ARD = never, AJD = never, AND = never,
            BRD = never, BJD = never, BND = never,
            CRD = never, CJD = never, CND = never,
            RRD = never, RJD = never, RND = never>(
                doneFilter: (...t: TR[]) => PromiseBase<ARD, AJD, AND,
                    BRD, BJD, BND,
                    CRD, CJD, CND,
                    RRD, RJD, RND> | Thenable<ARD> | ARD,
                failFilter?: null,
                progressFilter?: null): PromiseBase<ARD, AJD, AND,
            BRD, BJD, BND,
            CRD, CJD, CND,
            RRD, RJD, RND>;

        // endregion

        // region then

        /**
         * Add handlers to be called when the Deferred object is resolved, rejected, or still in progress.
         *
         * @param doneFilter A function that is called when the Deferred is resolved.
         * @param failFilter An optional function that is called when the Deferred is rejected.
         * @param progressFilter An optional function that is called when progress notifications are sent to the Deferred.
         * @see \`{@link https://api.jquery.com/deferred.then/ }\`
         * @since 1.8
         */
        then<ARD = never, AJD = never, AND = never,
            BRD = never, BJD = never, BND = never,
            CRD = never, CJD = never, CND = never,
            RRD = never, RJD = never, RND = never,
            ARF = never, AJF = never, ANF = never,
            BRF = never, BJF = never, BNF = never,
            CRF = never, CJF = never, CNF = never,
            RRF = never, RJF = never, RNF = never,
            ARP = never, AJP = never, ANP = never,
            BRP = never, BJP = never, BNP = never,
            CRP = never, CJP = never, CNP = never,
            RRP = never, RJP = never, RNP = never>(
                doneFilter: (...t: TR[]) => PromiseBase<ARD, AJD, AND,
                    BRD, BJD, BND,
                    CRD, CJD, CND,
                    RRD, RJD, RND> | Thenable<ARD> | ARD,
                failFilter: (...t: TJ[]) => PromiseBase<ARF, AJF, ANF,
                    BRF, BJF, BNF,
                    CRF, CJF, CNF,
                    RRF, RJF, RNF> | Thenable<ARF> | ARF,
                progressFilter: (...t: TN[]) => PromiseBase<ARP, AJP, ANP,
                    BRP, BJP, BNP,
                    CRP, CJP, CNP,
                    RRP, RJP, RNP> | Thenable<ANP> | ANP): PromiseBase<ARD | ARF | ARP, AJD | AJF | AJP, AND | ANF | ANP,
            BRD | BRF | BRP, BJD | BJF | BJP, BND | BNF | BNP,
            CRD | CRF | CRP, CJD | CJF | CJP, CND | CNF | CNP,
            RRD | RRF | RRP, RJD | RJF | RJP, RND | RNF | RNP>;
        /**
         * Add handlers to be called when the Deferred object is resolved, rejected, or still in progress.
         *
         * @param doneFilter A function that is called when the Deferred is resolved.
         * @param failFilter An optional function that is called when the Deferred is rejected.
         * @param progressFilter An optional function that is called when progress notifications are sent to the Deferred.
         * @see \`{@link https://api.jquery.com/deferred.then/ }\`
         * @since 1.8
         */
        then<ARF = never, AJF = never, ANF = never,
            BRF = never, BJF = never, BNF = never,
            CRF = never, CJF = never, CNF = never,
            RRF = never, RJF = never, RNF = never,
            ARP = never, AJP = never, ANP = never,
            BRP = never, BJP = never, BNP = never,
            CRP = never, CJP = never, CNP = never,
            RRP = never, RJP = never, RNP = never>(
                doneFilter: null,
                failFilter: (...t: TJ[]) => PromiseBase<ARF, AJF, ANF,
                    BRF, BJF, BNF,
                    CRF, CJF, CNF,
                    RRF, RJF, RNF> | Thenable<ARF> | ARF,
                progressFilter: (...t: TN[]) => PromiseBase<ARP, AJP, ANP,
                    BRP, BJP, BNP,
                    CRP, CJP, CNP,
                    RRP, RJP, RNP> | Thenable<ANP> | ANP): PromiseBase<ARF | ARP, AJF | AJP, ANF | ANP,
            BRF | BRP, BJF | BJP, BNF | BNP,
            CRF | CRP, CJF | CJP, CNF | CNP,
            RRF | RRP, RJF | RJP, RNF | RNP>;
        /**
         * Add handlers to be called when the Deferred object is resolved, rejected, or still in progress.
         *
         * @param doneFilter A function that is called when the Deferred is resolved.
         * @param failFilter An optional function that is called when the Deferred is rejected.
         * @param progressFilter An optional function that is called when progress notifications are sent to the Deferred.
         * @see \`{@link https://api.jquery.com/deferred.then/ }\`
         * @since 1.8
         */
        then<ARD = never, AJD = never, AND = never,
            BRD = never, BJD = never, BND = never,
            CRD = never, CJD = never, CND = never,
            RRD = never, RJD = never, RND = never,
            ARP = never, AJP = never, ANP = never,
            BRP = never, BJP = never, BNP = never,
            CRP = never, CJP = never, CNP = never,
            RRP = never, RJP = never, RNP = never>(
                doneFilter: (...t: TR[]) => PromiseBase<ARD, AJD, AND,
                    BRD, BJD, BND,
                    CRD, CJD, CND,
                    RRD, RJD, RND> | Thenable<ARD> | ARD,
                failFilter: null,
                progressFilter: (...t: TN[]) => PromiseBase<ARP, AJP, ANP,
                    BRP, BJP, BNP,
                    CRP, CJP, CNP,
                    RRP, RJP, RNP> | Thenable<ANP> | ANP): PromiseBase<ARD | ARP, AJD | AJP, AND | ANP,
            BRD | BRP, BJD | BJP, BND | BNP,
            CRD | CRP, CJD | CJP, CND | CNP,
            RRD | RRP, RJD | RJP, RND | RNP>;
        /**
         * Add handlers to be called when the Deferred object is resolved, rejected, or still in progress.
         *
         * @param doneFilter A function that is called when the Deferred is resolved.
         * @param failFilter An optional function that is called when the Deferred is rejected.
         * @param progressFilter An optional function that is called when progress notifications are sent to the Deferred.
         * @see \`{@link https://api.jquery.com/deferred.then/ }\`
         * @since 1.8
         */
        then<ARP = never, AJP = never, ANP = never,
            BRP = never, BJP = never, BNP = never,
            CRP = never, CJP = never, CNP = never,
            RRP = never, RJP = never, RNP = never>(
                doneFilter: null,
                failFilter: null,
                progressFilter?: (...t: TN[]) => PromiseBase<ARP, AJP, ANP,
                    BRP, BJP, BNP,
                    CRP, CJP, CNP,
                    RRP, RJP, RNP> | Thenable<ANP> | ANP): PromiseBase<ARP, AJP, ANP,
            BRP, BJP, BNP,
            CRP, CJP, CNP,
            RRP, RJP, RNP>;
        /**
         * Add handlers to be called when the Deferred object is resolved, rejected, or still in progress.
         *
         * @param doneFilter An optional function that is called when the Deferred is resolved.
         * @param failFilter An optional function that is called when the Deferred is rejected.
         * @param progressFilter An optional function that is called when progress notifications are sent to the Deferred.
         * @see \`{@link https://api.jquery.com/deferred.then/ }\`
         * @since 1.8
         */
        then<ARD = never, AJD = never, AND = never,
            BRD = never, BJD = never, BND = never,
            CRD = never, CJD = never, CND = never,
            RRD = never, RJD = never, RND = never,
            ARF = never, AJF = never, ANF = never,
            BRF = never, BJF = never, BNF = never,
            CRF = never, CJF = never, CNF = never,
            RRF = never, RJF = never, RNF = never>(
                doneFilter: (...t: TR[]) => PromiseBase<ARD, AJD, AND,
                    BRD, BJD, BND,
                    CRD, CJD, CND,
                    RRD, RJD, RND> | Thenable<ARD> | ARD,
                failFilter: (...t: TJ[]) => PromiseBase<ARF, AJF, ANF,
                    BRF, BJF, BNF,
                    CRF, CJF, CNF,
                    RRF, RJF, RNF> | Thenable<ARF> | ARF,
                progressFilter?: null): PromiseBase<ARD | ARF, AJD | AJF, AND | ANF,
            BRD | BRF, BJD | BJF, BND | BNF,
            CRD | CRF, CJD | CJF, CND | CNF,
            RRD | RRF, RJD | RJF, RND | RNF>;
        /**
         * Add handlers to be called when the Deferred object is resolved, rejected, or still in progress.
         *
         * @param doneFilter An optional function that is called when the Deferred is resolved.
         * @param failFilter An optional function that is called when the Deferred is rejected.
         * @param progressFilter An optional function that is called when progress notifications are sent to the Deferred.
         * @see \`{@link https://api.jquery.com/deferred.then/ }\`
         * @since 1.8
         */
        then<ARF = never, AJF = never, ANF = never,
            BRF = never, BJF = never, BNF = never,
            CRF = never, CJF = never, CNF = never,
            RRF = never, RJF = never, RNF = never>(
                doneFilter: null,
                failFilter: (...t: TJ[]) => PromiseBase<ARF, AJF, ANF,
                    BRF, BJF, BNF,
                    CRF, CJF, CNF,
                    RRF, RJF, RNF> | Thenable<ARF> | ARF,
                progressFilter?: null): PromiseBase<ARF, AJF, ANF,
            BRF, BJF, BNF,
            CRF, CJF, CNF,
            RRF, RJF, RNF>;
        /**
         * Add handlers to be called when the Deferred object is resolved, rejected, or still in progress.
         *
         * @param doneFilter An optional function that is called when the Deferred is resolved.
         * @param failFilter An optional function that is called when the Deferred is rejected.
         * @param progressFilter An optional function that is called when progress notifications are sent to the Deferred.
         * @see \`{@link https://api.jquery.com/deferred.then/ }\`
         * @since 1.8
         */
        then<ARD = never, AJD = never, AND = never,
            BRD = never, BJD = never, BND = never,
            CRD = never, CJD = never, CND = never,
            RRD = never, RJD = never, RND = never>(
                doneFilter: (...t: TR[]) => PromiseBase<ARD, AJD, AND,
                    BRD, BJD, BND,
                    CRD, CJD, CND,
                    RRD, RJD, RND> | Thenable<ARD> | ARD,
                failFilter?: null,
                progressFilter?: null): PromiseBase<ARD, AJD, AND,
            BRD, BJD, BND,
            CRD, CJD, CND,
            RRD, RJD, RND>;

        // endregion

        /**
         * Add handlers to be called when the Deferred object is rejected.
         *
         * @param failFilter A function that is called when the Deferred is rejected.
         * @see \`{@link https://api.jquery.com/deferred.catch/ }\`
         * @since 3.0
         */
        catch<ARF = never, AJF = never, ANF = never,
            BRF = never, BJF = never, BNF = never,
            CRF = never, CJF = never, CNF = never,
            RRF = never, RJF = never, RNF = never>(
                failFilter?: ((...t: TJ[]) => PromiseBase<ARF, AJF, ANF,
                    BRF, BJF, BNF,
                    CRF, CJF, CNF,
                    RRF, RJF, RNF> | Thenable<ARF> | ARF) | null): PromiseBase<ARF, AJF, ANF,
            BRF, BJF, BNF,
            CRF, CJF, CNF,
            RRF, RJF, RNF>;
    }

    namespace Deferred {
        interface CallbackBase<T, U, V, R> {
            (t: T, u: U, v: V, ...r: R[]): void;
        }

        interface Callback3<T, U, V> extends CallbackBase<T, U, V, never> { }

        interface Callback<T> {
            (...args: T[]): void;
        }

        /**
         * @deprecated Use \`{@link JQuery.Deferred.Callback }\`.
         */
        interface DoneCallback<TResolve> extends Callback<TResolve> { }

        /**
         * @deprecated Use \`{@link JQuery.Deferred.Callback }\`.
         */
        interface FailCallback<TReject> extends Callback<TReject> { }

        /**
         * @deprecated Use \`{@link JQuery.Deferred.Callback }\`.
         */
        interface AlwaysCallback<TResolve, TReject> extends Callback<TResolve | TReject> { }

        /**
         * @deprecated Use \`{@link JQuery.Deferred.Callback }\`.
         */
        interface ProgressCallback<TNotify> extends Callback<TNotify> { }
    }

    // endregion

    // region Effects

    type Duration = number | 'fast' | 'slow';
    // TODO: Is the first element always a string or is that specific to the 'fx' queue?
    type Queue<TElement> = { 0: string; } & Array<QueueFunction<TElement>>;

    interface QueueFunction<TElement> {
        (this: TElement, next: () => void): void;
    }

    /**
     * @see \`{@link https://api.jquery.com/animate/#animate-properties-options }\`
     */
    interface EffectsOptions<TElement> {
        /**
         * A function to be called when the animation on an element completes or stops without completing (its
         * Promise object is either resolved or rejected).
         */
        always?(this: TElement, animation: Promise<any>, jumpedToEnd: boolean): void;
        /**
         * A function that is called once the animation on an element is complete.
         */
        complete?(this: TElement): void;
        /**
         * A function to be called when the animation on an element completes (its Promise object is resolved).
         */
        done?(this: TElement, animation: Promise<any>, jumpedToEnd: boolean): void;
        /**
         * A string or number determining how long the animation will run.
         */
        duration?: Duration;
        /**
         * A string indicating which easing function to use for the transition.
         */
        easing?: string;
        /**
         * A function to be called when the animation on an element fails to complete (its Promise object is rejected).
         */
        fail?(this: TElement, animation: Promise<any>, jumpedToEnd: boolean): void;
        /**
         * A function to be called after each step of the animation, only once per animated element regardless
         * of the number of animated properties.
         */
        progress?(this: TElement, animation: Promise<any>, progress: number, remainingMs: number): void;
        /**
         * A Boolean indicating whether to place the animation in the effects queue. If false, the animation
         * will begin immediately. As of jQuery 1.7, the queue option can also accept a string, in which case
         * the animation is added to the queue represented by that string. When a custom queue name is used the
         * animation does not automatically start; you must call .dequeue("queuename") to start it.
         */
        queue?: boolean | string;
        /**
         * An object containing one or more of the CSS properties defined by the properties argument and their
         * corresponding easing functions.
         */
        specialEasing?: PlainObject<string>;
        /**
         * A function to call when the animation on an element begins.
         */
        start?(this: TElement, animation: Promise<any>): void;
        /**
         * A function to be called for each animated property of each animated element. This function provides
         * an opportunity to modify the Tween object to change the value of the property before it is set.
         */
        step?(this: TElement, now: number, tween: Tween<TElement>): void;
    }

    interface SpeedSettings<TElement> {
        /**
         * A string or number determining how long the animation will run.
         */
        duration?: Duration;
        /**
         * A string indicating which easing function to use for the transition.
         */
        easing?: string;
        /**
         * A function to call once the animation is complete.
         */
        complete?(this: TElement): void;
    }

    // This should be a class but doesn't work correctly under the JQuery namespace. Tween should be an inner class of jQuery.
    // Undocumented
    // https://github.com/jquery/api.jquery.com/issues/391
    // https://github.com/jquery/api.jquery.com/issues/61
    interface Tween<TElement> {
        easing: string;
        elem: TElement;
        end: number;
        now: number;
        options: EffectsOptions<TElement>;
        pos: number;
        prop: string;
        start: number;
        unit: string;
    }

    interface AnimationHook<TElement> {
        (fx: Tween<TElement>): void;
    }

    // endregion

    // region Events

    // region Event

    // This should be a class but doesn't work correctly under the JQuery namespace. Event should be an inner class of jQuery.

    // Static members
    interface EventStatic {
        // tslint:disable-next-line:no-unnecessary-generics
        <T extends object, TTarget extends EventTarget = HTMLElement>(event: string, properties?: T): Event<TTarget> & T;
        // tslint:disable-next-line:no-unnecessary-generics
        <T extends EventLike, TTarget extends EventTarget = HTMLElement>(properties: T): Event<TTarget> & T;
        // tslint:disable-next-line:no-unnecessary-generics
        new <T extends object, TTarget extends EventTarget = HTMLElement>(event: string, properties?: T): Event<TTarget> & T;
        // tslint:disable-next-line:no-unnecessary-generics
        new <T extends EventLike, TTarget extends EventTarget = HTMLElement>(properties: T): Event<TTarget> & T;
    }

    // Instance members
    interface Event {
        /**
         * Indicates whether the META key was pressed when the event fired.
         *
         * @see \`{@link https://api.jquery.com/event.metaKey/ }\`
         * @since 1.0.4
         */
        metaKey: boolean;
        /**
         * The namespace specified when the event was triggered.
         *
         * @see \`{@link https://api.jquery.com/event.namespace/ }\`
         * @since 1.4.3
         */
        namespace: string;
        /**
         * The mouse position relative to the left edge of the document.
         *
         * @see \`{@link https://api.jquery.com/event.pageX/ }\`
         * @since 1.0.4
         */
        pageX: number;
        /**
         * The mouse position relative to the top edge of the document.
         *
         * @see \`{@link https://api.jquery.com/event.pageY/ }\`
         * @since 1.0.4
         */
        pageY: number;
        /**
         * The last value returned by an event handler that was triggered by this event, unless the value was undefined.
         *
         * @see \`{@link https://api.jquery.com/event.result/ }\`
         * @since 1.3
         */
        result: any;
        /**
         * The difference in milliseconds between the time the browser created the event and January 1, 1970.
         *
         * @see \`{@link https://api.jquery.com/event.timeStamp/ }\`
         * @since 1.2.6
         */
        timeStamp: number;
        /**
         * Describes the nature of the event.
         *
         * @see \`{@link https://api.jquery.com/event.type/ }\`
         * @since 1.0
         */
        type: string;
        /**
         * For key or mouse events, this property indicates the specific key or button that was pressed.
         *
         * @see \`{@link https://api.jquery.com/event.which/ }\`
         * @since 1.1.3
         */
        which: number;
        /**
         * Returns whether event.preventDefault() was ever called on this event object.
         *
         * @see \`{@link https://api.jquery.com/event.isDefaultPrevented/ }\`
         * @since 1.3
         */
        isDefaultPrevented(): boolean;
        /**
         * Returns whether event.stopImmediatePropagation() was ever called on this event object.
         *
         * @see \`{@link https://api.jquery.com/event.isImmediatePropagationStopped/ }\`
         * @since 1.3
         */
        isImmediatePropagationStopped(): boolean;
        /**
         * Returns whether event.stopPropagation() was ever called on this event object.
         *
         * @see \`{@link https://api.jquery.com/event.isPropagationStopped/ }\`
         * @since 1.3
         */
        isPropagationStopped(): boolean;
        /**
         * If this method is called, the default action of the event will not be triggered.
         *
         * @see \`{@link https://api.jquery.com/event.preventDefault/ }\`
         * @since 1.0
         */
        preventDefault(): void;
        /**
         * Keeps the rest of the handlers from being executed and prevents the event from bubbling up the DOM tree.
         *
         * @see \`{@link https://api.jquery.com/event.stopImmediatePropagation/ }\`
         * @since 1.3
         */
        stopImmediatePropagation(): void;
        /**
         * Prevents the event from bubbling up the DOM tree, preventing any parent handlers from being notified of the event.
         *
         * @see \`{@link https://api.jquery.com/event.stopPropagation/ }\`
         * @since 1.0
         */
        stopPropagation(): void;
    }

    // Generic members
    interface Event<TTarget = EventTarget,
        TData = null> extends Partial<Pick<PointerEvent & KeyboardEvent & TouchEvent, 'altKey' | 'bubbles' | 'cancelable' |
        'changedTouches' | 'ctrlKey' | 'detail' | 'eventPhase' | 'metaKey' | 'pageX' | 'pageY' | 'shiftKey' | 'view' |
        'char' | 'charCode' | 'key' | 'keyCode' | 'button' | 'buttons' | 'clientX' | 'clientY' | 'offsetX' | 'offsetY' |
        'pointerId' | 'pointerType' | 'screenX' | 'screenY' | 'targetTouches' | 'toElement' | 'touches'>> {
        /**
         * The current DOM element within the event bubbling phase.
         *
         * @see \`{@link https://api.jquery.com/event.currentTarget/ }\`
         * @since 1.3
         */
        currentTarget: TTarget;
        /**
         * An optional object of data passed to an event method when the current executing handler is bound.
         *
         * @see \`{@link https://api.jquery.com/event.data/ }\`
         * @since 1.1
         */
        data: TData;
        /**
         * The element where the currently-called jQuery event handler was attached.
         *
         * @see \`{@link https://api.jquery.com/event.delegateTarget/ }\`
         * @since 1.7
         */
        delegateTarget: TTarget;
        originalEvent: _Event;
        /**
         * The other DOM element involved in the event, if any.
         *
         * @see \`{@link https://api.jquery.com/event.relatedTarget/ }\`
         * @since 1.1.4
         */
        relatedTarget: TTarget | null;
        /**
         * The DOM element that initiated the event.
         *
         * @see \`{@link https://api.jquery.com/event.target/ }\`
         * @since 1.0
         */
        target: TTarget;
    }

    interface EventLike {
        type: string;
    }

    // endregion

    interface EventHandler<TCurrentTarget, TData = null> extends EventHandlerBase<TCurrentTarget, Event<TCurrentTarget, TData>> { }

    interface EventHandlerBase<TContext, T> {
        // Extra parameters can be passed from trigger()
        (this: TContext, t: T, ...args: any[]): void | false | any;
    }

    // Provided for convenience for use with jQuery.Event.which
    // tslint:disable-next-line:no-const-enum
    const enum Mouse {
        None = 0,
        Left = 1,
        Middle = 2,
        Right = 3
    }

    // Provided for convenience for use with jQuery.Event.which
    // tslint:disable-next-line:no-const-enum
    const enum Key {
        Backspace = 8,
        Tab = 9,
        Enter = 13,
        Shift = 16,
        Control = 17,
        Alt = 18,
        CapsLock = 20,
        Escape = 27,
        Space = 32,
        PageUp = 33,
        PageDown = 34,
        End = 35,
        Home = 36,
        ArrowLeft = 37,
        ArrowUp = 38,
        ArrowRight = 39,
        ArrowDown = 40,

        Semicolon = 186,
        Colon = 186,
        EqualsSign = 187,
        Plus = 187,
        Comma = 188,
        LessThanSign = 188,
        Minus = 189,
        Underscore = 189,
        Period = 190,
        GreaterThanSign = 190,
        ForwardSlash = 191,
        QuestionMark = 191,
        Backtick = 192,
        Tilde = 192,
        OpeningSquareBracket = 219,
        OpeningCurlyBrace = 219,
        Backslash = 220,
        Pipe = 220,
        ClosingSquareBracket = 221,
        ClosingCurlyBrace = 221,
        SingleQuote = 222,
        DoubleQuote = 222,

        Pause = 19,
        PrintScreen = 44,
        Insert = 45,
        Delete = 46,
        Num0 = 48,
        Num1 = 49,
        Num2 = 50,
        Num3 = 51,
        Num4 = 52,
        Num5 = 53,
        Num6 = 54,
        Num7 = 55,
        Num8 = 56,
        Num9 = 57,
        A = 65,
        B = 66,
        C = 67,
        D = 68,
        E = 69,
        F = 70,
        G = 71,
        H = 72,
        I = 73,
        J = 74,
        K = 75,
        L = 76,
        M = 77,
        N = 78,
        O = 79,
        P = 80,
        Q = 81,
        R = 82,
        S = 83,
        T = 84,
        U = 85,
        V = 86,
        W = 87,
        X = 88,
        Y = 89,
        Z = 90,
        MetaLeft = 91,
        MetaRight = 92,
        ContextMenu = 93,
        Numpad0 = 96,
        Numpad1 = 97,
        Numpad2 = 98,
        Numpad3 = 99,
        Numpad4 = 100,
        Numpad5 = 101,
        Numpad6 = 102,
        Numpad7 = 103,
        Numpad8 = 104,
        Numpad9 = 105,
        NumpadMultiply = 106,
        NumpadAdd = 107,
        NumpadSubtract = 109,
        NumpadDecimal = 110,
        NumpadDivide = 111,
        F1 = 112,
        F2 = 113,
        F3 = 114,
        F4 = 115,
        F5 = 116,
        F6 = 117,
        F7 = 118,
        F8 = 119,
        F9 = 120,
        F10 = 121,
        F11 = 122,
        F12 = 123,
        NumLock = 144,
        ScrollLock = 145
    }

    // endregion

    interface NameValuePair {
        name: string;
        value: string;
    }

    interface Coordinates {
        left: number;
        top: number;
    }

    // Workaround for TypeScript 2.3 which does not have support for weak types handling.
    type CoordinatesPartial =
        Pick<Coordinates, 'left'> |
        Pick<Coordinates, 'top'> |
        { [key: string]: never; };

    interface ValHook<TElement> {
        get?(elem: TElement): any;
        set?(elem: TElement, value: any): any;
    }
}

// region Legacy types

// tslint:disable-next-line:no-empty-interface
interface JQueryCallback extends JQuery.Callbacks { }
interface JQueryDeferred<T> extends JQuery.Deferred<T> { }
// tslint:disable-next-line:no-empty-interface
interface JQueryEventConstructor extends JQuery.EventStatic { }
interface JQueryDeferred<T> extends JQuery.Deferred<T> { }
// tslint:disable-next-line:no-empty-interface
interface JQueryAjaxSettings extends JQuery.AjaxSettings { }
interface JQueryAnimationOptions extends JQuery.EffectsOptions<Element> { }
// tslint:disable-next-line:no-empty-interface
interface JQueryCoordinates extends JQuery.Coordinates { }
interface JQueryGenericPromise<T> extends JQuery.Thenable<T> { }
// tslint:disable-next-line:no-empty-interface
interface JQueryXHR extends JQuery.jqXHR { }
interface JQueryPromise<T> extends JQuery.Promise<T> { }
// tslint:disable-next-line:no-empty-interface
interface JQuerySerializeArrayElement extends JQuery.NameValuePair { }

/**
 * @deprecated Deprecated since 1.9. See \`{@link https://api.jquery.com/jQuery.support/ }\`.
 */
// tslint:disable-next-line:no-empty-interface
interface JQuerySupport extends JQuery.PlainObject { }

// Legacy types that are not represented in the current type definitions are marked deprecated.

/**
 * @deprecated Use \`{@link JQuery.Deferred.Callback }\` or \`{@link JQuery.Deferred.CallbackBase }\`.
 */
interface JQueryPromiseCallback<T> {
    (value?: T, ...args: any[]): void;
}
/**
 * @deprecated Use \`{@link JQueryStatic.param JQueryStatic&#91;'param'&#93;}\`.
 */
interface JQueryParam {
    /**
     * Create a serialized representation of an array or object, suitable for use in a URL query string or Ajax request.
     *
     * @param obj An array or object to serialize.
     * @param traditional A Boolean indicating whether to perform a traditional "shallow" serialization.
     */
    (obj: any, traditional?: boolean): string;
}
/**
 * @deprecated Use \`{@link JQuery.Event }\`.
 */
interface BaseJQueryEventObject extends Event {
    /**
     * The current DOM element within the event bubbling phase.
     * @see \`{@link https://api.jquery.com/event.currentTarget/ }\`
     */
    currentTarget: Element;
    /**
     * An optional object of data passed to an event method when the current executing handler is bound.
     * @see \`{@link https://api.jquery.com/event.data/ }\`
     */
    data: any;
    /**
     * The element where the currently-called jQuery event handler was attached.
     * @see \`{@link https://api.jquery.com/event.delegateTarget/ }\`
     */
    delegateTarget: Element;
    /**
     * Returns whether event.preventDefault() was ever called on this event object.
     * @see \`{@link https://api.jquery.com/event.isDefaultPrevented/ }\`
     */
    isDefaultPrevented(): boolean;
    /**
     * Returns whether event.stopImmediatePropagation() was ever called on this event object.
     * @see \`{@link https://api.jquery.com/event.isImmediatePropagationStopped/ }\`
     */
    isImmediatePropagationStopped(): boolean;
    /**
     * Returns whether event.stopPropagation() was ever called on this event object.
     * @see \`{@link https://api.jquery.com/event.isPropagationStopped/ }\`
     */
    isPropagationStopped(): boolean;
    /**
     * The namespace specified when the event was triggered.
     * @see \`{@link https://api.jquery.com/event.namespace/ }\`
     */
    namespace: string;
    /**
     * The browser's original Event object.
     * @see \`{@link https://api.jquery.com/category/events/event-object/ }\`
     */
    originalEvent: Event;
    /**
     * If this method is called, the default action of the event will not be triggered.
     * @see \`{@link https://api.jquery.com/event.preventDefault/ }\`
     */
    preventDefault(): any;
    /**
     * The other DOM element involved in the event, if any.
     * @see \`{@link https://api.jquery.com/event.relatedTarget/ }\`
     */
    relatedTarget: Element;
    /**
     * The last value returned by an event handler that was triggered by this event, unless the value was undefined.
     * @see \`{@link https://api.jquery.com/event.result/ }\`
     */
    result: any;
    /**
     * Keeps the rest of the handlers from being executed and prevents the event from bubbling up the DOM tree.
     * @see \`{@link https://api.jquery.com/event.stopImmediatePropagation/ }\`
     */
    stopImmediatePropagation(): void;
    /**
     * Prevents the event from bubbling up the DOM tree, preventing any parent handlers from being notified of the event.
     * @see \`{@link https://api.jquery.com/event.stopPropagation/ }\`
     */
    stopPropagation(): void;
    /**
     * The DOM element that initiated the event.
     * @see \`{@link https://api.jquery.com/event.target/ }\`
     */
    target: Element;
    /**
     * The mouse position relative to the left edge of the document.
     * @see \`{@link https://api.jquery.com/event.pageX/ }\`
     */
    pageX: number;
    /**
     * The mouse position relative to the top edge of the document.
     * @see \`{@link https://api.jquery.com/event.pageY/ }\`
     */
    pageY: number;
    /**
     * For key or mouse events, this property indicates the specific key or button that was pressed.
     * @see \`{@link https://api.jquery.com/event.which/ }\`
     */
    which: number;
    /**
     * Indicates whether the META key was pressed when the event fired.
     * @see \`{@link https://api.jquery.com/event.metaKey/ }\`
     */
    metaKey: boolean;
}
/**
 * @deprecated Use \`{@link JQuery.Event }\`.
 */
interface JQueryInputEventObject extends BaseJQueryEventObject {
    altKey: boolean;
    ctrlKey: boolean;
    metaKey: boolean;
    shiftKey: boolean;
}
/**
 * @deprecated Use \`{@link JQuery.Event }\`.
 */
interface JQueryMouseEventObject extends JQueryInputEventObject {
    button: number;
    clientX: number;
    clientY: number;
    offsetX: number;
    offsetY: number;
    pageX: number;
    pageY: number;
    screenX: number;
    screenY: number;
}
/**
 * @deprecated Use \`{@link JQuery.Event }\`.
 */
interface JQueryKeyEventObject extends JQueryInputEventObject {
    char: any;
    charCode: number;
    key: any;
    keyCode: number;
}
/**
 * @deprecated Use \`{@link JQuery.Event }\`.
 */
interface JQueryEventObject extends BaseJQueryEventObject, JQueryInputEventObject, JQueryMouseEventObject, JQueryKeyEventObject { }
/**
 * @deprecated
 */
interface JQueryPromiseOperator<T, U> {
    (callback1: JQuery.TypeOrArray<JQueryPromiseCallback<T>>,
     ...callbacksN: Array<JQuery.TypeOrArray<JQueryPromiseCallback<any>>>): JQueryPromise<U>;
}
/**
 * @deprecated Internal. See \`{@link https://github.com/jquery/api.jquery.com/issues/912 }\`.
 */
interface JQueryEasingFunction {
    (percent: number): number;
}
/**
 * @deprecated Internal. See \`{@link https://github.com/jquery/api.jquery.com/issues/912 }\`.
 */
interface JQueryEasingFunctions {
    [name: string]: JQueryEasingFunction;
    linear: JQueryEasingFunction;
    swing: JQueryEasingFunction;
}

// endregion<|MERGE_RESOLUTION|>--- conflicted
+++ resolved
@@ -3488,11 +3488,7 @@
      * @see \`{@link https://api.jquery.com/appendTo/ }\`
      * @since 1.0
      */
-<<<<<<< HEAD
-    appendTo(target: JQuery.Selector | JQuery.htmlString | JQuery.TypeOrArray<Node> | JQuery): this;
-=======
     appendTo(target: JQuery.Selector | JQuery.htmlString | JQuery.TypeOrArray<Element | DocumentFragment> | JQuery): this;
->>>>>>> bf4b60d2
     /**
      * Set one or more attributes for the set of matched elements.
      *
