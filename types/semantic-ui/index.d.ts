--- conflicted
+++ resolved
@@ -5382,13 +5382,9 @@
         /**
          * Element's bottom edge has not passed top of screen
          */
-<<<<<<< HEAD
         onBottomPassedReverse?: (this: JQuery) => void;
         onOnScreen?: (this: JQuery) => void;
         onOffScreen?: (this: JQuery) => void;
-=======
-        onBottomPassedReverse?(this: JQuery): void;
->>>>>>> b6c343f2
 
         // endregion
 
