/// <reference types="sinon" />
/// <reference types="mocha" />
/// <reference types="expect.js" />
/// <reference types="jquery" />

import i18n = require("i18next");

i18n.init({
    debug: true,
    resources: {
        en: {
            translation: {
                helloWorld: 'Hello, world!',
                helloWorldInterpolated: 'Hello, {{name}}!'
            }
        },
        ru: {
            translation: {
                helloWorld: 'Привет, мир!',
                helloWorldInterpolated: 'Привет, {{name}}!'
            }
        }
    },
    lng: 'en',
    fallbackLng: 'ru',
    ns: 'translation',
    defaultNS: 'translation',
    fallbackNS: 'translation',
    whitelist: ['en'],
    lowerCaseLng: false,
    load: 'languageOnly',
    preload: ['ru', 'en'],
    keySeparator: '.',
    nsSeparator: ':',
    pluralSeparator: '_',
    contextSeparator: '_',
    saveMissing: true,
    saveMissingTo: 'all',
    missingKeyHandler: (lng:string, ns:string, key:string, fallbackValue:string) => {
        console.log('Lng: ' + lng + ', ns: ' + ns + ', key' + key + ', fallbackValue: ' + fallbackValue);
    },
    parseMissingKeyHandler: (key:string) => {
        console.log(key);
    },
    appendNamespaceToMissingKey: true,
    returnNull: false,
    returnEmptyString: false,
    returnObjects: false,
    returnedObjectHandler: (key:string, value:string, options:any) => {
    },
    joinArrays: '\n',
    overloadTranslationOptionHandler: (args:any[]) => {
        return <i18n.TranslationOptions>{}
    },
    interpolation: <i18n.InterpolationOptions>{},
    detection: null,
    backend: null,
    cache: null,
    wait: false
});

i18n.init({
    fallbackLng: ['en', 'ru'],
});

i18n.init({
    fallbackLng: {
        'de-CH': ['fr', 'it'],
        'zh-HANT': ['zh-HANS', 'en'],
        'default': ['en']
    },
});

i18n.t('helloWorld', <i18n.TranslationOptions> {
    defaultValue: 'default',
    count: 10
});

i18n.t('helloWorldInterpolated', <i18n.TranslationOptions> {
    defaultValue: 'default',
    count: 10,
    name: "world"
});

<<<<<<< HEAD
=======
i18n.t('helloSingleFallbackLng', <i18n.TranslationOptions> {
    fallbackLng: 'en'
});

i18n.t('helloMultiFallbackLng', <i18n.TranslationOptions> {
    fallbackLng: ['en', 'ru']
});

i18n.t('helloObjectFallbackLng', <i18n.TranslationOptions> {
    fallbackLng: {
        'de-CH': ['fr', 'it'],
        'zh-HANT': ['zh-HANS', 'en'],
        'default': ['en']
    },
});

>>>>>>> 08fe65cf
i18n.exists("helloWorld");

const options:i18n.Options = i18n.options;
const currentLanguage:string = i18n.language;
const userLanguageCodes:string[] = i18n.languages;<|MERGE_RESOLUTION|>--- conflicted
+++ resolved
@@ -82,8 +82,6 @@
     name: "world"
 });
 
-<<<<<<< HEAD
-=======
 i18n.t('helloSingleFallbackLng', <i18n.TranslationOptions> {
     fallbackLng: 'en'
 });
@@ -100,7 +98,6 @@
     },
 });
 
->>>>>>> 08fe65cf
 i18n.exists("helloWorld");
 
 const options:i18n.Options = i18n.options;
