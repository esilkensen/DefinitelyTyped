// Type definitions for Knockout v3.4.0
// Project: http://knockoutjs.com
// Definitions by: Boris Yankov <https://github.com/borisyankov>, 
//                 Igor Oleinikov <https://github.com/Igorbek>, 
//                 Clément Bourgeois <https://github.com/moonpyk>, 
//                 Matt Brooks <https://github.com/EnableSoftware>, 
//                 Benjamin Eckardt <https://github.com/BenjaminEckardt>, 
//                 Mathias Lorenzen <https://github.com/ffMathy>
// Definitions: https://github.com/DefinitelyTyped/DefinitelyTyped
// TypeScript Version: 2.3

interface KnockoutExtensionFunctions {
    [key: string]: any;
}

interface KnockoutSubscribableFunctions<T> extends KnockoutExtensionFunctions {
    notifySubscribers(valueToWrite?: T, event?: string): void;
}

interface KnockoutComputedFunctions<T> extends KnockoutExtensionFunctions {
}

interface KnockoutObservableFunctions<T> extends KnockoutExtensionFunctions {
    equalityComparer(a: any, b: any): boolean;
}

interface KnockoutObservableArrayFunctions<T> extends KnockoutExtensionFunctions {
    // General Array functions
    indexOf(searchElement: T, fromIndex?: number): number;
    slice(start: number, end?: number): T[];
    splice(start: number): T[];
    splice(start: number, deleteCount: number, ...items: T[]): T[];
    pop(): T;
    push(...items: T[]): void;
    shift(): T;
    unshift(...items: T[]): number;
    reverse(): KnockoutObservableArray<T>;
    sort(): KnockoutObservableArray<T>;
    sort(compareFunction: (left: T, right: T) => number): KnockoutObservableArray<T>;

    // Ko specific
    replace(oldItem: T, newItem: T): void;

    remove(item: T): T[];
    remove(removeFunction: (item: T) => boolean): T[];
    removeAll(items: T[]): T[];
    removeAll(): T[];

    destroy(item: T): void;
    destroy(destroyFunction: (item: T) => boolean): void;
    destroyAll(items: T[]): void;
    destroyAll(): void;
}

interface KnockoutSubscribableStatic {
    fn: KnockoutSubscribableFunctions<any>;

    new <T>(): KnockoutSubscribable<T>;
}

interface KnockoutSubscription {
    dispose(): void;
}

interface KnockoutSubscribable<T> extends KnockoutSubscribableFunctions<T> {
    subscribe(callback: (newValue: T) => void, target: any, event: "beforeChange"): KnockoutSubscription;
    subscribe(callback: (newValue: T) => void, target?: any, event?: "change"): KnockoutSubscription;
    subscribe<TEvent>(callback: (newValue: TEvent) => void, target: any, event: string): KnockoutSubscription;

    extend(requestedExtenders: { [key: string]: any; }): KnockoutSubscribable<T>;
    getSubscriptionsCount(): number;
}

interface KnockoutComputedStatic {
    fn: KnockoutComputedFunctions<any>;

    <T>(): KnockoutComputed<T>;
    <T>(func: () => T, context?: any, options?: any): KnockoutComputed<T>;
    <T>(def: KnockoutComputedDefine<T>, context?: any): KnockoutComputed<T>;
}

interface KnockoutComputed<T> extends KnockoutObservable<T>, KnockoutComputedFunctions<T> {
    fn: KnockoutComputedFunctions<any>;

    dispose(): void;
    isActive(): boolean;
    getDependenciesCount(): number;
    extend(requestedExtenders: { [key: string]: any; }): KnockoutComputed<T>;
}

interface KnockoutObservableArrayStatic {
    fn: KnockoutObservableArrayFunctions<any>;

    <T>(value?: T[] | null): KnockoutObservableArray<T>;
}

interface KnockoutObservableArray<T> extends KnockoutObservable<T[]>, KnockoutObservableArrayFunctions<T> {
    subscribe(callback: (newValue: KnockoutArrayChange<T>[]) => void, target: any, event: "arrayChange"): KnockoutSubscription;
    subscribe(callback: (newValue: T[]) => void, target: any, event: "beforeChange"): KnockoutSubscription;
    subscribe(callback: (newValue: T[]) => void, target?: any, event?: "change"): KnockoutSubscription;
    subscribe<TEvent>(callback: (newValue: TEvent) => void, target: any, event: string): KnockoutSubscription;

    extend(requestedExtenders: { [key: string]: any; }): KnockoutObservableArray<T>;
}

interface KnockoutObservableStatic {
    fn: KnockoutObservableFunctions<any>;

    <T>(value?: T | null): KnockoutObservable<T>;
}

interface KnockoutObservable<T> extends KnockoutSubscribable<T>, KnockoutObservableFunctions<T> {
    (): T;
    (value: T | null): void;

    peek(): T;
    valueHasMutated?:{(): void;};
    valueWillMutate?:{(): void;};
    extend(requestedExtenders: { [key: string]: any; }): KnockoutObservable<T>;
}

interface KnockoutComputedDefine<T> {
    read(): T;
    write? (value: T): void;
    disposeWhenNodeIsRemoved?: Node;
    disposeWhen? (): boolean;
    owner?: any;
    deferEvaluation?: boolean;
    pure?: boolean;
}

interface KnockoutBindingContext {
    $parent: any;
    $parents: any[];
    $root: any;
    $data: any;
    $rawData: any | KnockoutObservable<any>;
    $index?: KnockoutObservable<number>;
    $parentContext?: KnockoutBindingContext;
    $component: any;
    $componentTemplateNodes: Node[];

    extend(properties: any): any;
    createChildContext(dataItemOrAccessor: any, dataItemAlias?: any, extendCallback?: Function): any;
}

interface KnockoutAllBindingsAccessor {
    (): any;
    get(name: string): any;
    has(name: string): boolean;
}

interface KnockoutBindingHandler {
    after?: Array<string>;
    init?: (element: any, valueAccessor: () => any, allBindingsAccessor: KnockoutAllBindingsAccessor, viewModel: any, bindingContext: KnockoutBindingContext) => void | { controlsDescendantBindings: boolean; };
    update?: (element: any, valueAccessor: () => any, allBindingsAccessor: KnockoutAllBindingsAccessor, viewModel: any, bindingContext: KnockoutBindingContext) => void;
    options?: any;
    preprocess?: (value: string, name: string, addBindingCallback?: (name: string, value: string) => void) => string;
    [s: string]: any;
}

interface KnockoutBindingHandlers {
    [bindingHandler: string]: KnockoutBindingHandler;

    // Controlling text and appearance
    visible: KnockoutBindingHandler;
    text: KnockoutBindingHandler;
    html: KnockoutBindingHandler;
    css: KnockoutBindingHandler;
    style: KnockoutBindingHandler;
    attr: KnockoutBindingHandler;

    // Control Flow
    foreach: KnockoutBindingHandler;
    if: KnockoutBindingHandler;
    ifnot: KnockoutBindingHandler;
    with: KnockoutBindingHandler;

    // Working with form fields
    click: KnockoutBindingHandler;
    event: KnockoutBindingHandler;
    submit: KnockoutBindingHandler;
    enable: KnockoutBindingHandler;
    disable: KnockoutBindingHandler;
    value: KnockoutBindingHandler;
    textInput: KnockoutBindingHandler;
    hasfocus: KnockoutBindingHandler;
    checked: KnockoutBindingHandler;
    options: KnockoutBindingHandler;
    selectedOptions: KnockoutBindingHandler;
    uniqueName: KnockoutBindingHandler;

    // Rendering templates
    template: KnockoutBindingHandler;

    // Components (new for v3.2)
    component: KnockoutBindingHandler;
}

interface KnockoutMemoization {
    memoize(callback: () => string): string;
    unmemoize(memoId: string, callbackParams: any[]): boolean;
    unmemoizeDomNodeAndDescendants(domNode: any, extraCallbackParamsArray: any[]): boolean;
    parseMemoText(memoText: string): string;
}

interface KnockoutVirtualElement {}

interface KnockoutVirtualElements {
    allowedBindings: { [bindingName: string]: boolean; };
    emptyNode(node: KnockoutVirtualElement ): void;
    firstChild(node: KnockoutVirtualElement ): KnockoutVirtualElement;
    insertAfter( container: KnockoutVirtualElement, nodeToInsert: Node, insertAfter: Node ): void;
    nextSibling(node: KnockoutVirtualElement): Node;
    prepend(node: KnockoutVirtualElement, toInsert: Node ): void;
    setDomNodeChildren(node: KnockoutVirtualElement, newChildren: { length: number;[index: number]: Node; } ): void;
    childNodes(node: KnockoutVirtualElement ): Node[];
}

interface KnockoutExtenders {
    throttle(target: any, timeout: number): KnockoutComputed<any>;
    notify(target: any, notifyWhen: string): any;

    rateLimit(target: any, timeout: number): any;
    rateLimit(target: any, options: { timeout: number; method?: string; }): any;

    trackArrayChanges(target: any): any;
}

//
// NOTE TO MAINTAINERS AND CONTRIBUTORS : pay attention to only include symbols that are
// publicly exported in the minified version of ko, without that you can give the false
// impression that some functions will be available in production builds.
//
interface KnockoutUtils {
    //////////////////////////////////
    // utils.domData.js
    //////////////////////////////////

    domData: {
        get(node: Node, key: string): any;

        set(node: Node, key: string, value: any): void;

        getAll(node: Node, createIfNotFound: boolean): any;

        clear(node: Node): boolean;
    };

    //////////////////////////////////
    // utils.domNodeDisposal.js
    //////////////////////////////////

    domNodeDisposal: {
        addDisposeCallback(node: Node, callback: Function): void;

        removeDisposeCallback(node: Node, callback: Function): void;

        cleanNode(node: Node): Node;

        removeNode(node: Node): void;
    };

    addOrRemoveItem<T>(array: T[] | KnockoutObservable<T>, value: T, included: T): void;

    arrayFilter<T>(array: T[], predicate: (item: T) => boolean): T[];

    arrayFirst<T>(array: T[], predicate: (item: T) => boolean, predicateOwner?: any): T;

    arrayForEach<T>(array: T[], action: (item: T, index: number) => void): void;

    arrayGetDistinctValues<T>(array: T[]): T[];

    arrayIndexOf<T>(array: T[], item: T): number;

    arrayMap<T, U>(array: T[], mapping: (item: T) => U): U[];

    arrayPushAll<T>(array: T[] | KnockoutObservableArray<T>, valuesToPush: T[]): T[];

    arrayRemoveItem(array: any[], itemToRemove: any): void;

    compareArrays<T>(a: T[], b: T[]): Array<KnockoutArrayChange<T>>;

    extend(target: Object, source: Object): Object;

    fieldsIncludedWithJsonPost: any[];

    getFormFields(form: any, fieldName: string): any[];

    objectForEach(obj: any, action: (key: any, value: any) => void): void;

    parseHtmlFragment(html: string): any[];

    parseJson(jsonString: string): any;

    postJson(urlOrForm: any, data: any, options: any): void;

    peekObservable<T>(value: KnockoutObservable<T>): T;

    range(min: any, max: any): any;

    registerEventHandler(element: any, eventType: any, handler: Function): void;

    setHtml(node: Element, html: () => string): void;

    setHtml(node: Element, html: string): void;

    setTextContent(element: any, textContent: string | KnockoutObservable<string>): void;

    stringifyJson(data: any, replacer?: Function, space?: string): string;

    toggleDomNodeCssClass(node: any, className: string, shouldHaveClass: boolean): void;

    triggerEvent(element: any, eventType: any): void;

    unwrapObservable<T>(value: KnockoutObservable<T> | T): T;

    // NOT PART OF THE MINIFIED API SURFACE (ONLY IN knockout-{version}.debug.js) https://github.com/SteveSanderson/knockout/issues/670
    // forceRefresh(node: any): void;
    // ieVersion: number;
    // isIe6: boolean;
    // isIe7: boolean;
    // jQueryHtmlParse(html: string): any[];
    // makeArray(arrayLikeObject: any): any[];
    // moveCleanedNodesToContainerElement(nodes: any[]): HTMLElement;
    // replaceDomNodes(nodeToReplaceOrNodeArray: any, newNodesArray: any[]): void;
    // setDomNodeChildren(domNode: any, childNodes: any[]): void;
    // setElementName(element: any, name: string): void;
    // setOptionNodeSelectionState(optionNode: any, isSelected: boolean): void;
    // simpleHtmlParse(html: string): any[];
    // stringStartsWith(str: string, startsWith: string): boolean;
    // stringTokenize(str: string, delimiter: string): string[];
    // stringTrim(str: string): string;
    // tagNameLower(element: any): string;
}

interface KnockoutArrayChange<T> {
    status: "added" | "deleted" | "retained";
    value: T;
    index: number;
    moved?: number;
}

//////////////////////////////////
// templateSources.js
//////////////////////////////////

interface KnockoutTemplateSourcesDomElement {
    text(): any;
    text(value: any): void;

    data(key: string): any;
    data(key: string, value: any): any;
}

interface KnockoutTemplateAnonymous extends KnockoutTemplateSourcesDomElement {
    nodes(): any;
    nodes(value: any): void;
}

interface KnockoutTemplateSources {

    domElement: {
        prototype: KnockoutTemplateSourcesDomElement
        new (element: Element): KnockoutTemplateSourcesDomElement
    };

    anonymousTemplate: {
        prototype: KnockoutTemplateAnonymous;
        new (element: Element): KnockoutTemplateAnonymous;
    };
}

//////////////////////////////////
// nativeTemplateEngine.js
//////////////////////////////////

interface KnockoutNativeTemplateEngine {

    renderTemplateSource(templateSource: Object, bindingContext?: KnockoutBindingContext, options?: Object): any[];
}

//////////////////////////////////
// templateEngine.js
//////////////////////////////////

interface KnockoutTemplateEngine extends KnockoutNativeTemplateEngine {

    createJavaScriptEvaluatorBlock(script: string): string;

    makeTemplateSource(template: any, templateDocument?: Document): any;

    renderTemplate(template: any, bindingContext: KnockoutBindingContext, options: Object, templateDocument: Document): any;

    isTemplateRewritten(template: any, templateDocument: Document): boolean;

    rewriteTemplate(template: any, rewriterCallback: Function, templateDocument: Document): void;
}

//////////////////////////////////
// tasks.js
//////////////////////////////////

interface KnockoutTasks {
    scheduler: (callback: Function) => any;
    schedule(task: Function): number;
    cancel(handle: number): void;
    runEarly(): void;
}

/////////////////////////////////
interface KnockoutStatic {
    utils: KnockoutUtils;
    memoization: KnockoutMemoization;

    bindingHandlers: KnockoutBindingHandlers;
    getBindingHandler(handler: string): KnockoutBindingHandler;

    virtualElements: KnockoutVirtualElements;
    extenders: KnockoutExtenders;

    applyBindings(viewModelOrBindingContext?: any, rootNode?: any): void;
    applyBindingsToDescendants(viewModelOrBindingContext: any, rootNode: any): void;
    applyBindingAccessorsToNode(node: Node, bindings: (bindingContext: KnockoutBindingContext, node: Node) => {}, bindingContext: KnockoutBindingContext): void;
    applyBindingAccessorsToNode(node: Node, bindings: {}, bindingContext: KnockoutBindingContext): void;
    applyBindingAccessorsToNode(node: Node, bindings: (bindingContext: KnockoutBindingContext, node: Node) => {}, viewModel: any): void;
    applyBindingAccessorsToNode(node: Node, bindings: {}, viewModel: any): void;
    applyBindingsToNode(node: Node, bindings: any, viewModelOrBindingContext?: any): any;

    subscribable: KnockoutSubscribableStatic;
    observable: KnockoutObservableStatic;

    computed: KnockoutComputedStatic;
    pureComputed<T>(evaluatorFunction: () => T, context?: any): KnockoutComputed<T>;
    pureComputed<T>(options: KnockoutComputedDefine<T>, context?: any): KnockoutComputed<T>;

    observableArray: KnockoutObservableArrayStatic;

    contextFor(node: any): any;
    isSubscribable(instance: any): instance is KnockoutSubscribable<any>;
    toJSON(viewModel: any, replacer?: Function, space?: any): string;
<<<<<<< HEAD

    toJS(viewModel: any): any;

    isObservable(instance: any): instance is KnockoutObservable<any>;
    isObservable<T>(instance: KnockoutObservable<T>): instance is KnockoutObservable<T>;

    isWriteableObservable(instance: any): instance is KnockoutObservable<any>;
    isWriteableObservable<T>(instance: KnockoutObservable<T>): instance is KnockoutObservable<T>;

    isComputed(instance: any): instance is KnockoutComputed<any>;
    isComputed<T>(instance: KnockoutObservable<T> | T): instance is KnockoutComputed<T>;

=======
    toJS<T>(viewModel: KnockoutObservableArray<T>|KnockoutObservableType<T>[]|KnockoutObservableArray<KnockoutObservableType<T>>|T[]): T[];
    toJS<T>(viewModel: KnockoutObservable<T>|KnockoutObservableType<T>|KnockoutObservable<KnockoutObservableType<T>>): T;
    toJS<T>(viewModel: T): T;
    isObservable<T>(instance: KnockoutObservable<T>|T): instance is KnockoutObservable<T>;
    isWriteableObservable<T>(instance: KnockoutObservable<T>|T): instance is KnockoutObservable<T>;
    isComputed<T>(instance: KnockoutObservable<T>|T): instance is KnockoutComputed<T>;
>>>>>>> f7570403
    dataFor(node: any): any;
    removeNode(node: Node): void;
    cleanNode(node: Node): Node;
    renderTemplate(template: Function, viewModel: any, options?: any, target?: any, renderMode?: any): any;
    renderTemplate(template: string, viewModel: any, options?: any, target?: any, renderMode?: any): any;
    unwrap<T>(value: KnockoutObservable<T> | T): T;

    computedContext: KnockoutComputedContext;

    //////////////////////////////////
    // templateSources.js
    //////////////////////////////////

    templateSources: KnockoutTemplateSources;

    //////////////////////////////////
    // templateEngine.js
    //////////////////////////////////

    templateEngine: {

        prototype: KnockoutTemplateEngine;

        new (): KnockoutTemplateEngine;
    };

    //////////////////////////////////
    // templateRewriting.js
    //////////////////////////////////

    templateRewriting: {

        ensureTemplateIsRewritten(template: Node, templateEngine: KnockoutTemplateEngine, templateDocument: Document): any;
        ensureTemplateIsRewritten(template: string, templateEngine: KnockoutTemplateEngine, templateDocument: Document): any;

        memoizeBindingAttributeSyntax(htmlString: string, templateEngine: KnockoutTemplateEngine): any;

        applyMemoizedBindingsToNextSibling(bindings: any, nodeName: string): string;
    };

    //////////////////////////////////
    // nativeTemplateEngine.js
    //////////////////////////////////

    nativeTemplateEngine: {

        prototype: KnockoutNativeTemplateEngine;

        new (): KnockoutNativeTemplateEngine;

        instance: KnockoutNativeTemplateEngine;
    };

    //////////////////////////////////
    // jqueryTmplTemplateEngine.js
    //////////////////////////////////

    jqueryTmplTemplateEngine: {

        prototype: KnockoutTemplateEngine;

        renderTemplateSource(templateSource: Object, bindingContext: KnockoutBindingContext, options: Object): Node[];

        createJavaScriptEvaluatorBlock(script: string): string;

        addTemplate(templateName: string, templateMarkup: string): void;
    };

    //////////////////////////////////
    // templating.js
    //////////////////////////////////

    setTemplateEngine(templateEngine: KnockoutNativeTemplateEngine | undefined): void;

    renderTemplate(template: Function, dataOrBindingContext: KnockoutBindingContext, options: Object, targetNodeOrNodeArray: Node, renderMode: string): any;
    renderTemplate(template: any, dataOrBindingContext: KnockoutBindingContext, options: Object, targetNodeOrNodeArray: Node, renderMode: string): any;
    renderTemplate(template: Function, dataOrBindingContext: any, options: Object, targetNodeOrNodeArray: Node, renderMode: string): any;
    renderTemplate(template: any, dataOrBindingContext: any, options: Object, targetNodeOrNodeArray: Node, renderMode: string): any;
    renderTemplate(template: Function, dataOrBindingContext: KnockoutBindingContext, options: Object, targetNodeOrNodeArray: Node[], renderMode: string): any;
    renderTemplate(template: any, dataOrBindingContext: KnockoutBindingContext, options: Object, targetNodeOrNodeArray: Node[], renderMode: string): any;
    renderTemplate(template: Function, dataOrBindingContext: any, options: Object, targetNodeOrNodeArray: Node[], renderMode: string): any;
    renderTemplate(template: any, dataOrBindingContext: any, options: Object, targetNodeOrNodeArray: Node[], renderMode: string): any;

    renderTemplateForEach(template: Function, arrayOrObservableArray: any[], options: Object, targetNode: Node, parentBindingContext: KnockoutBindingContext): any;
    renderTemplateForEach(template: any, arrayOrObservableArray: any[], options: Object, targetNode: Node, parentBindingContext: KnockoutBindingContext): any;
    renderTemplateForEach(template: Function, arrayOrObservableArray: KnockoutObservable<any>, options: Object, targetNode: Node, parentBindingContext: KnockoutBindingContext): any;
    renderTemplateForEach(template: any, arrayOrObservableArray: KnockoutObservable<any>, options: Object, targetNode: Node, parentBindingContext: KnockoutBindingContext): any;

    ignoreDependencies<T>(callback: () => T): T;

    expressionRewriting: {
        bindingRewriteValidators: any[];
        twoWayBindings: any;
        parseObjectLiteral: (objectLiteralString: string) => any[];

        /**
        Internal, private KO utility for updating model properties from within bindings
        property:            If the property being updated is (or might be) an observable, pass it here
                             If it turns out to be a writable observable, it will be written to directly
        allBindings:         An object with a get method to retrieve bindings in the current execution context.
                             This will be searched for a '_ko_property_writers' property in case you're writing to a non-observable
                             (See note below)
        key:                 The key identifying the property to be written. Example: for { hasFocus: myValue }, write to 'myValue' by specifying the key 'hasFocus'
        value:               The value to be written
        checkIfDifferent:    If true, and if the property being written is a writable observable, the value will only be written if
                             it is !== existing value on that writable observable

        Note that if you need to write to the viewModel without an observable property,
        you need to set ko.expressionRewriting.twoWayBindings[key] = true; *before* the binding evaluation.
        */
        writeValueToProperty: (property: KnockoutObservable<any> | any, allBindings: KnockoutAllBindingsAccessor, key: string, value: any, checkIfDifferent?: boolean) => void;
    };

    /////////////////////////////////

    bindingProvider: {
        instance: KnockoutBindingProvider;
        new (): KnockoutBindingProvider;
    }

    /////////////////////////////////
    // selectExtensions.js
    /////////////////////////////////

    selectExtensions: {

        readValue(element: HTMLElement): any;

        writeValue(element: HTMLElement, value: any, allowUnset?: boolean): void;
    };

    components: KnockoutComponents;

    /////////////////////////////////
    // options.js
    /////////////////////////////////

    options: {
        deferUpdates: boolean,

        useOnlyNativeEvents: boolean
    };

    /////////////////////////////////
    // tasks.js
    /////////////////////////////////

    tasks: KnockoutTasks;

    /////////////////////////////////
    // utils.js
    /////////////////////////////////

    onError?: (error: Error) => void;
}

interface KnockoutBindingProvider {
    nodeHasBindings(node: Node): boolean;
    getBindings(node: Node, bindingContext: KnockoutBindingContext): {};
    getBindingAccessors?(node: Node, bindingContext: KnockoutBindingContext): { [key: string]: string; };
}

interface KnockoutComputedContext {
    getDependenciesCount(): number;
    isInitial: () => boolean;
    isSleeping: boolean;
}

//
// refactored types into a namespace to reduce global pollution
// and used Union Types to simplify overloads (requires TypeScript 1.4)
//
declare namespace KnockoutComponentTypes {

    interface Config {
        viewModel?: ViewModelFunction | ViewModelSharedInstance | ViewModelFactoryFunction | AMDModule;
        template: string | Node[]| DocumentFragment | TemplateElement | AMDModule;
        synchronous?: boolean;
    }

    interface ComponentConfig {
        viewModel?: ViewModelFunction | ViewModelSharedInstance | ViewModelFactoryFunction | AMDModule;
        template: any;
        createViewModel?: any;
    }

    interface EmptyConfig {
    }

    // common AMD type
    interface AMDModule {
        require: string;
    }

    // viewmodel types
    interface ViewModelFunction {
        (params?: any): any;
    }

    interface ViewModelSharedInstance {
        instance: any;
    }

    interface ViewModelFactoryFunction {
        createViewModel: (params?: any, componentInfo?: ComponentInfo) => any;
    }

    interface ComponentInfo {
        element: Node;
        templateNodes: Node[];
    }

    interface TemplateElement {
        element: string | Node;
    }

    interface Loader {
        getConfig? (componentName: string, callback: (result: ComponentConfig | null) => void): void;
        loadComponent? (componentName: string, config: ComponentConfig, callback: (result: Definition | null) => void): void;
        loadTemplate? (componentName: string, templateConfig: any, callback: (result: Node[] | null) => void): void;
        loadViewModel? (componentName: string, viewModelConfig: any, callback: (result: any) => void): void;
        suppressLoaderExceptions?: boolean;
    }

    interface Definition {
        template: Node[];
        createViewModel? (params: any, options: { element: Node; }): any;
    }
}

interface KnockoutComponents {
    // overloads for register method:
    register(componentName: string, config: KnockoutComponentTypes.Config | KnockoutComponentTypes.EmptyConfig): void;

    isRegistered(componentName: string): boolean;
    unregister(componentName: string): void;
    get(componentName: string, callback: (definition: KnockoutComponentTypes.Definition) => void): void;
    clearCachedDefinition(componentName: string): void
    defaultLoader: KnockoutComponentTypes.Loader;
    loaders: KnockoutComponentTypes.Loader[];
    getComponentNameForNode(node: Node): string;
}

declare var ko: KnockoutStatic;

declare module "knockout" {
    export = ko;
}<|MERGE_RESOLUTION|>--- conflicted
+++ resolved
@@ -439,8 +439,7 @@
     contextFor(node: any): any;
     isSubscribable(instance: any): instance is KnockoutSubscribable<any>;
     toJSON(viewModel: any, replacer?: Function, space?: any): string;
-<<<<<<< HEAD
-
+  
     toJS(viewModel: any): any;
 
     isObservable(instance: any): instance is KnockoutObservable<any>;
@@ -451,15 +450,7 @@
 
     isComputed(instance: any): instance is KnockoutComputed<any>;
     isComputed<T>(instance: KnockoutObservable<T> | T): instance is KnockoutComputed<T>;
-
-=======
-    toJS<T>(viewModel: KnockoutObservableArray<T>|KnockoutObservableType<T>[]|KnockoutObservableArray<KnockoutObservableType<T>>|T[]): T[];
-    toJS<T>(viewModel: KnockoutObservable<T>|KnockoutObservableType<T>|KnockoutObservable<KnockoutObservableType<T>>): T;
-    toJS<T>(viewModel: T): T;
-    isObservable<T>(instance: KnockoutObservable<T>|T): instance is KnockoutObservable<T>;
-    isWriteableObservable<T>(instance: KnockoutObservable<T>|T): instance is KnockoutObservable<T>;
-    isComputed<T>(instance: KnockoutObservable<T>|T): instance is KnockoutComputed<T>;
->>>>>>> f7570403
+  
     dataFor(node: any): any;
     removeNode(node: Node): void;
     cleanNode(node: Node): Node;
