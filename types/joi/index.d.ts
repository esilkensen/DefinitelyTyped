--- conflicted
+++ resolved
@@ -914,11 +914,7 @@
      * allowing to explicitly ensure a date is either in the past or in the future.
      * It can also be a reference to another field.
      */
-<<<<<<< HEAD
-    min(date: Date | number | string | Reference): this;
-=======
     min(date: 'now' | Date | number | string | Reference): this;
->>>>>>> 5d8530bc
 
     /**
      * Specifies the latest date allowed.
@@ -926,11 +922,7 @@
      * allowing to explicitly ensure a date is either in the past or in the future.
      * It can also be a reference to another field.
      */
-<<<<<<< HEAD
-    max(date: Date | number | string | Reference): this;
-=======
     max(date: 'now' | Date | number | string | Reference): this;
->>>>>>> 5d8530bc
 
     /**
      * Specifies the allowed date format:
