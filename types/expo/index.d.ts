--- conflicted
+++ resolved
@@ -1017,23 +1017,11 @@
         permissions?: string[];
         behavior?: 'web' | 'native' | 'browser' | 'system';
     }
-<<<<<<< HEAD
-
-    type Response = {
-        type: 'success';
-        token: string;
-        expires: number;
-    } | {
-        type: 'cancel';
-    };
-
-=======
     interface Response {
         type: 'cancel' | 'success';
         token?: string;
         expires?: number;
     }
->>>>>>> 80589689
     function logInWithReadPermissionsAsync(appId: string, options?: Options): Promise<Response>;
 }
 
