--- conflicted
+++ resolved
@@ -1,8 +1,4 @@
-<<<<<<< HEAD
 // Type definitions for parse 2.2.1
-=======
-// Type definitions for parse 2.1.1
->>>>>>> 0237e2a9
 // Project: https://parseplatform.org/
 // Definitions by:  Ullisen Media Group <http://ullisenmedia.com>
 //                  David Poetzsch-Heffter <https://github.com/dpoetzsch>
@@ -12,11 +8,8 @@
 //                  Otherwise SAS <https://github.com/owsas>
 //                  Andrew Goldis <https://github.com/agoldis>
 //                  Alexandre Hétu Rivard <https://github.com/AlexandreHetu>
-<<<<<<< HEAD
 //                  Diamond Lewis <https://github.com/dplewis>
-=======
 //                  Jong Eun Lee <https://github.com/yomybaby>
->>>>>>> 0237e2a9
 // Definitions: https://github.com/DefinitelyTyped/DefinitelyTyped
 // TypeScript Version: 2.4
 
