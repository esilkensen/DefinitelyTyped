--- conflicted
+++ resolved
@@ -5,11 +5,8 @@
 //                 Adam Lavin <https://github.com/lavoaster>
 //                 Jessica Franco <https://github.com/Jessidhia>
 //                 Jason Killian <https://github.com/jkillian>
-<<<<<<< HEAD
+//                 Sebastian Silbermann <https://github.com/eps1lon>
 //                 David Ruisinger <https://github.com/flavordaaave>
-=======
-//                 Sebastian Silbermann <https://github.com/eps1lon>
->>>>>>> f937bb54
 // Definitions: https://github.com/DefinitelyTyped/DefinitelyTyped
 // TypeScript Version: 2.9
 
