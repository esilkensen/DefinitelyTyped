--- conflicted
+++ resolved
@@ -3535,40 +3535,20 @@
 
     type DefaultProps = object | Record<string, any>;
 
-<<<<<<< HEAD
     type ExtendedComponent<
         Instance extends Component<Data, Props>,
         Data,
         Methods,
-        Options,
         Props
-        > = CombinedInstance<Instance, Data, Methods, Options, Props> &
-        Component<Data, Props>;
+        > = CombinedInstance<Instance, Data, Methods, Props> & Component<Data, Props>;
 
     // CombinedInstance models the `this`, i.e. instance type for (user defined) component
     type CombinedInstance<
         Instance extends Component<Data, Props>,
         Data,
         Methods,
-        Options,
         Props
-        > = Methods & Options & Instance;
-=======
-type ExtendedComponent<
-    Instance extends Component<Data, Props>,
-    Data,
-    Methods,
-    Props
-> = CombinedInstance<Instance, Data, Methods, Props> & Component<Data, Props>;
-
-// CombinedInstance models the `this`, i.e. instance type for (user defined) component
-type CombinedInstance<
-    Instance extends Component<Data, Props>,
-    Data,
-    Methods,
-    Props
-> = Methods & Instance;
->>>>>>> 6ef608b7
+        > = Methods & Instance;
 
     type Prop<T> = (() => T) | { new(...args: any[]): T & object };
 
@@ -3592,17 +3572,6 @@
     type ArrayPropsDefinition<T> = Array<keyof T>;
 
     type PropsDefinition<T> = ArrayPropsDefinition<T> | RecordPropsDefinition<T>;
-
-<<<<<<< HEAD
-    type ThisTypedComponentOptionsWithRecordProps<
-        V extends Component<Data, Props>,
-        Data,
-        Methods,
-        Options,
-        Props
-        > = object &
-        ComponentOptions<V, Data | ((this: V) => Data), Methods, Options, Props> &
-        ThisType<CombinedInstance<V, Data, Methods, Options, Readonly<Props>>>;
 
     interface ComponentRelation<D = any, P = any> {
         /** 目标组件的相对关系，可选的值为 parent 、 child 、 ancestor 、 descendant */
@@ -3616,141 +3585,66 @@
         /** 关系生命周期函数，当关系脱离页面节点树时触发，触发时机在组件detached生命周期之后 */
         unlinked?: (target: Component<D, P>) => void;
     }
-=======
-type ThisTypedComponentOptionsWithRecordProps<
-    V extends Component<Data, Props>,
-    Data,
-    Methods,
-    Props
-> = object &
-    ComponentOptions<V, Data | ((this: V) => Data), Methods, Props> &
-    ThisType<CombinedInstance<V, Data, Methods, Readonly<Props>>>;
-
-interface ComponentRelation<D = any, P = any> {
-    /** 目标组件的相对关系，可选的值为 parent 、 child 、 ancestor 、 descendant */
-    type: "parent" | "child" | "ancestor" | "descendant";
-    /** 如果这一项被设置，则它表示关联的目标节点所应具有的behavior，所有拥有这一behavior的组件节点都会被关联 */
-    target?: string;
-    /** 关系生命周期函数，当关系被建立在页面节点树中时触发，触发时机在组件attached生命周期之后 */
-    linked?: (target: Component<D, P>) => void;
-    /** 关系生命周期函数，当关系在页面节点树中发生改变时触发，触发时机在组件moved生命周期之后 */
-    linkChanged?: (target: Component<D, P>) => void;
-    /** 关系生命周期函数，当关系脱离页面节点树时触发，触发时机在组件detached生命周期之后 */
-    unlinked?: (target: Component<D, P>) => void;
-}
-
-/**
- * 组件所在页面的生命周期声明对象，目前仅支持页面的show和hide两个生命周期
- */
-interface PageLifetimes {
-    show(): void;
-
-    hide(): void;
-}
-
-/**
- * 组件生命周期声明对象，组件的生命周期：created、attached、ready、moved、detached将收归到lifetimes字段内进行声明，
- * 原有声明方式仍旧有效，如同时存在两种声明方式，则lifetimes字段内声明方式优先级最高
- */
-interface Lifetimes {
-    /**
-     * 组件生命周期函数，在组件实例进入页面节点树时执行
-     * 注意此时不能调用 setData
-     */
-    created(): void;
-    /**
-     * 组件生命周期函数，在组件实例进入页面节点树时执行
-     */
-    attached(): void;
-    /**
-     * 组件生命周期函数，在组件布局完成后执行，此时可以获取节点信息
-     * 使用 [SelectorQuery](https://mp.weixin.qq.com/debug/wxadoc/dev/api/wxml-nodes-info.html)
-     */
-    ready(): void;
-    /**
-     * 组件生命周期函数，在组件实例被移动到节点树另一个位置时执行
-     */
-    moved(): void;
-    /**
-     * 组件生命周期函数，在组件实例被从页面节点树移除时执行
-     */
-    detached(): void;
-}
-
-/**
- * Component组件参数
- */
-interface ComponentOptions<
-    Instance extends Component<Data, Props>,
-    Data = DefaultData<Instance>,
-    Methods = DefaultMethods<Instance>,
-    Props = PropsDefinition<DefaultProps>
-> extends Partial<Lifetimes> {
-    /**
-     * 组件的对外属性，是属性名到属性设置的映射表
-     * 属性设置中可包含三个字段:
-     * type 表示属性类型、 value 表示属性初始值、 observer 表示属性值被更改时的响应函数
-     */
-    properties?: Props;
-
-    /**
-     * 组件的内部数据，和 properties 一同用于组件的模版渲染
-     */
-    data?: Data;
-
-    /**
-     * 组件的方法，包括事件响应函数和任意的自定义方法
-     * 关于事件响应函数的使用
-     * 参见[组件事件](https://mp.weixin.qq.com/debug/wxadoc/dev/framework/custom-component/events.html)
-     */
-    methods?: Methods;
-
-    /**
-     * 一些组件选项，请参见文档其他部分的说明
-     */
-    options?: Partial<{
-        /**
-         * 使用外部样式类可以让组件使用指定的组件外样式类，如果希望组件外样式类能够完全影响组件内部，
-         * 可以将组件构造器中的options.addGlobalClass字段置为true。这个特性从小程序基础库版本 2.2.3 开始支持。
-         *
-         * @version 2.2.3
-         */
-        addGlobalClass: boolean;
-        /**
-         * 在组件的wxml中可以包含 slot 节点，用于承载组件使用者提供的wxml结构。
-         * 默认情况下，一个组件的wxml中只能有一个slot。需要使用多slot时，可以在组件js中声明启用。
-         */
-        multipleSlots: boolean;
-    }>;
-
-    /**
-     * 组件接受的外部样式类，参见 外部样式类
-     *
-     * 有时，组件希望接受外部传入的样式类（类似于 view 组件的 hover-class 属性）。
-     * 此时可以在 Component 中用 externalClasses 定义段定义若干个外部样式类。这个特性从小程序基础库版本 1.9.90 开始支持。
-     *
-     * @version 1.9.90
-     */
-    externalClasses?: string[];
-
-    /**
-     * 类似于mixins和traits的组件间代码复用机制
-     * 参见 [behaviors](https://mp.weixin.qq.com/debug/wxadoc/dev/framework/custom-component/behaviors.html)
-     */
-    behaviors?: Array<(ComponentOptions<Component<object, object>>) | string>;
+    type ThisTypedComponentOptionsWithRecordProps<
+        V extends Component<Data, Props>,
+        Data,
+        Methods,
+        Props
+        > = object &
+        ComponentOptions<V, Data | ((this: V) => Data), Methods, Props> &
+        ThisType<CombinedInstance<V, Data, Methods, Readonly<Props>>>;
+
+    interface ComponentRelation<D = any, P = any> {
+        /** 目标组件的相对关系，可选的值为 parent 、 child 、 ancestor 、 descendant */
+        type: "parent" | "child" | "ancestor" | "descendant";
+        /** 如果这一项被设置，则它表示关联的目标节点所应具有的behavior，所有拥有这一behavior的组件节点都会被关联 */
+        target?: string;
+        /** 关系生命周期函数，当关系被建立在页面节点树中时触发，触发时机在组件attached生命周期之后 */
+        linked?: (target: Component<D, P>) => void;
+        /** 关系生命周期函数，当关系在页面节点树中发生改变时触发，触发时机在组件moved生命周期之后 */
+        linkChanged?: (target: Component<D, P>) => void;
+        /** 关系生命周期函数，当关系脱离页面节点树时触发，触发时机在组件detached生命周期之后 */
+        unlinked?: (target: Component<D, P>) => void;
+    }
+
+    /**
+     * 组件所在页面的生命周期声明对象，目前仅支持页面的show和hide两个生命周期
+     */
+    interface PageLifetimes {
+        show(): void;
+
+        hide(): void;
+    }
 
     /**
      * 组件生命周期声明对象，组件的生命周期：created、attached、ready、moved、detached将收归到lifetimes字段内进行声明，
      * 原有声明方式仍旧有效，如同时存在两种声明方式，则lifetimes字段内声明方式优先级最高
      */
-    lifetimes?: Partial<Lifetimes>;
-
-    /**
-     * 组件所在页面的生命周期声明对象，目前仅支持页面的show和hide两个生命周期
-     */
-    pageLifetimes?: Partial<PageLifetimes>;
-
->>>>>>> 6ef608b7
+    interface Lifetimes {
+        /**
+         * 组件生命周期函数，在组件实例进入页面节点树时执行
+         * 注意此时不能调用 setData
+         */
+        created(): void;
+        /**
+         * 组件生命周期函数，在组件实例进入页面节点树时执行
+         */
+        attached(): void;
+        /**
+         * 组件生命周期函数，在组件布局完成后执行，此时可以获取节点信息
+         * 使用 [SelectorQuery](https://mp.weixin.qq.com/debug/wxadoc/dev/api/wxml-nodes-info.html)
+         */
+        ready(): void;
+        /**
+         * 组件生命周期函数，在组件实例被移动到节点树另一个位置时执行
+         */
+        moved(): void;
+        /**
+         * 组件生命周期函数，在组件实例被从页面节点树移除时执行
+         */
+        detached(): void;
+    }
+
     /**
      * Component组件参数
      */
@@ -3758,66 +3652,76 @@
         Instance extends Component<Data, Props>,
         Data = DefaultData<Instance>,
         Methods = DefaultMethods<Instance>,
-        Options = object,
         Props = PropsDefinition<DefaultProps>
-        > {
+        > extends Partial<Lifetimes> {
         /**
          * 组件的对外属性，是属性名到属性设置的映射表
          * 属性设置中可包含三个字段:
          * type 表示属性类型、 value 表示属性初始值、 observer 表示属性值被更改时的响应函数
          */
         properties?: Props;
+
         /**
          * 组件的内部数据，和 properties 一同用于组件的模版渲染
          */
         data?: Data;
+
         /**
          * 组件的方法，包括事件响应函数和任意的自定义方法
          * 关于事件响应函数的使用
          * 参见[组件事件](https://mp.weixin.qq.com/debug/wxadoc/dev/framework/custom-component/events.html)
          */
         methods?: Methods;
+
         /**
          * 一些组件选项，请参见文档其他部分的说明
          */
-        options?: Options;
+        options?: Partial<{
+            /**
+             * 使用外部样式类可以让组件使用指定的组件外样式类，如果希望组件外样式类能够完全影响组件内部，
+             * 可以将组件构造器中的options.addGlobalClass字段置为true。这个特性从小程序基础库版本 2.2.3 开始支持。
+             *
+             * @version 2.2.3
+             */
+            addGlobalClass: boolean;
+            /**
+             * 在组件的wxml中可以包含 slot 节点，用于承载组件使用者提供的wxml结构。
+             * 默认情况下，一个组件的wxml中只能有一个slot。需要使用多slot时，可以在组件js中声明启用。
+             */
+            multipleSlots: boolean;
+        }>;
+
+        /**
+         * 组件接受的外部样式类，参见 外部样式类
+         *
+         * 有时，组件希望接受外部传入的样式类（类似于 view 组件的 hover-class 属性）。
+         * 此时可以在 Component 中用 externalClasses 定义段定义若干个外部样式类。这个特性从小程序基础库版本 1.9.90 开始支持。
+         *
+         * @version 1.9.90
+         */
+        externalClasses?: string[];
+
         /**
          * 类似于mixins和traits的组件间代码复用机制
          * 参见 [behaviors](https://mp.weixin.qq.com/debug/wxadoc/dev/framework/custom-component/behaviors.html)
          */
         behaviors?: Array<(ComponentOptions<Component<object, object>>) | string>;
-        /**
-         * 组件生命周期函数，在组件实例进入页面节点树时执行
-         * 注意此时不能调用 setData
-         */
-        created?(
-            this: ThisType<
-                ComponentOptions<Instance, Data, Methods, Options, Readonly<Props>>
-                >
-        ): void;
-        /**
-         * 组件生命周期函数，在组件实例进入页面节点树时执行
-         */
-        attached?(): void;
-        /**
-         * 组件生命周期函数，在组件布局完成后执行，此时可以获取节点信息
-         * 使用 [SelectorQuery](https://mp.weixin.qq.com/debug/wxadoc/dev/api/wxml-nodes-info.html)
-         */
-        ready?(): void;
-        /**
-         * 组件生命周期函数，在组件实例被移动到节点树另一个位置时执行
-         */
-        moved?(): void;
-        /**
-         * 组件生命周期函数，在组件实例被从页面节点树移除时执行
-         */
-        detached?(): void;
+
+        /**
+         * 组件生命周期声明对象，组件的生命周期：created、attached、ready、moved、detached将收归到lifetimes字段内进行声明，
+         * 原有声明方式仍旧有效，如同时存在两种声明方式，则lifetimes字段内声明方式优先级最高
+         */
+        lifetimes?: Partial<Lifetimes>;
+
+        /**
+         * 组件所在页面的生命周期声明对象，目前仅支持页面的show和hide两个生命周期
+         */
+        pageLifetimes?: Partial<PageLifetimes>;
         /**
          * 组件间关系定义，参见 [组件间关系](https://mp.weixin.qq.com/debug/wxadoc/dev/framework/custom-component/relations.html)
          */
         relations?: { [key: string]: ComponentRelation };
     }
-
     /**
      * There are two valid ways to define the type of data / properties:
      *
@@ -4038,41 +3942,40 @@
         pageScrollTo(option?: PageScrollToOptions): void;
     }
     // #endregion
+    // #region App里的onLaunch、onShow回调参数
+    interface LaunchOptions {
+        /**
+         * 打开小程序的路径
+         */
+        path: string;
+        /**
+         * 打开小程序的query
+         */
+        query: object;
+        /**
+         * 打开小程序的[场景值](https://mp.weixin.qq.com/debug/wxadoc/dev/framework/app-service/scene.html)
+         */
+        scene: number;
+        /**
+         * shareTicket，详见 获取更多[转发信息](https://mp.weixin.qq.com/debug/wxadoc/dev/api/share.html#获取更多转发信息)
+         */
+        shareTicket: string;
+        /**
+         * 当场景为由从另一个小程序或公众号或App打开时，返回此字段
+         */
+        referrerInfo: object;
+        /**
+         * 来源小程序或公众号或App的 appId，详见下方说明
+         */
+        "referrerInfo.appId": string;
+        /**
+         * 来源小程序传过来的数据，scene=1037或1038时支持
+         */
+        "referrerInfo.extraData": object;
+        // #endregion
+    }
+    // #region App 函数及参数
 }
-// #region App里的onLaunch、onShow回调参数
-interface LaunchOptions {
-    /**
-     * 打开小程序的路径
-     */
-    path: string;
-    /**
-     * 打开小程序的query
-     */
-    query: object;
-    /**
-     * 打开小程序的[场景值](https://mp.weixin.qq.com/debug/wxadoc/dev/framework/app-service/scene.html)
-     */
-    scene: number;
-    /**
-     * shareTicket，详见 获取更多[转发信息](https://mp.weixin.qq.com/debug/wxadoc/dev/api/share.html#获取更多转发信息)
-     */
-    shareTicket: string;
-    /**
-     * 当场景为由从另一个小程序或公众号或App打开时，返回此字段
-     */
-    referrerInfo: object;
-    /**
-     * 来源小程序或公众号或App的 appId，详见下方说明
-     */
-    "referrerInfo.appId": string;
-    /**
-     * 来源小程序传过来的数据，scene=1037或1038时支持
-     */
-    "referrerInfo.extraData": object;
-}
-<<<<<<< HEAD
-// #endregion
-// #region App 函数及参数
 /**
  * App() 函数用来注册一个小程序。
  * 接受一个 object 参数，其指定小程序的生命周期函数等。
@@ -4084,20 +3987,9 @@
 declare function getApp(): wx.App;
 // #endregion
 // #region Compontent组件
-declare function Component<D, M, O, P>(
-    options?: wx.ThisTypedComponentOptionsWithRecordProps<
-        wx.Component<D, P>,
-        D,
-        M,
-        O,
-        P
-        >
-): wx.ExtendedComponent<wx.Component<D, P>, D, M, O, P>;
-=======
 declare function Component<D, M, P>(
-    options?: ThisTypedComponentOptionsWithRecordProps<Component<D, P>, D, M, P>
-): ExtendedComponent<Component<D, P>, D, M, P>;
->>>>>>> 6ef608b7
+    options?: wx.ThisTypedComponentOptionsWithRecordProps<wx.Component<D, P>, D, M, P>
+): wx.ExtendedComponent<wx.Component<D, P>, D, M, P>;
 /**
  * behaviors 是用于组件间代码共享的特性
  * 类似于一些编程语言中的“mixins”或“traits”
@@ -4106,21 +3998,9 @@
  * 每个组件可以引用多个 behavior
  * behavior 也可以引用其他 behavior
  */
-<<<<<<< HEAD
-declare function Behavior<D, M, O, P>(
-    options?: wx.ThisTypedComponentOptionsWithRecordProps<
-        wx.Component<D, P>,
-        D,
-        M,
-        O,
-        P
-        >
-): wx.ExtendedComponent<wx.Component<D, P>, D, M, O, P>;
-=======
 declare function Behavior<D, M, P>(
-    options?: ThisTypedComponentOptionsWithRecordProps<Component<D, P>, D, M, P>
-): ExtendedComponent<Component<D, P>, D, M, P>;
->>>>>>> 6ef608b7
+    options?: wx.ThisTypedComponentOptionsWithRecordProps<wx.Component<D, P>, D, M, P>
+): wx.ExtendedComponent<wx.Component<D, P>, D, M, P>;
 // #endregion
 // #region Page
 /**
@@ -4135,5 +4015,4 @@
  * 以数组形式按栈的顺序给出，第一个元素为首页，最后一个元素为当前页面。
  */
 declare function getCurrentPages(): wx.Page[];
-
 // #endregion