/**
 * Typescript definition tests for d3/d3-array module
 *
 * Note: These tests are intended to test the definitions only
 * in the sense of typing and call signature consistency. They
 * are not intended as functional tests.
 */

import * as d3Array from 'd3-array';
import { scaleTime } from 'd3-scale';
import { timeYear } from 'd3-time';

// -----------------------------------------------------------------------------
// Preparatory Steps
// -----------------------------------------------------------------------------

class NumCoercible {
    a: number;

    constructor(a: number) {
        this.a = a;
    }
    valueOf() {
        return this.a;
    }
}

class MixedObject {
    num: number;
    str: string;
    numeric: NumCoercible;
    date: Date;

    constructor(a: number, date: Date) {
        this.num = a;
        this.str = a.toString();
        this.numeric = new NumCoercible(a);
        this.date = date;
    }
}

let num: number;
let undef: undefined;
let mixedObject: MixedObject;

let numOrUndefined: number | undefined;
let strOrUndefined: string | undefined;
let numericOrUndefined: NumCoercible | undefined;
let dateOrUndefined: Date | undefined;
let mixedObjectOrUndefined: MixedObject | undefined;
let numOrUndefinedExtent: [number, number] | [undefined, undefined];
let strOrUndefinedExtent: [string, string] | [undefined, undefined];
let numericOrUndefinedExtent: [NumCoercible, NumCoercible] | [undefined, undefined];
let dateMixedOrUndefined: [Date, Date] | [undefined, undefined];
let mixedOrUndefinedExtent: [d3Array.Primitive | NumCoercible, d3Array.Primitive | NumCoercible] | [undefined, undefined];
let dateOrUndefinedExtent: [Date, Date] | [undefined, undefined];

let numbersArray = [10, 20, 30, 40, 50];
const numbersOrUndefinedArray = [10, 20, undefined, null, 40, 50];
let stringyNumbersArray = ['10', '20', '30', '40', '50'];
const numericArray = [new NumCoercible(10), new NumCoercible(20), new NumCoercible(30), new NumCoercible(40), new NumCoercible(50)];
let dateArray = [new Date(2016, 6, 1), new Date(2016, 7, 30), new Date(2015, 3, 15)];

const mixedObjectArray = [
    new MixedObject(10, new Date(2016, 6, 1)),
    new MixedObject(20, new Date(2016, 7, 30)),
    new MixedObject(30, new Date(2015, 3, 15)),
    new MixedObject(40, new Date(2014, 3, 15)),
    new MixedObject(50, new Date(2017, 4, 15))
];

const mixedObjectOrUndefinedArray = [...mixedObjectArray, undefined];
const mixedObjectArrayLike = mixedObjectArray as Iterable<MixedObject>;

let typedArray = Uint8Array.from(numbersArray);
let readonlyNumbersArray = numbersArray as ReadonlyArray<number>;
const readonlyNumbersOrUndefinedArray = numbersOrUndefinedArray as ReadonlyArray<number>;
const readonlyStringyNumbersArray = stringyNumbersArray as ReadonlyArray<string>;
const readonlyNumericArray = numericArray as ReadonlyArray<NumCoercible>;
const readonlyDateArray = dateArray as ReadonlyArray<Date>;
const readonlyMixedObjectArray = mixedObjectArray as ReadonlyArray<MixedObject>;
const readonlyMixedObjectOrUndefinedArray = mixedObjectOrUndefinedArray as ReadonlyArray<MixedObject | undefined>;

function accessorMixedObjectToNum(datum: MixedObject, index: number, array: Iterable<MixedObject>): number {
    return datum.num;
}

function accessorMixedObjectToStr(datum: MixedObject, index: number, array: Iterable<MixedObject>): string {
    return datum.str;
}

function accessorMixedObjectToNumeric(datum: MixedObject, index: number, array: Iterable<MixedObject>): NumCoercible {
    return datum.numeric;
}

function accessorMixedObjectToDate(datum: MixedObject, index: number, array: Iterable<MixedObject>): Date {
    return datum.date;
}

function accessorMixedObjectToNumOrUndefined(datum: MixedObject | undefined, index: number, array: Iterable<MixedObject | undefined>): number | undefined | null {
    return datum ? datum.num : undefined;
}

function accessorMixedObjectToStrOrUndefined(datum: MixedObject | undefined, index: number, array: Iterable<MixedObject>): string | undefined | null {
    return datum ? datum.str : undefined;
}

function accessorLikeMixedObjectToNum(datum: MixedObject, index: number, array: Iterable<MixedObject>): number {
    return datum.num;
}

function accessorLikeMixedObjectToStr(datum: MixedObject, index: number, array: Iterable<MixedObject>): string {
    return datum.str;
}

function accessorLikeMixedObjectToNumeric(datum: MixedObject, index: number, array: Iterable<MixedObject>): NumCoercible {
    return datum.numeric;
}

function accessorLikeMixedObjectToDate(datum: MixedObject, index: number, array: Iterable<MixedObject>): Date {
    return datum.date;
}

function accessorLikeMixedObjectToNumOrUndefined(datum: MixedObject | undefined, index: number, array: Iterable<MixedObject | undefined>): number | undefined | null {
    return datum ? datum.num : undefined;
}

function accessorLikeMixedObjectToStrOrUndefined(datum: MixedObject | undefined, index: number, array: Iterable<MixedObject>): string | undefined | null {
    return datum ? datum.str : undefined;
}

function accessorReadOnlyMixedObjectToNumOrUndefined(datum: MixedObject | undefined, index: number, array: Iterable<MixedObject | undefined>): number | undefined | null {
    return datum ? datum.num : undefined;
}

// -----------------------------------------------------------------------------
// Test Statistics
// -----------------------------------------------------------------------------

// max() -----------------------------------------------------------------------

// without accessors

numOrUndefined = d3Array.max(numbersArray);
strOrUndefined = d3Array.max(stringyNumbersArray);
numericOrUndefined = d3Array.max(numericArray);
dateOrUndefined = d3Array.max(dateArray);

// ArrayLike test cases

numOrUndefined = d3Array.max(typedArray);
numOrUndefined = d3Array.max(readonlyNumbersOrUndefinedArray);
strOrUndefined = d3Array.max(readonlyStringyNumbersArray);
numericOrUndefined = d3Array.max(readonlyNumericArray);
dateOrUndefined = d3Array.max(readonlyDateArray);

// with accessors

numOrUndefined = d3Array.max(mixedObjectArray, accessorMixedObjectToNum);
strOrUndefined = d3Array.max(mixedObjectArray, accessorMixedObjectToStr);
numericOrUndefined = d3Array.max(mixedObjectArray, accessorMixedObjectToNumeric);
dateOrUndefined = d3Array.max(mixedObjectArray, accessorMixedObjectToDate);
numOrUndefined = d3Array.max(mixedObjectArray, accessorMixedObjectToNumOrUndefined);
strOrUndefined = d3Array.max(mixedObjectArray, accessorMixedObjectToStrOrUndefined);
numOrUndefined = d3Array.max(readonlyMixedObjectOrUndefinedArray, accessorReadOnlyMixedObjectToNumOrUndefined);

numOrUndefined = d3Array.max(mixedObjectArrayLike, accessorLikeMixedObjectToNum);
numOrUndefined = d3Array.max(mixedObjectArray, accessorLikeMixedObjectToNum);
numOrUndefined = d3Array.max(mixedObjectArray, accessorReadOnlyMixedObjectToNumOrUndefined);

numOrUndefined = d3Array.max(mixedObjectArray, (d) => {
    const l: MixedObject = d;
    return l.num;
});

strOrUndefined = d3Array.max(mixedObjectArray, (d) => {
    const l: MixedObject = d;
    return l.str;
});

// $ExpectError
numOrUndefined = d3Array.max(readonlyNumbersArray, (d, i, a) => { a.push(3); return 0; });

// min() -----------------------------------------------------------------------

// without accessors

numOrUndefined = d3Array.min(numbersArray);
strOrUndefined = d3Array.min(stringyNumbersArray);
numericOrUndefined = d3Array.min(numericArray);
dateOrUndefined = d3Array.min(dateArray);

// ArrayLike test cases

numOrUndefined = d3Array.min(typedArray);
numOrUndefined = d3Array.min(readonlyNumbersOrUndefinedArray);
strOrUndefined = d3Array.min(readonlyStringyNumbersArray);
numericOrUndefined = d3Array.min(readonlyNumericArray);
dateOrUndefined = d3Array.min(readonlyDateArray);

// with accessors

numOrUndefined = d3Array.min(mixedObjectArray, accessorMixedObjectToNum);
strOrUndefined = d3Array.min(mixedObjectArray, accessorMixedObjectToStr);
numericOrUndefined = d3Array.min(mixedObjectArray, accessorMixedObjectToNumeric);
dateOrUndefined = d3Array.min(mixedObjectArray, accessorMixedObjectToDate);
numOrUndefined = d3Array.min(mixedObjectArray, accessorMixedObjectToNumOrUndefined);
strOrUndefined = d3Array.min(mixedObjectArray, accessorMixedObjectToStrOrUndefined);
numOrUndefined = d3Array.min(readonlyMixedObjectOrUndefinedArray, accessorReadOnlyMixedObjectToNumOrUndefined);

// extent() --------------------------------------------------------------------

// without accessors

numOrUndefinedExtent = d3Array.extent(numbersArray);
strOrUndefinedExtent = d3Array.extent(stringyNumbersArray);
numericOrUndefinedExtent = d3Array.extent(numericArray);
dateOrUndefinedExtent = d3Array.extent(dateArray);

// ArrayLike test cases

numOrUndefinedExtent = d3Array.extent(typedArray);
numOrUndefinedExtent = d3Array.extent(readonlyNumbersOrUndefinedArray);
strOrUndefinedExtent = d3Array.extent(readonlyStringyNumbersArray);
numericOrUndefinedExtent = d3Array.extent(readonlyNumericArray);
dateOrUndefinedExtent = d3Array.extent(readonlyDateArray);

// with accessors

numOrUndefinedExtent = d3Array.extent(mixedObjectArray, accessorMixedObjectToNum);
strOrUndefinedExtent = d3Array.extent(mixedObjectArray, accessorMixedObjectToStr);
mixedOrUndefinedExtent = d3Array.extent(mixedObjectArray, accessorMixedObjectToNumeric);
dateMixedOrUndefined = d3Array.extent(mixedObjectArray, accessorMixedObjectToDate);
numOrUndefinedExtent = d3Array.extent(mixedObjectArray, accessorMixedObjectToNumOrUndefined);
strOrUndefinedExtent = d3Array.extent(mixedObjectArray, accessorMixedObjectToStrOrUndefined);
numOrUndefinedExtent = d3Array.extent(readonlyMixedObjectOrUndefinedArray, accessorReadOnlyMixedObjectToNumOrUndefined);

// mean() ----------------------------------------------------------------------

numOrUndefined = d3Array.mean(numbersArray);
numOrUndefined = d3Array.mean(numericArray);
numOrUndefined = d3Array.mean(numbersOrUndefinedArray);

numOrUndefined = d3Array.mean(typedArray);
numOrUndefined = d3Array.mean(readonlyNumbersOrUndefinedArray);
numOrUndefined = d3Array.mean(readonlyNumericArray);
numOrUndefined = d3Array.mean(readonlyNumbersOrUndefinedArray);

numOrUndefined = d3Array.mean(mixedObjectArray, accessorMixedObjectToNum);
numOrUndefined = d3Array.mean(mixedObjectOrUndefinedArray, accessorMixedObjectToNumOrUndefined);
numOrUndefined = d3Array.mean(readonlyMixedObjectOrUndefinedArray, accessorReadOnlyMixedObjectToNumOrUndefined);

// median() --------------------------------------------------------------------

numOrUndefined = d3Array.median(numbersArray);
numOrUndefined = d3Array.median(numericArray);
numOrUndefined = d3Array.median(numbersOrUndefinedArray);

numOrUndefined = d3Array.median(typedArray);
numOrUndefined = d3Array.median(readonlyNumbersArray);
numOrUndefined = d3Array.median(readonlyNumericArray);
numOrUndefined = d3Array.median(readonlyNumbersOrUndefinedArray);

numOrUndefined = d3Array.median(mixedObjectArray, accessorMixedObjectToNum);
numOrUndefined = d3Array.median(mixedObjectOrUndefinedArray, accessorMixedObjectToNumOrUndefined);
numOrUndefined = d3Array.median(readonlyMixedObjectOrUndefinedArray, accessorReadOnlyMixedObjectToNumOrUndefined);

// quantile() ------------------------------------------------------------------

numOrUndefined = d3Array.quantile(numbersArray, 0.5);
numOrUndefined = d3Array.quantile(numericArray, 0.5);
numOrUndefined = d3Array.quantile(numbersOrUndefinedArray, 0.5);

numOrUndefined = d3Array.quantile(typedArray, 0.5);
numOrUndefined = d3Array.quantile(readonlyNumbersArray, 0.5);
numOrUndefined = d3Array.quantile(readonlyNumericArray, 0.5);
numOrUndefined = d3Array.quantile(readonlyNumbersOrUndefinedArray, 0.5);

numOrUndefined = d3Array.quantile(mixedObjectArray, 0.5, accessorMixedObjectToNum);
numOrUndefined = d3Array.quantile(mixedObjectOrUndefinedArray, 0.5, accessorMixedObjectToNumOrUndefined);
numOrUndefined = d3Array.quantile(readonlyMixedObjectOrUndefinedArray, 0.5, accessorReadOnlyMixedObjectToNumOrUndefined);

// sum() -----------------------------------------------------------------------

numOrUndefined = d3Array.sum(numbersArray);
numOrUndefined = d3Array.sum(numericArray);
numOrUndefined = d3Array.sum(numbersOrUndefinedArray);

numOrUndefined = d3Array.sum(typedArray);
numOrUndefined = d3Array.sum(readonlyNumbersArray);
numOrUndefined = d3Array.sum(readonlyNumericArray);
numOrUndefined = d3Array.sum(readonlyNumbersOrUndefinedArray);

numOrUndefined = d3Array.sum(mixedObjectArray, accessorMixedObjectToNum);
numOrUndefined = d3Array.sum(mixedObjectOrUndefinedArray, accessorMixedObjectToNumOrUndefined);
numOrUndefined = d3Array.sum(readonlyMixedObjectOrUndefinedArray, accessorReadOnlyMixedObjectToNumOrUndefined);

// deviation() -----------------------------------------------------------------

numOrUndefined = d3Array.deviation(numbersArray);
numOrUndefined = d3Array.deviation(numericArray);
numOrUndefined = d3Array.deviation(numbersOrUndefinedArray);

numOrUndefined = d3Array.deviation(typedArray);
numOrUndefined = d3Array.deviation(readonlyNumbersArray);
numOrUndefined = d3Array.deviation(readonlyNumericArray);
numOrUndefined = d3Array.deviation(readonlyNumbersOrUndefinedArray);

numOrUndefined = d3Array.deviation(mixedObjectArray, accessorMixedObjectToNum);
numOrUndefined = d3Array.deviation(mixedObjectOrUndefinedArray, accessorMixedObjectToNumOrUndefined);
numOrUndefined = d3Array.deviation(readonlyMixedObjectOrUndefinedArray, accessorReadOnlyMixedObjectToNumOrUndefined);

// variance() ------------------------------------------------------------------

numOrUndefined = d3Array.variance(numbersArray);
numOrUndefined = d3Array.variance(numericArray);
numOrUndefined = d3Array.variance(numbersOrUndefinedArray);

numOrUndefined = d3Array.variance(typedArray);
numOrUndefined = d3Array.variance(readonlyNumbersArray);
numOrUndefined = d3Array.variance(readonlyNumericArray);
numOrUndefined = d3Array.variance(readonlyNumbersOrUndefinedArray);

numOrUndefined = d3Array.variance(mixedObjectArray, accessorMixedObjectToNum);
numOrUndefined = d3Array.variance(mixedObjectOrUndefinedArray, accessorMixedObjectToNumOrUndefined);
numOrUndefined = d3Array.variance(readonlyMixedObjectOrUndefinedArray, accessorReadOnlyMixedObjectToNumOrUndefined);

// -----------------------------------------------------------------------------
// Test Searching Arrays
// -----------------------------------------------------------------------------

numbersArray = [0, 2, 3, 4, 7, 8];
stringyNumbersArray = ['0', '2', '3', '4', '7', '8'];
dateArray = [new Date(2010, 1, 1), new Date(2011, 1, 1), new Date(2012, 1, 1), new Date(2013, 1, 1)];
typedArray = Uint8Array.from(numbersArray);

// scan() ----------------------------------------------------------------------

numOrUndefined = d3Array.scan(numbersArray);
numOrUndefined = d3Array.scan(typedArray);
numOrUndefined = d3Array.scan(readonlyNumbersArray);

numOrUndefined = d3Array.scan(mixedObjectArray, (a, b) => {
    const aElem: MixedObject = a;
    const bElem: MixedObject = b;
    return a.num - b.num;
});

numOrUndefined = d3Array.scan(readonlyMixedObjectArray, (a, b) => {
    const aElem: MixedObject = a;
    const bElem: MixedObject = b;
    return a.num - b.num;
});

numOrUndefined = d3Array.scan(mixedObjectOrUndefinedArray, (a, b) => {
    const aElem: MixedObject | undefined = a;
    const bElem: MixedObject | undefined = b;
    return a && b ? a.num - b.num : NaN;
});

numOrUndefined = d3Array.scan(readonlyMixedObjectOrUndefinedArray, (a, b) => {
    const aElem: MixedObject | undefined = a;
    const bElem: MixedObject | undefined = b;
    return a && b ? a.num - b.num : NaN;
});

// bisectLeft() ----------------------------------------------------------------

num = d3Array.bisectLeft(numbersArray, 4);
num = d3Array.bisectLeft(numbersArray, 4, 1);
num = d3Array.bisectLeft(numbersArray, 4, 1, 4);

num = d3Array.bisectLeft(stringyNumbersArray, '21');
num = d3Array.bisectLeft(stringyNumbersArray, '21', 1);
num = d3Array.bisectLeft(stringyNumbersArray, '21', 1, 4);

num = d3Array.bisectLeft(dateArray, new Date(2011, 2, 1));
num = d3Array.bisectLeft(dateArray, new Date(2011, 2, 1), 1);
num = d3Array.bisectLeft(dateArray, new Date(2011, 2, 1), 1, 2);

num = d3Array.bisectLeft(typedArray, 4);
num = d3Array.bisectLeft(typedArray, 4, 1);
num = d3Array.bisectLeft(typedArray, 4, 1, 4);

num = d3Array.bisectLeft(readonlyNumbersArray, 4);
num = d3Array.bisectLeft(readonlyNumbersArray, 4, 1);
num = d3Array.bisectLeft(readonlyNumbersArray, 4, 1, 4);

num = d3Array.bisectLeft(readonlyStringyNumbersArray, '21');
num = d3Array.bisectLeft(readonlyStringyNumbersArray, '21', 1);
num = d3Array.bisectLeft(readonlyStringyNumbersArray, '21', 1, 4);

num = d3Array.bisectLeft(readonlyDateArray, new Date(2011, 2, 1));
num = d3Array.bisectLeft(readonlyDateArray, new Date(2011, 2, 1), 1);
num = d3Array.bisectLeft(readonlyDateArray, new Date(2011, 2, 1), 1, 2);

// bisectRight() ---------------------------------------------------------------

num = d3Array.bisectRight(numbersArray, 4);
num = d3Array.bisectRight(numbersArray, 4, 1);
num = d3Array.bisectRight(numbersArray, 4, 1, 4);

num = d3Array.bisectRight(stringyNumbersArray, '21');
num = d3Array.bisectRight(stringyNumbersArray, '21', 1);
num = d3Array.bisectRight(stringyNumbersArray, '21', 1, 4);

num = d3Array.bisectRight(dateArray, new Date(2011, 2, 1));
num = d3Array.bisectRight(dateArray, new Date(2011, 2, 1), 1);
num = d3Array.bisectRight(dateArray, new Date(2011, 2, 1), 1, 2);

num = d3Array.bisectRight(typedArray, 4);
num = d3Array.bisectRight(typedArray, 4, 1);
num = d3Array.bisectRight(typedArray, 4, 1, 4);

num = d3Array.bisectRight(readonlyNumbersArray, 4);
num = d3Array.bisectRight(readonlyNumbersArray, 4, 1);
num = d3Array.bisectRight(readonlyNumbersArray, 4, 1, 4);

num = d3Array.bisectRight(readonlyStringyNumbersArray, '21');
num = d3Array.bisectRight(readonlyStringyNumbersArray, '21', 1);
num = d3Array.bisectRight(readonlyStringyNumbersArray, '21', 1, 4);

num = d3Array.bisectRight(readonlyDateArray, new Date(2011, 2, 1));
num = d3Array.bisectRight(readonlyDateArray, new Date(2011, 2, 1), 1);
num = d3Array.bisectRight(readonlyDateArray, new Date(2011, 2, 1), 1, 2);

// bisect() --------------------------------------------------------------------

num = d3Array.bisect(numbersArray, 4);
num = d3Array.bisect(numbersArray, 4, 1);
num = d3Array.bisect(numbersArray, 4, 1, 4);

num = d3Array.bisect(stringyNumbersArray, '21');
num = d3Array.bisect(stringyNumbersArray, '21', 1);
num = d3Array.bisect(stringyNumbersArray, '21', 1, 4);

num = d3Array.bisect(dateArray, new Date(2011, 2, 1));
num = d3Array.bisect(dateArray, new Date(2011, 2, 1), 1);
num = d3Array.bisect(dateArray, new Date(2011, 2, 1), 1, 2);

num = d3Array.bisect(typedArray, 4);
num = d3Array.bisect(typedArray, 4, 1);
num = d3Array.bisect(typedArray, 4, 1, 4);

num = d3Array.bisect(readonlyNumbersArray, 4);
num = d3Array.bisect(readonlyNumbersArray, 4, 1);
num = d3Array.bisect(readonlyNumbersArray, 4, 1, 4);

num = d3Array.bisect(readonlyStringyNumbersArray, '21');
num = d3Array.bisect(readonlyStringyNumbersArray, '21', 1);
num = d3Array.bisect(readonlyStringyNumbersArray, '21', 1, 4);

num = d3Array.bisect(readonlyDateArray, new Date(2011, 2, 1));
num = d3Array.bisect(readonlyDateArray, new Date(2011, 2, 1), 1);
num = d3Array.bisect(readonlyDateArray, new Date(2011, 2, 1), 1, 2);

// bisector() ------------------------------------------------------------------

mixedObjectArray.sort((a, b) => a.date.valueOf() - b.date.valueOf());

let mixedObjectDateBisectorObject: d3Array.Bisector<MixedObject, Date>;

// define using accessor
mixedObjectDateBisectorObject = d3Array.bisector<MixedObject, Date>(el => el.date);

// define using comparator
mixedObjectDateBisectorObject = d3Array.bisector<MixedObject, Date>((el, x) =>
    el.date.valueOf() - x.valueOf());

// bisect left
num = mixedObjectDateBisectorObject.left(mixedObjectArray, new Date(2015, 3, 14));
num = mixedObjectDateBisectorObject.left(mixedObjectArray, new Date(2015, 3, 14), 1);
num = mixedObjectDateBisectorObject.left(mixedObjectArray, new Date(2015, 3, 14), 3, 4);

num = mixedObjectDateBisectorObject.left(readonlyMixedObjectArray, new Date(2015, 3, 14));
num = mixedObjectDateBisectorObject.left(readonlyMixedObjectArray, new Date(2015, 3, 14), 1);
num = mixedObjectDateBisectorObject.left(readonlyMixedObjectArray, new Date(2015, 3, 14), 3, 4);

// bisect right
num = mixedObjectDateBisectorObject.right(mixedObjectArray, new Date(2015, 3, 14));
num = mixedObjectDateBisectorObject.right(mixedObjectArray, new Date(2015, 3, 14), 1);
num = mixedObjectDateBisectorObject.right(mixedObjectArray, new Date(2015, 3, 14), 3, 4);

num = mixedObjectDateBisectorObject.right(readonlyMixedObjectArray, new Date(2015, 3, 14));
num = mixedObjectDateBisectorObject.right(readonlyMixedObjectArray, new Date(2015, 3, 14), 1);
num = mixedObjectDateBisectorObject.right(readonlyMixedObjectArray, new Date(2015, 3, 14), 3, 4);

// quickselect
numbersArray = d3Array.quickselect(numbersArray, 3);
numbersArray = d3Array.quickselect(numbersArray, 3, 0);
numbersArray = d3Array.quickselect(numbersArray, 3, 0, 5);
numbersArray = d3Array.quickselect(numbersArray, 3, 0, 5, d3Array.descending);

// ascending() -----------------------------------------------------------------

num = d3Array.ascending(undefined, 20);
num = d3Array.ascending(10, 20);
num = d3Array.ascending('10', '20');
num = d3Array.ascending(new Date(2016, 6, 13), new Date(2016, 6, 14));

// descending() ----------------------------------------------------------------

num = d3Array.descending(undefined, 20);
num = d3Array.descending(10, 20);
num = d3Array.descending('10', '20');
num = d3Array.descending(new Date(2016, 6, 13), new Date(2016, 6, 14));

// -----------------------------------------------------------------------------
// Test Transforming  Arrays
// -----------------------------------------------------------------------------

// merge() ---------------------------------------------------------------------

const testArray1 = [
    new MixedObject(10, new Date(2016, 6, 1)),
    new MixedObject(20, new Date(2016, 7, 30)),
    new MixedObject(30, new Date(2015, 3, 15)),
    new MixedObject(40, new Date(2014, 3, 15)),
    new MixedObject(50, new Date(2017, 4, 15))
];

const testArray2 = [
    new MixedObject(40, new Date(2016, 3, 1)),
    new MixedObject(50, new Date(2016, 9, 30)),
];

let testArrays: MixedObject[][] = [testArray1, testArray2];

const readonlyTestArray1 = testArray1 as ReadonlyArray<MixedObject>;
const readonlyTestArray2 = testArray2 as ReadonlyArray<MixedObject>;
const readonlyTestArrays = [testArray1, testArray2] as ReadonlyArray<ReadonlyArray<MixedObject>>;

let mergedArray: MixedObject[];

mergedArray = d3Array.merge(testArrays); // inferred type
mergedArray = d3Array.merge<MixedObject>(testArrays); // explicit type
// $ExpectError
mergedArray = d3Array.merge<MixedObject>([[10, 40, 30], [15, 30]]); // fails, type mismatch
// $ExpectError
mergedArray = d3Array.merge([testArray1, [15, 30]]); // fails, type mismatch

mergedArray = d3Array.merge(readonlyTestArrays); // inferred type
mergedArray = d3Array.merge<MixedObject>(readonlyTestArrays); // explicit type

interface ObjDefinition {
    name: string;
    amount: string;
    date: string;
}

const objArray: ObjDefinition[] = [
    { name: "jim", amount: "34.0", date: "11/12/2015" },
    { name: "carl", amount: "120.11", date: "11/12/2015" },
    { name: "stacy", amount: "12.01", date: "01/04/2016" },
    { name: "stacy", amount: "34.05", date: "01/04/2016" }
];

const grouped: Map<string, ObjDefinition[]> = d3Array.group(objArray, d => d.name);
const rolledup: Map<string, number> = d3Array.rollup(objArray, d => d.length, d => d.name);
const rolledup2: Map<string, string> = d3Array.rollup(objArray, d => d.map(u => u.name).join(' '), d => d.name);

// cross() ---------------------------------------------------------------------

let crossed: Array<[string, number]>;

const chars = ['x', 'y'];
const nums = [1, 2];

crossed = d3Array.cross(chars, nums);
crossed = d3Array.cross<string, number>(chars, nums);

let strArray: string[] = d3Array.cross<number, number, string>([2, 3], [5, 6], (a, b) => (a + b) + 'px');
strArray = d3Array.cross([2, 3], [5, 6], (a, b) => {
    const aa: number = a;
    const bb: number = b;
    return (aa + bb) + 'px';
});

const readonlyChars = chars as ReadonlyArray<string>;
const readonlyNums = new Uint8Array(nums);

crossed = d3Array.cross(readonlyChars, readonlyNums);
crossed = d3Array.cross<string, number>(readonlyChars, readonlyNums);

strArray = d3Array.cross<number, number, string>([2, 3] as ReadonlyArray<number>, new Uint8ClampedArray([5, 6]), (a, b) => (a + b) + 'px');
strArray = d3Array.cross([2, 3] as ReadonlyArray<number>, new Uint8ClampedArray([5, 6]), (a, b) => {
    const aa: number = a;
    const bb: number = b;
    return (aa + bb) + 'px';
});

d3Array.cross(new Uint8Array([1, 2, 3, 4, 5]), new Uint8Array([10, 20, 30, 40, 50]));

// pairs() ---------------------------------------------------------------------

let pairs: Array<[MixedObject, MixedObject]>;

pairs = d3Array.pairs(mergedArray);

numbersArray = d3Array.pairs<MixedObject, number>(mergedArray, (a, b) => b.num - a.num);
numbersArray = d3Array.pairs(mergedArray, (a, b) => {
    const aa: MixedObject = a;
    const bb: MixedObject = b;
    return bb.num - aa.num;
});

const readonlyMergedArray = mergedArray as ReadonlyArray<MixedObject>;
pairs = d3Array.pairs(readonlyMergedArray);

numbersArray = d3Array.pairs<MixedObject, number>(readonlyMergedArray, (a, b) => b.num - a.num);
numbersArray = d3Array.pairs(readonlyMergedArray, (a, b) => {
    const aa: MixedObject = a;
    const bb: MixedObject = b;
    return bb.num - aa.num;
});

// permute() -------------------------------------------------------------------

// getting a permutation of array elements
mergedArray = d3Array.permute(mergedArray, [1, 0, 2, 5, 3, 4, 6]);
mergedArray = d3Array.permute(readonlyMergedArray, [1, 0, 2, 5, 3, 4, 6]);
mergedArray = d3Array.permute(readonlyMergedArray, nums);

// Getting an ordered array with object properties

const testObject = {
    val: 10,
    name: 'Test',
    when: new Date(),
    more: [10, 30, 40]
};

const p1: Array<number | string | Date | number[]> = d3Array.permute(testObject, ['name', 'val', 'when', 'more']);
<<<<<<< HEAD
const p2: Array<number | string | Date | number[]> = d3Array.permute(testObject, ['when', 'more']);
=======
// $ExpectType: Array<Date | number[]>
const p2 = d3Array.permute(testObject, ['when', 'more']);
>>>>>>> 8816e2e8
// $ExpectError
const p3 = d3Array.permute(testObject, ['when', 'unknown']);

// range() ---------------------------------------------------------------------

numbersArray = d3Array.range(10);
numbersArray = d3Array.range(1, 10);
numbersArray = d3Array.range(1, 10, 0.5);

// shuffle() -------------------------------------------------------------------

mergedArray = d3Array.shuffle(mergedArray);
mergedArray = d3Array.shuffle(mergedArray, 1);
mergedArray = d3Array.shuffle(mergedArray, 1, 3);
// $ExpectError
mergedArray = d3Array.shuffle(readonlyMergedArray); // fails, shuffle mutates input array in-place

// Test each TypedArray explicitly. Can't use ArrayLike in this case because shuffle is mutable and ArrayLike would include ReadonlyArray
const resultInt8: Int8Array = d3Array.shuffle(new Int8Array(numbersArray));
const resultUint8: Uint8Array = d3Array.shuffle(new Uint8Array(numbersArray));
const resultUint8Clamped: Uint8ClampedArray = d3Array.shuffle(new Uint8ClampedArray(numbersArray));
const resultInt16: Int16Array = d3Array.shuffle(new Int16Array(numbersArray));
const resultUint6: Uint16Array = d3Array.shuffle(new Uint16Array(numbersArray));
const resultInt32: Int32Array = d3Array.shuffle(new Int32Array(numbersArray));
const resultUint32: Uint32Array = d3Array.shuffle(new Uint32Array(numbersArray));
const resultFloat32: Float32Array = d3Array.shuffle(new Float32Array(numbersArray));
const resultFloat64: Float64Array = d3Array.shuffle(new Float64Array(numbersArray));

// ticks() ---------------------------------------------------------------------

numbersArray = d3Array.ticks(1, 10, 5);

// tickIncrement() ------------------------------------------------------------------

let numDiff: number = d3Array.tickIncrement(1, 10, 5);

// tickStep() ------------------------------------------------------------------

numDiff = d3Array.tickStep(1, 10, 5);

// transpose() -----------------------------------------------------------------

testArrays = d3Array.transpose([testArray1, testArray2]);
testArrays = d3Array.transpose([readonlyTestArray1, readonlyTestArray2] as ReadonlyArray<ReadonlyArray<MixedObject>>);

// zip() -----------------------------------------------------------------------

testArrays = d3Array.zip(testArray1, testArray2);
testArrays = d3Array.zip(readonlyTestArray1, readonlyTestArray2);

// -----------------------------------------------------------------------------
// Test Histogram
// -----------------------------------------------------------------------------

const timeScale = scaleTime();

// Create histogram generator ==================================================

// number - number
let histoNumber_Number: d3Array.HistogramGeneratorNumber<number, number>;
histoNumber_Number = d3Array.histogram();
histoNumber_Number = d3Array.histogram<number, number>();

// MixedObject - number | undefined
let histoMixed_NumberOrUndefined: d3Array.HistogramGeneratorNumber<MixedObject, number | undefined>;
histoMixed_NumberOrUndefined = d3Array.histogram<MixedObject, number | undefined>();

// MixedObject | undefined - number | undefined
let histoMixedOrUndefined_NumberOrUndefined: d3Array.HistogramGeneratorNumber<MixedObject | undefined, number | undefined>;
histoMixedOrUndefined_NumberOrUndefined = d3Array.histogram<MixedObject | undefined, number | undefined>();

// MixedObject | undefined - number
let histoMixedOrUndefined_Number: d3Array.HistogramGeneratorNumber<MixedObject | undefined, number>;
histoMixedOrUndefined_Number = d3Array.histogram<MixedObject | undefined, number>();

// MixedObject - Date
let histoMixedObject_Date: d3Array.HistogramGeneratorDate<MixedObject, Date>;
histoMixedObject_Date = d3Array.histogram<MixedObject, Date>();

// MixedObject - Date | undefined
let histoMixedObject_DateOrUndefined: d3Array.HistogramGeneratorDate<MixedObject, Date | undefined>;
histoMixedObject_DateOrUndefined = d3Array.histogram<MixedObject, Date | undefined>();

let defaultHistogram: d3Array.HistogramGeneratorNumber<number, number>;
defaultHistogram = d3Array.histogram();

// Configure histogram generator ===============================================

// value(...) ------------------------------------------------------------------

let valueAccessorFn: (d: MixedObject, i: number, data: MixedObject[]) => Date;
valueAccessorFn = histoMixedObject_Date.value();

type valueAccessor<D, V> = (d: D, i: number, data: D[]) => V;

// number - number
const valueFnNumber_Number: valueAccessor<number, number> = histoNumber_Number.value();
histoNumber_Number = histoNumber_Number.value((d: number, i: number, data: ArrayLike<number>) => {
    return d - num;
});

// MixedObject - number | undefined
const valueFnMixedObject_NumberOrUndefined: valueAccessor<MixedObject, number | undefined> = histoMixed_NumberOrUndefined.value();
histoMixed_NumberOrUndefined = histoMixed_NumberOrUndefined.value((d: MixedObject, i: number, data: ArrayLike<MixedObject>) => {
    return d.str === "NA" ? undefined : d.num;
});

// MixedObject | undefined - number | undefined
const valueFnMixedOrUndefined_NumberOrUndefined: valueAccessor<MixedObject | undefined, number | undefined> = histoMixedOrUndefined_NumberOrUndefined.value();
histoMixedOrUndefined_NumberOrUndefined = histoMixedOrUndefined_NumberOrUndefined.value((d: MixedObject | undefined, i: number, data: ArrayLike<MixedObject | undefined>) => {
    return d ? d.num : undefined;
});

// MixedObject | undefined - number
const valueFnMixedOrUndefined_Number: valueAccessor<MixedObject | undefined, number> = histoMixedOrUndefined_Number.value();
histoMixedOrUndefined_Number = histoMixedOrUndefined_Number.value((d: MixedObject | undefined, i: number, data: ArrayLike<MixedObject | undefined>) => {
    return d ? d.num : 0;
});

// MixedObject - Date
const valueFnMixedObject_Date: valueAccessor<MixedObject, Date> = histoMixedObject_Date.value();
histoMixedObject_Date = histoMixedObject_Date.value((d: MixedObject, i: number, data: ArrayLike<MixedObject>) => {
    return d.date;
});

// MixedObject - Date | undefined
const valueFnMixedObject_DateOrUndefined: valueAccessor<MixedObject, Date | undefined> = histoMixedObject_DateOrUndefined.value();
histoMixedObject_DateOrUndefined = histoMixedObject_DateOrUndefined.value((d: MixedObject, i: number, data: ArrayLike<MixedObject>) => {
    return d.date;
});

// domain(...) -----------------------------------------------------------------

const domain = timeScale.domain();
let domainFnNumber: (array: number[]) => [number, number] | [undefined, undefined];
let domainFnNumberOrUndef: (array: Array<number | undefined>) => [number, number] | [undefined, undefined];
let domainFnDate: (values: Date[]) => [Date, Date];

// number - number
domainFnNumber = histoNumber_Number.domain();
histoNumber_Number = histoNumber_Number.domain([0, 100]);
histoNumber_Number = histoNumber_Number.domain(d3Array.extent);

// MixedObject - number | undefined
domainFnNumber = histoNumber_Number.domain();
histoMixed_NumberOrUndefined = histoMixed_NumberOrUndefined.domain([0, 100]);
histoMixed_NumberOrUndefined = histoMixed_NumberOrUndefined.domain(d3Array.extent);

// MixedObject | undefined - number | undefined
domainFnNumberOrUndef = histoMixedOrUndefined_NumberOrUndefined.domain();
histoMixedOrUndefined_NumberOrUndefined = histoMixedOrUndefined_NumberOrUndefined.domain([0, 100]);
histoMixedOrUndefined_NumberOrUndefined = histoMixedOrUndefined_NumberOrUndefined.domain(d3Array.extent);

// MixedObject | undefined - number
domainFnNumber = histoMixedOrUndefined_Number.domain();
histoMixedOrUndefined_Number = histoMixedOrUndefined_Number.domain([0, 100]);
histoMixedOrUndefined_Number = histoMixedOrUndefined_Number.domain(d3Array.extent);

// MixedObject - Date
domainFnDate = histoMixedObject_Date.domain();
histoMixedObject_Date = histoMixedObject_Date.domain([new Date(2014, 3, 15), new Date(2017, 4, 15)]);
histoMixedObject_Date = histoMixedObject_Date.domain([domain[0], domain[domain.length]]);
histoMixedObject_Date = histoMixedObject_Date.domain((values) => [values[0], values[values.length]]);
// $ExpectError
histoMixedObject_Date = histoMixedObject_Date.domain(timeScale.domain()); // fails, as scale domain is an array with possibly more than the two elements expected by histogram

// MixedObject - Date | undefined
domainFnDate = histoMixedObject_Date.domain();
histoMixedObject_DateOrUndefined = histoMixedObject_DateOrUndefined.domain([new Date(2014, 3, 15), new Date(2017, 4, 15)]);
histoMixedObject_DateOrUndefined = histoMixedObject_DateOrUndefined.domain([domain[0], domain[domain.length]]);
histoMixedObject_DateOrUndefined = histoMixedObject_DateOrUndefined.domain((values) => [values[0]!, values[values.length]!]);

// thresholds(...) -------------------------------------------------------------

type thresholdsWithUndefinedCont = d3Array.ThresholdCountGenerator;
type thresholdsWithUndefinedArray = d3Array.ThresholdNumberArrayGenerator<number | undefined>;

let thresholds: d3Array.ThresholdCountGenerator<number> | d3Array.ThresholdNumberArrayGenerator<number>;
let thresholdsWithUndefined: thresholdsWithUndefinedCont | thresholdsWithUndefinedArray;
const thresholdsArray: d3Array.ThresholdNumberArrayGenerator<number> = (x: ArrayLike<number>) => [5, 10, 20];

let thresholdsDate: d3Array.ThresholdDateArrayGenerator<Date>;
let thresholdsDateOrUndefined: d3Array.ThresholdDateArrayGenerator<Date | undefined>;

// number - number
thresholds = histoNumber_Number.thresholds();
histoNumber_Number = histoNumber_Number.thresholds(3);
histoNumber_Number = histoNumber_Number.thresholds([5, 10, 20]);
histoNumber_Number = histoNumber_Number.thresholds(d3Array.thresholdScott);
histoNumber_Number = histoNumber_Number.thresholds(thresholdsArray);

// MixedObject - number | undefined
thresholdsWithUndefined = histoMixed_NumberOrUndefined.thresholds();
histoMixed_NumberOrUndefined = histoMixed_NumberOrUndefined.thresholds(3);
histoMixed_NumberOrUndefined = histoMixed_NumberOrUndefined.thresholds([5, 10, 20]);
histoMixed_NumberOrUndefined = histoMixed_NumberOrUndefined.thresholds(d3Array.thresholdScott);

// MixedObject | undefined - number | undefined
thresholdsWithUndefined = histoMixedOrUndefined_NumberOrUndefined.thresholds();
histoMixedOrUndefined_NumberOrUndefined = histoMixedOrUndefined_NumberOrUndefined.thresholds(3);
histoMixedOrUndefined_NumberOrUndefined = histoMixedOrUndefined_NumberOrUndefined.thresholds([5, 10, 20]);
histoMixedOrUndefined_NumberOrUndefined = histoMixedOrUndefined_NumberOrUndefined.thresholds(d3Array.thresholdScott);

// MixedObject | undefined - number
thresholds = histoMixedOrUndefined_Number.thresholds();
histoMixedOrUndefined_Number = histoMixedOrUndefined_Number.thresholds(5);
histoMixedOrUndefined_Number = histoMixedOrUndefined_Number.thresholds([5, 10, 20]);
histoMixedOrUndefined_Number = histoMixedOrUndefined_Number.thresholds(d3Array.thresholdSturges);

// MixedObject - Date
thresholdsDate = histoMixedObject_Date.thresholds();
histoMixedObject_Date = histoMixedObject_Date.thresholds([new Date(2015, 11, 15), new Date(2016, 6, 1), new Date(2016, 8, 30)]);
histoMixedObject_Date = histoMixedObject_Date.thresholds(timeScale.ticks(timeYear));
histoMixedObject_Date = histoMixedObject_Date.thresholds((values: ArrayLike<Date>) => [new Date(2015, 11, 15), new Date(2016, 6, 1), new Date(2016, 8, 30)]);
histoMixedObject_Date = histoMixedObject_Date.thresholds((values: ArrayLike<Date>, min: Date, max: Date) => {
    const thresholds: Date[] = [values[0], values[2], values[4]];
    return thresholds;
});
// $ExpectError
histoMixedObject_Date = histoMixedObject_Date.thresholds(d3Array.thresholdScott);

// MixedObject - Date | undefined
thresholdsDateOrUndefined = histoMixedObject_DateOrUndefined.thresholds();
histoMixedObject_DateOrUndefined = histoMixedObject_DateOrUndefined.thresholds([new Date(2015, 11, 15), new Date(2016, 6, 1), new Date(2016, 8, 30)]);
histoMixedObject_DateOrUndefined = histoMixedObject_DateOrUndefined.thresholds(timeScale.ticks(timeYear));
histoMixedObject_DateOrUndefined = histoMixedObject_DateOrUndefined.thresholds((values: ArrayLike<Date | undefined>, min: Date, max: Date) => {
    const thresholds: Date[] = [values[0]!, new Date(2015, 11, 15), values[values.length]!];
    return thresholds;
});

// Use histogram generator =====================================================

undef = d3Array.histogram()([])[0].x0 as undefined;
undef = d3Array.histogram<number | undefined, number | undefined>()([undefined])[0].x0 as undefined;

// number - number
let binsNumber_Number: Array<d3Array.Bin<number, number>>;
binsNumber_Number = histoNumber_Number([-1, 0, 1, 1, 3, 20, 234]);

let binNumber_Number: d3Array.Bin<number, number>;
binNumber_Number = binsNumber_Number[0];

num = binNumber_Number.length;
num = binNumber_Number[0];
numOrUndefined = binNumber_Number.x0;
numOrUndefined = binNumber_Number.x1;

// MixedObject - number | undefined
let binsNumberMixed_NumberOrUndefined: Array<d3Array.Bin<MixedObject, number | undefined>>;
binsNumberMixed_NumberOrUndefined = histoMixed_NumberOrUndefined(mixedObjectArray);

let binNumberMixed_NumberOrUndefined: d3Array.Bin<MixedObject, number | undefined>;
binNumberMixed_NumberOrUndefined = binsNumberMixed_NumberOrUndefined[0];

num = binNumberMixed_NumberOrUndefined.length;
mixedObject = binNumberMixed_NumberOrUndefined[0];
numOrUndefined = binNumberMixed_NumberOrUndefined.x0;
numOrUndefined = binNumberMixed_NumberOrUndefined.x1;

// MixedObject | undefined - number | undefined
let binsNumberMixedOrUndefined_NumberOrUndefined: Array<d3Array.Bin<MixedObject | undefined, number | undefined>>;
binsNumberMixedOrUndefined_NumberOrUndefined = histoMixedOrUndefined_NumberOrUndefined(mixedObjectArray);

let binNumberMixedOrUndefined_NumberOrUndefined: d3Array.Bin<MixedObject | undefined, number | undefined>;
binNumberMixedOrUndefined_NumberOrUndefined = binsNumberMixedOrUndefined_NumberOrUndefined[0];

num = binNumberMixedOrUndefined_NumberOrUndefined.length;
mixedObjectOrUndefined = binNumberMixedOrUndefined_NumberOrUndefined[0];
numOrUndefined = binNumberMixedOrUndefined_NumberOrUndefined.x0;
numOrUndefined = binNumberMixedOrUndefined_NumberOrUndefined.x1;

// MixedObject | undefined - number
let binsNumberMixedOrUndefined_Number: Array<d3Array.Bin<MixedObject | undefined, number>>;
binsNumberMixedOrUndefined_Number = histoMixedOrUndefined_Number(mixedObjectArray);

let binNumberMixedOrUndefined_Number: d3Array.Bin<MixedObject | undefined, number>;
binNumberMixedOrUndefined_Number = binsNumberMixedOrUndefined_Number[0];

num = binNumberMixedOrUndefined_Number.length;
mixedObjectOrUndefined = binNumberMixedOrUndefined_Number[0];
numOrUndefined = binNumberMixedOrUndefined_Number.x0;
numOrUndefined = binNumberMixedOrUndefined_Number.x1;

// MixedObject - Date
let binsMixedObject_Date: Array<d3Array.Bin<MixedObject, Date>>;
binsMixedObject_Date = histoMixedObject_Date(mixedObjectArray);
binsMixedObject_Date = histoMixedObject_Date(readonlyMixedObjectArray);

let binMixedObject_Date: d3Array.Bin<MixedObject, Date>;
binMixedObject_Date = binsMixedObject_Date[0];

num = binMixedObject_Date.length;
mixedObject = binMixedObject_Date[0];
dateOrUndefined = binMixedObject_Date.x0;
dateOrUndefined = binMixedObject_Date.x1;

// MixedObject - Date | undefined
let binsMixedObject_DateOrUndefined: Array<d3Array.Bin<MixedObject, Date | undefined>>;
binsMixedObject_DateOrUndefined = histoMixedObject_DateOrUndefined(mixedObjectArray);

let binMixedObject_DateOrUndefined: d3Array.Bin<MixedObject, Date | undefined>;
binMixedObject_DateOrUndefined = binsMixedObject_DateOrUndefined[0];

num = binMixedObject_DateOrUndefined.length;
mixedObject = binMixedObject_DateOrUndefined[0];
dateOrUndefined = binMixedObject_DateOrUndefined.x0;
dateOrUndefined = binMixedObject_DateOrUndefined.x1;

// Histogram Thresholds ========================================================

numbersArray = [-1, 0, 1, 1, 3, 20, 234];
typedArray = new Uint8Array(numbersArray);
readonlyNumbersArray = numbersArray as ReadonlyArray<number>;

num = d3Array.thresholdFreedmanDiaconis(numbersArray, -1, 234);
num = d3Array.thresholdFreedmanDiaconis(typedArray, -1, 234);
num = d3Array.thresholdFreedmanDiaconis(readonlyNumbersArray, -1, 234);

num = d3Array.thresholdScott(numbersArray, -1, 234);
num = d3Array.thresholdScott(typedArray, -1, 234);
num = d3Array.thresholdScott(readonlyNumbersArray, -1, 234);

num = d3Array.thresholdSturges(numbersArray);
num = d3Array.thresholdSturges(typedArray);
num = d3Array.thresholdSturges(readonlyNumbersArray);<|MERGE_RESOLUTION|>--- conflicted
+++ resolved
@@ -631,12 +631,8 @@
 };
 
 const p1: Array<number | string | Date | number[]> = d3Array.permute(testObject, ['name', 'val', 'when', 'more']);
-<<<<<<< HEAD
-const p2: Array<number | string | Date | number[]> = d3Array.permute(testObject, ['when', 'more']);
-=======
 // $ExpectType: Array<Date | number[]>
 const p2 = d3Array.permute(testObject, ['when', 'more']);
->>>>>>> 8816e2e8
 // $ExpectError
 const p3 = d3Array.permute(testObject, ['when', 'unknown']);
 
