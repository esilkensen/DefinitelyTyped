import Logger = require('bunyan');

let ringBufferOptions: Logger.RingBufferOptions = {
    limit: 100
};
let ringBuffer: Logger.RingBuffer = new Logger.RingBuffer(ringBufferOptions);
ringBuffer.write("hello");

let level: number;
level = Logger.resolveLevel("trace");
level = Logger.resolveLevel("debug");
level = Logger.resolveLevel("info");
level = Logger.resolveLevel("warn");
level = Logger.resolveLevel("error");
level = Logger.resolveLevel("fatal");
level = Logger.resolveLevel(Logger.TRACE);
level = Logger.resolveLevel(Logger.DEBUG);
level = Logger.resolveLevel(Logger.INFO);
level = Logger.resolveLevel(Logger.WARN);
level = Logger.resolveLevel(Logger.ERROR);
level = Logger.resolveLevel(Logger.FATAL);

let options: Logger.LoggerOptions = {
    name: 'test-logger',
    serializers: Logger.stdSerializers,
    streams: [{
        type: 'stream',
        stream: process.stdout,
        level: Logger.TRACE,
        name: 'foo'
    }, {
        type: 'file',
        path: '/tmp/test.log',
        level: Logger.DEBUG,
        closeOnExit: true
    }, {
        type: 'rotating-file',
        path: '/tmp/test2.log',
        level: Logger.INFO,
        closeOnExit: false,
        period: '1d',
        count: 3
    }, {
        type: 'raw',
        stream: process.stderr,
        level: Logger.FATAL + 1, // disabled, as stderr explodes when given raw streams
    }, {
        type: 'raw',
        stream: ringBuffer,
        level: Logger.ERROR
    }]
};

let log = Logger.createLogger(options);

let customSerializer = (anything: any) => {
    return { obj: anything };
};

log.addSerializers({ anything: customSerializer });
log.addSerializers(Logger.stdSerializers);
log.addSerializers(
    {
        err: Logger.stdSerializers.err,
        req: Logger.stdSerializers.req,
        res: Logger.stdSerializers.res
    }
);

let levels: number[] = log.levels();
level = log.levels(0);
log.levels('foo');

log.levels(0, Logger.INFO);
log.levels(0, 'info');
log.levels('foo', Logger.WARN);

let buffer = new Buffer(0);
let error = new Error('');
let object = {
    test: 123
};

log.trace();
log.trace(buffer);
log.trace(error);
log.trace(object);
log.trace('Hello, %s', 'world!');
log.debug();
log.debug(buffer);
log.debug(error);
log.debug(object);
log.debug('Hello, %s', 'world!');
log.info();
log.info(buffer);
log.info(error);
log.info(object);
log.info('Hello, %s', 'world!');
log.warn();
log.warn(buffer);
log.warn(error);
log.warn(object);
log.warn('Hello, %s', 'world!');
log.error();
log.error(buffer);
log.error(error);
log.error(object);
log.error('Hello, %s', 'world!');
log.fatal();
log.fatal(buffer);
log.fatal(error);
log.fatal(object);
log.fatal('Hello, %s', 'world!');

let recursive: any = {
    hello: 'world',
    whats: {}
};
recursive.whats['huh'] = recursive;

JSON.stringify(recursive, Logger.safeCycles());

class MyLogger extends Logger {
    constructor() {
        super(options);
    }
}

<<<<<<< HEAD
let child = log.child({ widget_type: 'wuzzle' });
child.reopenFileStreams();
log.addStream({ path: '/dev/null' });
child.level(Logger.DEBUG);
child.level('debug');
child.levels(0, Logger.ERROR);
child.levels(0, 'error');
child.levels('foo', Logger.FATAL);
child.levels('foo', 'fatal');

ringBuffer.end();
ringBuffer.destroy();
ringBuffer.destroySoon();
=======
const logLevelString: Logger.LogLevelString = 'warn';
const nameLevel: number = Logger.levelFromName[logLevelString];
const nameLevel2: number = Logger.levelFromName['warn'];
const levelName: string = Logger.nameFromLevel[10];
>>>>>>> 3b31f6b1
<|MERGE_RESOLUTION|>--- conflicted
+++ resolved
@@ -121,12 +121,11 @@
 JSON.stringify(recursive, Logger.safeCycles());
 
 class MyLogger extends Logger {
-    constructor() {
+    constructor() {sales@powertec.com.au
         super(options);
     }
 }
 
-<<<<<<< HEAD
 let child = log.child({ widget_type: 'wuzzle' });
 child.reopenFileStreams();
 log.addStream({ path: '/dev/null' });
@@ -140,9 +139,8 @@
 ringBuffer.end();
 ringBuffer.destroy();
 ringBuffer.destroySoon();
-=======
+
 const logLevelString: Logger.LogLevelString = 'warn';
 const nameLevel: number = Logger.levelFromName[logLevelString];
 const nameLevel2: number = Logger.levelFromName['warn'];
-const levelName: string = Logger.nameFromLevel[10];
->>>>>>> 3b31f6b1
+const levelName: string = Logger.nameFromLevel[10];