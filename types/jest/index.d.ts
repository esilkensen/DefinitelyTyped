<<<<<<< HEAD
// Type definitions for Jest 19.3.0
=======
// Type definitions for Jest 20.0.4
>>>>>>> 7c9006cd
// Project: http://facebook.github.io/jest/
// Definitions by: Asana <https://asana.com>, Ivo Stratev <https://github.com/NoHomey>, jwbay <https://github.com/jwbay>, Alexey Svetliakov <https://github.com/asvetliakov>, Alex Jover Morales <https://github.com/alexjoverm>
// Definitions: https://github.com/DefinitelyTyped/DefinitelyTyped
// TypeScript Version: 2.1

declare var beforeAll: jest.Lifecycle;
declare var beforeEach: jest.Lifecycle;
declare var afterAll: jest.Lifecycle;
declare var afterEach: jest.Lifecycle;
declare var describe: jest.Describe;
declare var fdescribe: jest.Describe;
declare var xdescribe: jest.Describe;
declare var it: jest.It;
declare var fit: jest.It;
declare var xit: jest.It;
declare var test: jest.It;
declare var xtest: jest.It;

declare const expect: jest.Expect;

interface NodeRequire {
    /** Returns the actual module instead of a mock, bypassing all checks on whether the module should receive a mock implementation or not. */
    requireActual(moduleName: string): any;
    /** Returns a mock module instead of the actual module, bypassing all checks on whether the module should be required normally or not. */
    requireMock(moduleName: string): any;
}

declare namespace jest {
    /** Provides a way to add Jasmine-compatible matchers into your Jest context. */
    function addMatchers(matchers: jasmine.CustomMatcherFactories): typeof jest;
    /** Disables automatic mocking in the module loader. */
    function autoMockOff(): typeof jest;
    /** Enables automatic mocking in the module loader. */
    function autoMockOn(): typeof jest;
    /**
     * @deprecated use resetAllMocks instead
     */
    function clearAllMocks(): typeof jest;
    /** Clears the mock.calls and mock.instances properties of all mocks. Equivalent to calling .mockClear() on every mocked function. */
    function resetAllMocks(): typeof jest;
    /** Removes any pending timers from the timer system. If any timers have been scheduled, they will be cleared and will never have the opportunity to execute in the future. */
    function clearAllTimers(): typeof jest;
    /** Indicates that the module system should never return a mocked version of the specified module, including all of the specificied module's dependencies. */
    function deepUnmock(moduleName: string): typeof jest;
    /** Disables automatic mocking in the module loader. */
    function disableAutomock(): typeof jest;
    /** Mocks a module with an auto-mocked version when it is being required. */
    function doMock(moduleName: string): typeof jest;
    /** Indicates that the module system should never return a mocked version of the specified module from require() (e.g. that it should always return the real module). */
    function dontMock(moduleName: string): typeof jest;
    /** Enables automatic mocking in the module loader. */
    function enableAutomock(): typeof jest;
    /** Creates a mock function. Optionally takes a mock implementation. */
    function fn<T extends {}>(implementation: (...args: any[]) => T): Mock<T>;
    function fn<T>(implementation?: Function): Mock<T>;
    /** Use the automatic mocking system to generate a mocked version of the given module. */
    function genMockFromModule<T>(moduleName: string): T;
    /** Returns whether the given function is a mock function. */
    function isMockFunction(fn: any): fn is Mock<any>;
    /** Mocks a module with an auto-mocked version when it is being required. */
    function mock(moduleName: string, factory?: any, options?: MockOptions): typeof jest;
    /** Resets the module registry - the cache of all required modules. This is useful to isolate modules where local state might conflict between tests. */
    function resetModuleRegistry(): typeof jest;
    /** Resets the module registry - the cache of all required modules. This is useful to isolate modules where local state might conflict between tests. */
    function resetModules(): typeof jest;
    /** Exhausts tasks queued by setImmediate(). */
    function runAllImmediates(): typeof jest;
    /** Exhausts the micro-task queue (usually interfaced in node via process.nextTick). */
    function runAllTicks(): typeof jest;
    /** Exhausts the macro-task queue (i.e., all tasks queued by setTimeout() and setInterval()). */
    function runAllTimers(): typeof jest;
    /** Executes only the macro-tasks that are currently pending (i.e., only the tasks that have been queued by setTimeout() or setInterval() up to this point).
     * If any of the currently pending macro-tasks schedule new macro-tasks, those new tasks will not be executed by this call. */
    function runOnlyPendingTimers(): typeof jest;
    /** Executes only the macro task queue (i.e. all tasks queued by setTimeout() or setInterval() and setImmediate()). */
    function runTimersToTime(msToRun: number): typeof jest;
    /** Explicitly supplies the mock object that the module system should return for the specified module. */
    function setMock<T>(moduleName: string, moduleExports: T): typeof jest;
    /** Creates a mock function similar to jest.fn but also tracks calls to object[methodName] */
    function spyOn<T extends {}, M extends keyof T>(object: T, method: M): SpyInstance<T[M]>;
    /** Indicates that the module system should never return a mocked version of the specified module from require() (e.g. that it should always return the real module). */
    function unmock(moduleName: string): typeof jest;
    /** Instructs Jest to use fake versions of the standard timer functions. */
    function useFakeTimers(): typeof jest;
    /** Instructs Jest to use the real versions of the standard timer functions. */
    function useRealTimers(): typeof jest;

    interface MockOptions {
        virtual?: boolean;
    }

    interface EmptyFunction {
        (): void;
    }

    interface DoneCallback {
        (...args: any[]): any
        fail(error?: string | { message: string }): any;
    }

    interface ProvidesCallback {
        (cb: DoneCallback): any;
    }

    interface Lifecycle {
        (fn: ProvidesCallback): any;
    }

    /** Creates a test closure */
    interface It {
        /**
         * Creates a test closure.
         *
         * @param {string} name The name of your test
         * @param {fn?} ProvidesCallback The function for your test
         */
        (name: string, fn?: ProvidesCallback): void;
        /** Only runs this test in the current file. */
        only: It;
        skip: It;
        concurrent: It;
    }

    interface Describe {
        (name: string, fn: EmptyFunction): void
        only: Describe;
        skip: Describe;
    }

    interface MatcherUtils {
        readonly isNot: boolean;
        utils: {
            readonly EXPECTED_COLOR: string;
            readonly RECEIVED_COLOR: string;
            ensureActualIsNumber(actual: any, matcherName?: string): void;
            ensureExpectedIsNumber(actual: any, matcherName?: string): void;
            ensureNoExpected(actual: any, matcherName?: string): void;
            ensureNumbers(actual: any, expected: any, matcherName?: string): void;
            /** get the type of a value with handling of edge cases like `typeof []` and `typeof null` */
            getType(value: any): string;
            matcherHint(matcherName: string, received?: string, expected?: string, options?: { secondArgument?: string, isDirectExpectCall?: boolean }): string;
            pluralize(word: string, count: number): string;
            printExpected(value: any): string;
            printReceived(value: any): string;
            printWithType(name: string, received: any, print: (value: any) => string): string;
            stringify(object: {}, maxDepth?: number): string;
        }
    }

    interface ExpectExtendMap {
        [key: string]: (this: MatcherUtils, received: any, actual: any) => { message: () => string, pass: boolean };
    }

    interface SnapshotSerializerOptions {
        callToJSON?: boolean;
        edgeSpacing?: string;
        spacing?: string;
        escapeRegex?: boolean;
        highlight?: boolean;
        indent?: number;
        maxDepth?: number;
        min?: boolean;
        plugins?: Array<SnapshotSerializerPlugin>
        printFunctionName?: boolean;
        theme?: SnapshotSerializerOptionsTheme;

        // see https://github.com/facebook/jest/blob/e56103cf142d2e87542ddfb6bd892bcee262c0e6/types/PrettyFormat.js
    }
    interface SnapshotSerializerOptionsTheme {
        comment?: string;
        content?: string;
        prop?: string;
        tag?: string;
        value?: string;
    }
    interface SnapshotSerializerColor {
        close: string;
        open: string;
    }
    interface SnapshotSerializerColors {
        comment: SnapshotSerializerColor;
        content: SnapshotSerializerColor;
        prop: SnapshotSerializerColor;
        tag: SnapshotSerializerColor;
        value: SnapshotSerializerColor;
    }
    interface SnapshotSerializerPlugin {
        print(val:any, serialize:((val:any) => string), indent:((str:string) => string), opts:SnapshotSerializerOptions, colors: SnapshotSerializerColors) : string;
        test(val:any) : boolean;
    }

    /** The `expect` function is used every time you want to test a value. You will rarely call `expect` by itself. */
    interface Expect {
        /**
         * The `expect` function is used every time you want to test a value. You will rarely call `expect` by itself.
         *
         * @param {any} actual The value to apply matchers against.
        */
        (actual: any): Matchers<void>;
        anything(): any;
        /** Matches anything that was created with the given constructor. You can use it inside `toEqual` or `toBeCalledWith` instead of a literal value. */
        any(classType: any): any;
        /** Matches any array made up entirely of elements in the provided array. You can use it inside `toEqual` or `toBeCalledWith` instead of a literal value.  */
        arrayContaining(arr: any[]): any;
        /** Verifies that a certain number of assertions are called during a test. This is often useful when testing asynchronous code, in order to make sure that assertions in a callback actually got called. */
        assertions(num: number): void;
        /** Verifies that at least one assertion is called during a test. This is often useful when testing asynchronous code, in order to make sure that assertions in a callback actually got called. */
        hasAssertions(): void;
        /** You can use `expect.extend` to add your own matchers to Jest. */
        extend(obj: ExpectExtendMap): void;
        /** Adds a module to format application-specific data structures for serialization. */
        addSnapshotSerializer(serializer: SnapshotSerializerPlugin) : void;
        /** Matches any object that recursively matches the provided keys. This is often handy in conjunction with other asymmetric matchers. */
        objectContaining(obj: {}): any;
        /** Matches any string that contains the exact provided string */
        stringMatching(str: string | RegExp): any;
    }

    interface Matchers<R> {
        /** If you know how to test something, `.not` lets you test its opposite. */
        not: Matchers<R>;
        /** Use resolves to unwrap the value of a fulfilled promise so any other matcher can be chained. If the promise is rejected the assertion fails. */
        resolves: Matchers<Promise<R>>;
        /** Unwraps the reason of a rejected promise so any other matcher can be chained. If the promise is fulfilled the assertion fails. */
        rejects: Matchers<Promise<R>>;
        lastCalledWith(...args: any[]): R;
        /** Checks that a value is what you expect. It uses `===` to check strict equality. Don't use `toBe` with floating-point numbers. */
        toBe(expected: any): R;
        /** Ensures that a mock function is called. */
        toBeCalled(): R;
        /** Ensure that a mock function is called with specific arguments. */
        toBeCalledWith(...args: any[]): R;
        /** Using exact equality with floating point numbers is a bad idea. Rounding means that intuitive things fail. */
        toBeCloseTo(expected: number, delta?: number): R;
        /** Ensure that a variable is not undefined. */
        toBeDefined(): R;
        /** When you don't care what a value is, you just want to ensure a value is false in a boolean context. */
        toBeFalsy(): R;
        /** For comparing floating point numbers. */
        toBeGreaterThan(expected: number): R;
        /** For comparing floating point numbers. */
        toBeGreaterThanOrEqual(expected: number): R;
        /** Ensure that an object is an instance of a class. This matcher uses `instanceof` underneath. */
        toBeInstanceOf(expected: any): R
        /** For comparing floating point numbers. */
        toBeLessThan(expected: number): R;
        /** For comparing floating point numbers. */
        toBeLessThanOrEqual(expected: number): R;
        /** This is the same as `.toBe(null)` but the error messages are a bit nicer. So use `.toBeNull()` when you want to check that something is null. */
        toBeNull(): R;
        /** Use when you don't care what a value is, you just want to ensure a value is true in a boolean context. In JavaScript, there are six falsy values: `false`, `0`, `''`, `null`, `undefined`, and `NaN`. Everything else is truthy. */
        toBeTruthy(): R;
        /** Used to check that a variable is undefined. */
<<<<<<< HEAD
        toBeUndefined(): void;
        /** Used to check that a variable is NaN. */
        toBeNaN(): void;
=======
        toBeUndefined(): R;
>>>>>>> 7c9006cd
        /** Used when you want to check that an item is in a list. For testing the items in the list, this uses `===`, a strict equality check. */
        toContain(expected: any): R;
        /** Used when you want to check that an item is in a list. For testing the items in the list, this  matcher recursively checks the equality of all fields, rather than checking for object identity. */
        toContainEqual(expected: any): R;
        /** Used when you want to check that two objects have the same value. This matcher recursively checks the equality of all fields, rather than checking for object identity. */
        toEqual(expected: any): R;
        /** Ensures that a mock function is called. */
        toHaveBeenCalled(): R;
        /** Ensures that a mock function is called an exact number of times. */
        toHaveBeenCalledTimes(expected: number): R;
        /** Ensure that a mock function is called with specific arguments. */
        toHaveBeenCalledWith(...params: any[]): R;
        /** If you have a mock function, you can use `.toHaveBeenLastCalledWith` to test what arguments it was last called with. */
        toHaveBeenLastCalledWith(...params: any[]): R;
        /** Used to check that an object has a `.length` property and it is set to a certain numeric value. */
        toHaveLength(expected: number): R;
        toHaveProperty(propertyPath: string, value?: any): R;
        /** Check that a string matches a regular expression. */
        toMatch(expected: string | RegExp): R;
        /** Used to check that a JavaScript object matches a subset of the properties of an objec */
        toMatchObject(expected: {}): R;
        /** This ensures that a value matches the most recent snapshot. Check out [the Snapshot Testing guide](http://facebook.github.io/jest/docs/snapshot-testing.html) for more information. */
        toMatchSnapshot(snapshotName?: string): R;
        /** Used to test that a function throws when it is called. */
        toThrow(error?: string | Constructable | RegExp): R;
        /** If you want to test that a specific error is thrown inside a function. */
        toThrowError(error?: string | Constructable | RegExp): R;
        /** Used to test that a function throws a error matching the most recent snapshot when it is called. */
        toThrowErrorMatchingSnapshot(): R;
    }

    interface Constructable {
        new (...args: any[]): any
    }

    interface Mock<T> extends Function, MockInstance<T> {
        new (): T;
        (...args: any[]): any;
    }

    interface SpyInstance<T> extends MockInstance<T> {
        mockRestore(): void;
    }

    /**
     * Wrap module with mock definitions
     * @example
     *  jest.mock("../api");
     *  import { Api } from "../api";
     *
     *  const myApi: jest.Mocked<Api> = new Api() as any;
     *  myApi.myApiMethod.mockImplementation(() => "test");
     */
    type Mocked<T> = {
        [P in keyof T]: T[P] & MockInstance<T[P]>;
    } & T;

    interface MockInstance<T> {
        mock: MockContext<T>;
        mockClear(): void;
        mockReset(): void;
        mockImplementation(fn: Function): Mock<T>;
        mockImplementationOnce(fn: Function): Mock<T>;
        mockReturnThis(): Mock<T>;
        mockReturnValue(value: any): Mock<T>;
        mockReturnValueOnce(value: any): Mock<T>;
    }

    interface MockContext<T> {
        calls: any[][];
        instances: T[];
    }
}

//Jest ships with a copy of Jasmine. They monkey-patch its APIs and divergence/deprecation are expected.
//Relevant parts of Jasmine's API are below so they can be changed and removed over time.
//This file can't reference jasmine.d.ts since the globals aren't compatible.

declare function spyOn(object: any, method: string): jasmine.Spy;
/** If you call the function pending anywhere in the spec body, no matter the expectations, the spec will be marked pending. */
declare function pending(reason?: string): void;
/** Fails a test when called within one. */
declare function fail(error?: any): void;
declare namespace jasmine {
    var DEFAULT_TIMEOUT_INTERVAL: number;
    var clock: () => Clock;
    function any(aclass: any): Any;
    function anything(): Any;
    function arrayContaining(sample: any[]): ArrayContaining;
    function objectContaining(sample: any): ObjectContaining;
    function createSpy(name: string, originalFn?: Function): Spy;
    function createSpyObj(baseName: string, methodNames: any[]): any;
    function createSpyObj<T>(baseName: string, methodNames: any[]): T;
    function pp(value: any): string;
    function addCustomEqualityTester(equalityTester: CustomEqualityTester): void;
    function addMatchers(matchers: CustomMatcherFactories): void;
    function stringMatching(value: string | RegExp): Any;

    interface Clock {
        install(): void;
        uninstall(): void;
        /** Calls to any registered callback are triggered when the clock is ticked forward via the jasmine.clock().tick function, which takes a number of milliseconds. */
        tick(ms: number): void;
        mockDate(date?: Date): void;
    }

    interface Any {
        new (expectedClass: any): any;
        jasmineMatches(other: any): boolean;
        jasmineToString(): string;
    }

    interface ArrayContaining {
        new (sample: any[]): any;
        asymmetricMatch(other: any): boolean;
        jasmineToString(): string;
    }

    interface ObjectContaining {
        new (sample: any): any;
        jasmineMatches(other: any, mismatchKeys: any[], mismatchValues: any[]): boolean;
        jasmineToString(): string;
    }

    interface Spy {
        (...params: any[]): any;
        identity: string;
        and: SpyAnd;
        calls: Calls;
        mostRecentCall: { args: any[]; };
        argsForCall: any[];
        wasCalled: boolean;
    }

    interface SpyAnd {
        /** By chaining the spy with and.callThrough, the spy will still track all calls to it but in addition it will delegate to the actual implementation. */
        callThrough(): Spy;
        /** By chaining the spy with and.returnValue, all calls to the function will return a specific value. */
        returnValue(val: any): Spy;
        /** By chaining the spy with and.returnValues, all calls to the function will return specific values in order until it reaches the end of the return values list. */
        returnValues(...values: any[]): Spy;
        /** By chaining the spy with and.callFake, all calls to the spy will delegate to the supplied function. */
        callFake(fn: Function): Spy;
        /** By chaining the spy with and.throwError, all calls to the spy will throw the specified value. */
        throwError(msg: string): Spy;
        /** When a calling strategy is used for a spy, the original stubbing behavior can be returned at any time with and.stub. */
        stub(): Spy;
    }

    interface Calls {
        /** By chaining the spy with calls.any(), will return false if the spy has not been called at all, and then true once at least one call happens. */
        any(): boolean;
        /** By chaining the spy with calls.count(), will return the number of times the spy was called */
        count(): number;
        /** By chaining the spy with calls.argsFor(), will return the arguments passed to call number index */
        argsFor(index: number): any[];
        /** By chaining the spy with calls.allArgs(), will return the arguments to all calls */
        allArgs(): any[];
        /** By chaining the spy with calls.all(), will return the context (the this) and arguments passed all calls */
        all(): CallInfo[];
        /** By chaining the spy with calls.mostRecent(), will return the context (the this) and arguments for the most recent call */
        mostRecent(): CallInfo;
        /** By chaining the spy with calls.first(), will return the context (the this) and arguments for the first call */
        first(): CallInfo;
        /** By chaining the spy with calls.reset(), will clears all tracking for a spy */
        reset(): void;
    }

    interface CallInfo {
        /** The context (the this) for the call */
        object: any;
        /** All arguments passed to the call */
        args: any[];
        /** The return value of the call */
        returnValue: any;
    }

    interface CustomMatcherFactories {
        [index: string]: CustomMatcherFactory;
    }

    interface CustomMatcherFactory {
        (util: MatchersUtil, customEqualityTesters: Array<CustomEqualityTester>): CustomMatcher;
    }

    interface MatchersUtil {
        equals(a: any, b: any, customTesters?: Array<CustomEqualityTester>): boolean;
        contains<T>(haystack: ArrayLike<T> | string, needle: any, customTesters?: Array<CustomEqualityTester>): boolean;
        buildFailureMessage(matcherName: string, isNot: boolean, actual: any, ...expected: Array<any>): string;
    }

    interface CustomEqualityTester {
        (first: any, second: any): boolean;
    }

    interface CustomMatcher {
        compare<T>(actual: T, expected: T): CustomMatcherResult;
        compare(actual: any, expected: any): CustomMatcherResult;
    }

    interface CustomMatcherResult {
        pass: boolean;
        message: string | (() => string);
    }

    interface ArrayLike<T> {
        length: number;
        [n: number]: T;
    }
}<|MERGE_RESOLUTION|>--- conflicted
+++ resolved
@@ -1,8 +1,4 @@
-<<<<<<< HEAD
-// Type definitions for Jest 19.3.0
-=======
-// Type definitions for Jest 20.0.4
->>>>>>> 7c9006cd
+// Type definitions for Jest 20.0.5
 // Project: http://facebook.github.io/jest/
 // Definitions by: Asana <https://asana.com>, Ivo Stratev <https://github.com/NoHomey>, jwbay <https://github.com/jwbay>, Alexey Svetliakov <https://github.com/asvetliakov>, Alex Jover Morales <https://github.com/alexjoverm>
 // Definitions: https://github.com/DefinitelyTyped/DefinitelyTyped
@@ -256,13 +252,9 @@
         /** Use when you don't care what a value is, you just want to ensure a value is true in a boolean context. In JavaScript, there are six falsy values: `false`, `0`, `''`, `null`, `undefined`, and `NaN`. Everything else is truthy. */
         toBeTruthy(): R;
         /** Used to check that a variable is undefined. */
-<<<<<<< HEAD
-        toBeUndefined(): void;
+        toBeUndefined(): R;
         /** Used to check that a variable is NaN. */
-        toBeNaN(): void;
-=======
-        toBeUndefined(): R;
->>>>>>> 7c9006cd
+        toBeNaN(): R;
         /** Used when you want to check that an item is in a list. For testing the items in the list, this uses `===`, a strict equality check. */
         toContain(expected: any): R;
         /** Used when you want to check that an item is in a list. For testing the items in the list, this  matcher recursively checks the equality of all fields, rather than checking for object identity. */
