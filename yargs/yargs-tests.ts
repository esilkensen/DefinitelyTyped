<<<<<<< HEAD
﻿// Type definition tests for yargs
// Project: https://github.com/chevex/yargs
// Definitions by: Martin Poelstra <https://github.com/poelstra>
// Definitions: https://github.com/DefinitelyTyped/DefinitelyTyped

/// <reference types="node" />
=======
﻿/// <reference types="node" />
>>>>>>> 8841dfc7

import * as yargs from 'yargs';

import * as fs from 'fs';
import * as path from 'path';

const stringVal = 'string';

// Examples taken from yargs website
// https://github.com/chevex/yargs

// With yargs, the options be just a hash!
function xup() {
	var argv = yargs.argv;

	if (argv.rif - 5 * argv.xup > 7.138) {
		console.log('Plunder more riffiwobbles!');
	}
	else {
		console.log('Drop the xupptumblers!');
	}
}

// And non-hyphenated options too! Just use argv._!
function nonopt() {
	var argv = yargs.argv;
	console.log('(%d,%d)', argv.x, argv.y);
	console.log(argv._);
}

// Yargs even counts your booleans!
function count() {
	var argv = yargs
		.count('verbose')
		.alias('v', 'verbose')
		.argv;

	var VERBOSE_LEVEL: number = argv.verbose;

	function WARN() { VERBOSE_LEVEL >= 0 && console.log.apply(console, arguments); }
	function INFO() { VERBOSE_LEVEL >= 1 && console.log.apply(console, arguments); }
	function DEBUG() { VERBOSE_LEVEL >= 2 && console.log.apply(console, arguments); }
}

// Tell users how to use yer options and make demands.
function divide() {
	var argv = yargs
		.usage('Usage: $0 -x [num] -y [num]')
		.demand(['x', 'y'])
		.argv;

	console.log(argv.x / argv.y);
}

// After yer demands have been met, demand more! Ask for non-hypenated arguments!
function demand_count() {
	var argv = yargs
		.demand(2)
		.demand(2, false)
		.demand(2, 2)
		.demand(2, 2, "message")
		.argv;
	console.dir(argv);
}

// EVEN MORE SHIVER ME TIMBERS!
function default_singles() {
	var argv = yargs
		.default('x', 10)
		.default('y', 10)
		.argv
	;
	console.log(argv.x + argv.y);
}
function default_hash() {
	var argv = yargs
		.default({ x: 10, y: 10 })
		.argv
	;
	console.log(argv.x + argv.y);
}

// And if you really want to get all descriptive about it...
function boolean_single() {
	var argv = yargs
		.boolean('v')
		.argv
	;
	console.dir(argv.v);
	console.dir(argv._);
}
function boolean_double() {
	var argv = yargs
		.boolean(['x', 'y', 'z'])
		.argv
	;
	console.dir([argv.x, argv.y, argv.z]);
	console.dir(argv._);
}

// Yargs is here to help you...
function line_count() {
	var argv = yargs
		.usage('Count the lines in a file.\nUsage: $0')
		.example('$0 -f', 'count the lines in the given file')
		.demand('f')
		.alias('f', 'file')
		.describe('f', 'Load a file')
		.argv
	;
}

// Below are tests for individual methods.
// Not all methods are covered yet, and neither are all possible invocations of methods.

function Argv_parsing() {
	var argv1 = yargs.argv;
	var argv2 = yargs(['-x', '1', '-y', '2']).argv;
	var argv3 = yargs.parse(['-x', '1', '-y', '2']);
	console.log(argv1.x, argv2.x, argv3.x);
}

function Argv$options() {
	var argv1 = yargs
		.options('f', {
			alias: 'file',
			default: '/etc/passwd',
			defaultDescription: 'The /etc/passwd file',
			group: 'files',
			normalize: true,
			global: false,
			array: true,
			nargs: 3
		})
		.argv
	;

	var argv2 = yargs
		.alias('f', 'file')
		.default('f', '/etc/passwd')
		.argv
	;
}

function Argv$global() {
	var argv = yargs
		.global('foo')
		.global(['bar', 'baz', 'fizz', 'buzz'])
}

function Argv$group() {
	var argv = yargs
		.group('foo', 'foogroup')
		.group(['bing', 'bang', 'buzz'], 'onomatopoeia')
}

function Argv$env() {
	var argv = yargs
		.env('YARGS_PREFIX_')
		.env()
		.env(true);
}

function Argv$array() {
	var argv = yargs
		.array('foo')
		.array(['bar', 'baz'])
}

function Argv$nargs() {
	var argv = yargs
		.nargs('foo', 12)
		.nargs({ 'bing': 3, 'bang': 2, 'buzz': 4 })
}

function Argv$choices() {
	// example from documentation
	var argv = yargs
	  .alias('i', 'ingredient')
	  .describe('i', 'choose your sandwich ingredients')
	  .choices('i', ['peanut-butter', 'jelly', 'banana', 'pickles'])
	  .help('help')
	  .argv
}

function command() {
	var argv = yargs
		.usage('npm <command>')
		.command('install', 'tis a mighty fine package to install')
		.command('publish', 'shiver me timbers, should you be sharing all that', yargs => {
			argv = yargs.option('f', {
				alias: 'force',
				description: 'yar, it usually be a bad idea'
			})
			.help('help')
			.argv;
		})
		.command("build", "arghh, build it mate", {
			tag: {
				default: true,
				demand: true,
				description: "Tag the build, mate!"
			},
			publish: {
				default: false,
				description:"Should i publish?"
			}
		})
		.command({
			command: "test",
			describe: "test package",
			builder: {
				mateys: {
					demand: false
				}
			},
			handler: (args: any) => {
				/* handle me mateys! */
			}
		})
		.command("test", "test mateys", {
			handler: (args: any) => {
				/* handle me mateys! */
			}
		})
		.help('help')
		.argv;
}

function completion_sync() {
	var argv = yargs
		.completion('completion', (current, argv) => {
			// 'current' is the current command being completed.
			// 'argv' is the parsed arguments so far.
			// simply return an array of completions.
			return [
				'foo',
				'bar'
			];
		})
		.argv;
}

function completion_async() {
	var argv = yargs
		.completion('completion', (current: string, argv: any, done: (completion: string[]) => void) => {
			setTimeout(function () {
				done([
					'apple',
					'banana'
				]);
			}, 500);
		})
		.argv;
}

function Argv$help() {
	var argv = yargs
		.usage("$0 -operand1 number -operand2 number -operation [add|subtract]")
		.help()
		.argv;
}

function Argv$showHelpOnFail() {
	var argv = yargs
		.usage('Count the lines in a file.\nUsage: $0')
		.demand('f')
		.alias('f', 'file')
		.describe('f', 'Load a file')
		.showHelpOnFail(false, "Specify --help for available options")
		.argv;
}

function Argv$showHelp() {
	var yargs1 = yargs
		.usage("$0 -operand1 number -operand2 number -operation [add|subtract]");
	yargs1.showHelp();
}

function Argv$version() {
	var argv1 = yargs
		.version('1.0.0');

	var argv2 = yargs
		.version('1.0.0', '--version');

	var argv3 = yargs
		.version('1.0.0', '--version', 'description');

	var argv4 = yargs
		.version(function () { return '1.0.0'; }, '--version', 'description');
}

function Argv$wrap() {
	var argv1 = yargs
		.wrap(null);

	var argv2 = yargs
		.wrap(yargs.terminalWidth());
}

function Argv$locale() {
	var argv = yargs
		.usage('./$0 - follow ye instructions true')
		.option('option', {
		alias: 'o',
		describe: "'tis a mighty fine option",
		demand: true
		})
		.command('run', "Arrr, ya best be knowin' what yer doin'")
		.example('$0 run foo', "shiver me timbers, here's an example for ye")
		.help('help')
		.wrap(70)
		.locale('pirate')
		.argv
}

function Argv$epilogue() {
	var argv = yargs
		.epilogue('for more information, find our manual at http://example.com');
}

function Argv$reset() {
	var ya = yargs
		.usage('$0 command')
		.command('hello', 'hello command')
		.command('world', 'world command')
		.demand(1, 'must provide a valid command'),
		argv = yargs.argv,
		command = argv._[0];

	if (command === 'hello') {
		ya.reset()
			.usage('$0 hello')
			.help('h')
			.example('$0 hello', 'print the hello message!')
			.argv

		console.log('hello!');
	} else if (command === 'world') {
		ya.reset()
			.usage('$0 world')
			.help('h')
			.example('$0 world', 'print the world message!')
			.argv

		console.log('world!');
	} else {
		ya.showHelp();
	}
}

// http://yargs.js.org/docs/#methods-commanddirdirectory-opts
function Argv$commandDir() {
	var ya = yargs
		.commandDir('.')
		.argv
}


// http://yargs.js.org/docs/#methods-commanddirdirectory-opts
function Argv$commandDirWithOptions() {
	var ya = yargs
		.commandDir('.', {
			recurse: false,
			extensions: ['js'],
			visit: (commandObject: any, pathToFile: string, filename: string) => { },
			include: /.*\.js$/,
			exclude: /.*\.spec.js$/,
		})
		.argv
}

function Argv$normalize() {
	var ya = yargs
		.normalize('path')
		.normalize(['user', 'group'])
		.argv
}

// From http://yargs.js.org/docs/#methods-coercekey-fn
function Argv$coerce() {
	var ya = yargs
		.coerce('file', function (arg: string) {
			return fs.readFileSync(arg, 'utf8');
		})
		.argv
}
function Argv$coerces() {
	var ya = yargs
		.coerce({
			date: Date.parse,
			json: JSON.parse
		})
		.argv
}
function Argv$coerceWithKeys() {
	var ya = yargs
		.coerce(['src', 'dest'], path.resolve)
		.argv
}

// From http://yargs.js.org/docs/#methods-failfn
function Argv$fail() {
	var ya = yargs
		.fail(function (msg, err) {
			if (err) throw err // preserve stack
			console.error('You broke it!')
			console.error(msg)
			process.exit(1)
		})
		.argv
}

function Argv$implies() {
	var ya = yargs
		.implies('foo', 'snuh')
		.implies({
			x: 'y'
		})
		.argv
}

function Argv$count() {
	var ya = yargs
		.count('size')
		.count(['w', 'h'])
		.argv
}

function Argv$number() {
	var ya = yargs
		.number('n')
		.number(['width', 'height'])
		.argv
}

function Argv$updateStrings() {
	var ya = yargs
		.command('run', 'the run command')
		.help('help')
		.updateStrings({
			'Commands:': 'My Commands -->\n'
		})
		.wrap(null)
		.argv
}

function Argv$default() {
	var ya = yargs
		.default('random', function randomValue() {
			return Math.random() * 256;
		})
		.argv
}

function Argv$configObject() {
	var ya = yargs
		.config({foo: 1, bar: 2})
		.argv
}

function Argv$configParseFunction() {
	var ya = yargs
		.config('settings', function (configPath) {
			return JSON.parse(fs.readFileSync(configPath, 'utf-8'))
		})
		.config('settings', 'description', function (configPath) {
			return JSON.parse(fs.readFileSync(configPath, 'utf-8'))
		})
		.argv
}

function Argv$helpDescriptionExplicit() {
	var ya = yargs
		.help('help', 'description', true)
		.argv
}

function Argv$showHelpConsoleLevel() {
	yargs.showHelp("log"); //prints to stdout using console.log()
}

function Argv$getCompletion() {
	var ya = yargs
		.option('foobar', {})
		.option('foobaz', {})
		.completion()
		.getCompletion(['./test.js', '--foo'], function (completions) {
			console.log(completions)
		})
		.argv
}

function Argv$pkgConf() {
	var ya = yargs
		.pkgConf(['key1', 'key2'], 'configFile.json')
		.argv
}

function Argv$recommendCommands() {
	var ya = yargs
		.recommendCommands()
		.argv
}

function Argv$showCompletionScript() {
	var ya = yargs
		.showCompletionScript()
		.argv
}

function Argv$skipValidation() {
	var ya = yargs
		.skipValidation('arg1')
		.skipValidation(['arg2', 'arg3'])
		.argv
}

function Argv$commandObject() {
    var ya = yargs
        .command("commandname", "description", {
            "arg": {
                alias: "string",
                array: true,
                boolean: true,
                choices: ["a", "b", "c"],
                coerce: f => JSON.stringify(f),
                config: true,
                configParser: t => t,
                count: true,
                default: "myvalue",
                defaultDescription: "description",
                demand: true,
                desc: "desc",
                describe: "describe",
                description: "description",
                global: false,
                group: "group",
                nargs: 1,
                normalize: false,
                number: true,
                requiresArg: true,
                skipValidation: false,
                string: true,
                type: "string"
            }
        })
}<|MERGE_RESOLUTION|>--- conflicted
+++ resolved
@@ -1,13 +1,4 @@
-<<<<<<< HEAD
-﻿// Type definition tests for yargs
-// Project: https://github.com/chevex/yargs
-// Definitions by: Martin Poelstra <https://github.com/poelstra>
-// Definitions: https://github.com/DefinitelyTyped/DefinitelyTyped
-
-/// <reference types="node" />
-=======
 ﻿/// <reference types="node" />
->>>>>>> 8841dfc7
 
 import * as yargs from 'yargs';
 
