// Type definitions for react-redux 2.1.2
// Project: https://github.com/rackt/react-redux
// Definitions by: Qubo <https://github.com/tkqubo>
// Definitions: https://github.com/DefinitelyTyped/DefinitelyTyped

/// <reference types="react" />
/// <reference types="redux" />


import { Component } from 'react';
import { Store, Dispatch, ActionCreator } from 'redux';

export declare class ElementClass extends Component<any, any> { }
export interface ClassDecorator {
    <T extends (typeof ElementClass)>(component: T): T
}

/**
 * Connects a React component to a Redux store.
 * @param mapStateToProps
 * @param mapDispatchToProps
 * @param mergeProps
 * @param options
   */
export declare function connect(mapStateToProps?: MapStateToProps,
    mapDispatchToProps?: MapDispatchToPropsFunction | MapDispatchToPropsObject,
    mergeProps?: MergeProps,
    options?: Options): ClassDecorator;

interface MapStateToProps {
    (state: any, ownProps?: any): any;
}

<<<<<<< HEAD
interface MapDispatchToPropsFunction {
    (dispatch: Dispatch, ownProps?: any): any;
}

interface MapDispatchToPropsObject {
    [name: string]: ActionCreator;
}
=======
  interface MapDispatchToPropsFunction {
    (dispatch: Dispatch<any>, ownProps?: any): any;
  }

  interface MapDispatchToPropsObject {
    [name: string]: ActionCreator<any>;
  }
>>>>>>> c42b2ba1

interface MergeProps {
    (stateProps: any, dispatchProps: any, ownProps: any): any;
}

interface Options {
    /**
     * If true, implements shouldComponentUpdate and shallowly compares the result of mergeProps,
     * preventing unnecessary updates, assuming that the component is a “pure” component
     * and does not rely on any input or state other than its props and the selected Redux store’s state.
     * Defaults to true.
     * @default true
     */
    pure: boolean;
}

export interface Property {
    /**
     * The single Redux store in your application.
     */
    store?: Store<any>;
    children?: Function;
}

/**
 * Makes the Redux store available to the connect() calls in the component hierarchy below.
 */
export declare class Provider extends Component<Property, {}> { }<|MERGE_RESOLUTION|>--- conflicted
+++ resolved
@@ -3,43 +3,34 @@
 // Definitions by: Qubo <https://github.com/tkqubo>
 // Definitions: https://github.com/DefinitelyTyped/DefinitelyTyped
 
-/// <reference types="react" />
-/// <reference types="redux" />
+/// <reference path="../react/react.d.ts" />
+/// <reference path="../redux/redux.d.ts" />
 
+declare module "react-redux" {
+  import { Component } from 'react';
+  import { Store, Dispatch, ActionCreator } from 'redux';
 
-import { Component } from 'react';
-import { Store, Dispatch, ActionCreator } from 'redux';
+  export class ElementClass extends Component<any, any> { }
+  export interface ClassDecorator {
+    <T extends (typeof ElementClass)>(component: T): T
+  }
 
-export declare class ElementClass extends Component<any, any> { }
-export interface ClassDecorator {
-    <T extends (typeof ElementClass)>(component: T): T
-}
+  /**
+   * Connects a React component to a Redux store.
+   * @param mapStateToProps
+   * @param mapDispatchToProps
+   * @param mergeProps
+   * @param options
+     */
+  export function connect(mapStateToProps?: MapStateToProps,
+                          mapDispatchToProps?: MapDispatchToPropsFunction|MapDispatchToPropsObject,
+                          mergeProps?: MergeProps,
+                          options?: Options): ClassDecorator;
 
-/**
- * Connects a React component to a Redux store.
- * @param mapStateToProps
- * @param mapDispatchToProps
- * @param mergeProps
- * @param options
-   */
-export declare function connect(mapStateToProps?: MapStateToProps,
-    mapDispatchToProps?: MapDispatchToPropsFunction | MapDispatchToPropsObject,
-    mergeProps?: MergeProps,
-    options?: Options): ClassDecorator;
+  interface MapStateToProps {
+    (state: any, ownProps?: any): any;
+  }
 
-interface MapStateToProps {
-    (state: any, ownProps?: any): any;
-}
-
-<<<<<<< HEAD
-interface MapDispatchToPropsFunction {
-    (dispatch: Dispatch, ownProps?: any): any;
-}
-
-interface MapDispatchToPropsObject {
-    [name: string]: ActionCreator;
-}
-=======
   interface MapDispatchToPropsFunction {
     (dispatch: Dispatch<any>, ownProps?: any): any;
   }
@@ -47,13 +38,12 @@
   interface MapDispatchToPropsObject {
     [name: string]: ActionCreator<any>;
   }
->>>>>>> c42b2ba1
 
-interface MergeProps {
+  interface MergeProps {
     (stateProps: any, dispatchProps: any, ownProps: any): any;
-}
+  }
 
-interface Options {
+  interface Options {
     /**
      * If true, implements shouldComponentUpdate and shallowly compares the result of mergeProps,
      * preventing unnecessary updates, assuming that the component is a “pure” component
@@ -62,17 +52,18 @@
      * @default true
      */
     pure: boolean;
-}
+  }
 
-export interface Property {
+  export interface Property {
     /**
      * The single Redux store in your application.
      */
     store?: Store<any>;
     children?: Function;
-}
+  }
 
-/**
- * Makes the Redux store available to the connect() calls in the component hierarchy below.
- */
-export declare class Provider extends Component<Property, {}> { }+  /**
+   * Makes the Redux store available to the connect() calls in the component hierarchy below.
+   */
+  export class Provider extends Component<Property, {}> { }
+}