--- conflicted
+++ resolved
@@ -1,1300 +1,1296 @@
-// Type definitions for Node.js v0.10.1
-// Project: http://nodejs.org/
-// Definitions by: Microsoft TypeScript <http://typescriptlang.org>, DefinitelyTyped <https://github.com/borisyankov/DefinitelyTyped>
-// Definitions: https://github.com/borisyankov/DefinitelyTyped
-
-/************************************************
-*                                               *
-*               Node.js v0.10.1 API             *
-*                                               *
-************************************************/
-
-/************************************************
-*                                               *
-*                   GLOBAL                      *
-*                                               *
-************************************************/
-declare var process: NodeJS.Process;
-declare var global: any;
-
-declare var __filename: string;
-declare var __dirname: string;
-
-declare function setTimeout(callback: (...args: any[]) => void, ms: number, ...args: any[]): NodeJS.Timer;
-declare function clearTimeout(timeoutId: NodeJS.Timer): void;
-declare function setInterval(callback: (...args: any[]) => void, ms: number, ...args: any[]): NodeJS.Timer;
-declare function clearInterval(intervalId: NodeJS.Timer): void;
-declare function setImmediate(callback: (...args: any[]) => void, ...args: any[]): any;
-declare function clearImmediate(immediateId: any): void;
-
-declare var require: {
-    (id: string): any;
-    resolve(id:string): string;
-    cache: any;
-    extensions: any;
-    main: any;
-};
-
-declare var module: {
-    exports: any;
-    require(id: string): any;
-    id: string;
-    filename: string;
-    loaded: boolean;
-    parent: any;
-    children: any[];
-};
-
-// Same as module.exports
-declare var exports: any;
-declare var SlowBuffer: {
-    new (str: string, encoding?: string): Buffer;
-    new (size: number): Buffer;
-    new (array: any[]): Buffer;
-    prototype: Buffer;
-    isBuffer(obj: any): boolean;
-    byteLength(string: string, encoding?: string): number;
-    concat(list: Buffer[], totalLength?: number): Buffer;
-};
-
-
-// Buffer class
-interface Buffer extends NodeBuffer {}
-declare var Buffer: {
-    new (str: string, encoding?: string): Buffer;
-    new (size: number): Buffer;
-    new (array: any[]): Buffer;
-    prototype: Buffer;
-    isBuffer(obj: any): boolean;
-    byteLength(string: string, encoding?: string): number;
-    concat(list: Buffer[], totalLength?: number): Buffer;
-};
-
-/************************************************
-*                                               *
-*               GLOBAL INTERFACES               *
-*                                               *
-************************************************/
-declare module NodeJS {
-    export interface ErrnoException extends Error {
-        errno?: any;
-        code?: string;
-        path?: string;
-        syscall?: string;
-    }
-
-    export interface EventEmitter {
-        addListener(event: string, listener: Function): EventEmitter;
-        on(event: string, listener: Function): EventEmitter;
-        once(event: string, listener: Function): EventEmitter;
-        removeListener(event: string, listener: Function): EventEmitter;
-        removeAllListeners(event?: string): EventEmitter;
-        setMaxListeners(n: number): void;
-        listeners(event: string): Function[];
-        emit(event: string, ...args: any[]): boolean;
-    }
-
-    export interface ReadableStream extends EventEmitter {
-        readable: boolean;
-        read(size?: number): any;
-        setEncoding(encoding: string): void;
-        pause(): void;
-        resume(): void;
-        pipe<T extends WritableStream>(destination: T, options?: { end?: boolean; }): T;
-        unpipe<T extends WritableStream>(destination?: T): void;
-        unshift(chunk: string): void;
-        unshift(chunk: Buffer): void;
-        wrap(oldStream: ReadableStream): ReadableStream;
-    }
-
-    export interface WritableStream extends EventEmitter {
-        writable: boolean;
-        write(buffer: Buffer, cb?: Function): boolean;
-        write(str: string, cb?: Function): boolean;
-        write(str: string, encoding?: string, cb?: Function): boolean;
-        end(): void;
-        end(buffer: Buffer, cb?: Function): void;
-        end(str: string, cb?: Function): void;
-        end(str: string, encoding?: string, cb?: Function): void;
-    }
-
-    export interface ReadWriteStream extends ReadableStream, WritableStream {}
-
-    export interface Process extends EventEmitter {
-        stdout: WritableStream;
-        stderr: WritableStream;
-        stdin: ReadableStream;
-        argv: string[];
-        execPath: string;
-        abort(): void;
-        chdir(directory: string): void;
-        cwd(): string;
-        env: any;
-        exit(code?: number): void;
-        getgid(): number;
-        setgid(id: number): void;
-        setgid(id: string): void;
-        getuid(): number;
-        setuid(id: number): void;
-        setuid(id: string): void;
-        version: string;
-        versions: {
-            http_parser: string;
-            node: string;
-            v8: string;
-            ares: string;
-            uv: string;
-            zlib: string;
-            openssl: string;
-        };
-        config: {
-            target_defaults: {
-                cflags: any[];
-                default_configuration: string;
-                defines: string[];
-                include_dirs: string[];
-                libraries: string[];
-            };
-            variables: {
-                clang: number;
-                host_arch: string;
-                node_install_npm: boolean;
-                node_install_waf: boolean;
-                node_prefix: string;
-                node_shared_openssl: boolean;
-                node_shared_v8: boolean;
-                node_shared_zlib: boolean;
-                node_use_dtrace: boolean;
-                node_use_etw: boolean;
-                node_use_openssl: boolean;
-                target_arch: string;
-                v8_no_strict_aliasing: number;
-                v8_use_snapshot: boolean;
-                visibility: string;
-            };
-        };
-        kill(pid: number, signal?: string): void;
-        pid: number;
-        title: string;
-        arch: string;
-        platform: string;
-        memoryUsage(): { rss: number; heapTotal: number; heapUsed: number; };
-        nextTick(callback: Function): void;
-        umask(mask?: number): number;
-        uptime(): number;
-        hrtime(time?:number[]): number[];
-
-        // Worker
-        send?(message: any, sendHandle?: any): void;
-    }
-
-    export interface Timer {
-        ref() : void;
-        unref() : void;
-    }
-}
-
-/**
- * @deprecated
- */
-interface NodeBuffer {
-    [index: number]: number;
-    write(string: string, offset?: number, length?: number, encoding?: string): number;
-    toString(encoding?: string, start?: number, end?: number): string;
-    toJSON(): any;
-    length: number;
-    copy(targetBuffer: Buffer, targetStart?: number, sourceStart?: number, sourceEnd?: number): number;
-    slice(start?: number, end?: number): Buffer;
-    readUInt8(offset: number, noAsset?: boolean): number;
-    readUInt16LE(offset: number, noAssert?: boolean): number;
-    readUInt16BE(offset: number, noAssert?: boolean): number;
-    readUInt32LE(offset: number, noAssert?: boolean): number;
-    readUInt32BE(offset: number, noAssert?: boolean): number;
-    readInt8(offset: number, noAssert?: boolean): number;
-    readInt16LE(offset: number, noAssert?: boolean): number;
-    readInt16BE(offset: number, noAssert?: boolean): number;
-    readInt32LE(offset: number, noAssert?: boolean): number;
-    readInt32BE(offset: number, noAssert?: boolean): number;
-    readFloatLE(offset: number, noAssert?: boolean): number;
-    readFloatBE(offset: number, noAssert?: boolean): number;
-    readDoubleLE(offset: number, noAssert?: boolean): number;
-    readDoubleBE(offset: number, noAssert?: boolean): number;
-    writeUInt8(value: number, offset: number, noAssert?: boolean): void;
-    writeUInt16LE(value: number, offset: number, noAssert?: boolean): void;
-    writeUInt16BE(value: number, offset: number, noAssert?: boolean): void;
-    writeUInt32LE(value: number, offset: number, noAssert?: boolean): void;
-    writeUInt32BE(value: number, offset: number, noAssert?: boolean): void;
-    writeInt8(value: number, offset: number, noAssert?: boolean): void;
-    writeInt16LE(value: number, offset: number, noAssert?: boolean): void;
-    writeInt16BE(value: number, offset: number, noAssert?: boolean): void;
-    writeInt32LE(value: number, offset: number, noAssert?: boolean): void;
-    writeInt32BE(value: number, offset: number, noAssert?: boolean): void;
-    writeFloatLE(value: number, offset: number, noAssert?: boolean): void;
-    writeFloatBE(value: number, offset: number, noAssert?: boolean): void;
-    writeDoubleLE(value: number, offset: number, noAssert?: boolean): void;
-    writeDoubleBE(value: number, offset: number, noAssert?: boolean): void;
-    fill(value: any, offset?: number, end?: number): void;
-}
-
-/************************************************
-*                                               *
-*                   MODULES                     *
-*                                               *
-************************************************/
-declare module "buffer" {
-    export var INSPECT_MAX_BYTES: number;
-}
-
-declare module "querystring" {
-    export function stringify(obj: any, sep?: string, eq?: string): string;
-    export function parse(str: string, sep?: string, eq?: string, options?: { maxKeys?: number; }): any;
-    export function escape(): any;
-    export function unescape(): any;
-}
-
-declare module "events" {
-    export class EventEmitter implements NodeJS.EventEmitter {
-        static listenerCount(emitter: EventEmitter, event: string): number;
-
-        addListener(event: string, listener: Function): EventEmitter;
-        on(event: string, listener: Function): EventEmitter;
-        once(event: string, listener: Function): EventEmitter;
-        removeListener(event: string, listener: Function): EventEmitter;
-        removeAllListeners(event?: string): EventEmitter;
-        setMaxListeners(n: number): void;
-        listeners(event: string): Function[];
-        emit(event: string, ...args: any[]): boolean;
-   }
-}
-
-declare module "http" {
-    import events = require("events");
-    import net = require("net");
-    import stream = require("stream");
-
-    export interface Server extends events.EventEmitter {
-        listen(port: number, hostname?: string, backlog?: number, callback?: Function): Server;
-        listen(path: string, callback?: Function): Server;
-        listen(handle: any, listeningListener?: Function): Server;
-        close(cb?: any): Server;
-        address(): { port: number; family: string; address: string; };
-        maxHeadersCount: number;
-    }
-    export interface ServerRequest extends events.EventEmitter, stream.Readable {
-        method: string;
-        url: string;
-        headers: any;
-        trailers: string;
-        httpVersion: string;
-        setEncoding(encoding?: string): void;
-        pause(): void;
-        resume(): void;
-        connection: net.Socket;
-    }
-    export interface ServerResponse extends events.EventEmitter, stream.Writable {
-        // Extended base methods
-        write(buffer: Buffer): boolean;
-        write(buffer: Buffer, cb?: Function): boolean;
-        write(str: string, cb?: Function): boolean;
-        write(str: string, encoding?: string, cb?: Function): boolean;
-        write(str: string, encoding?: string, fd?: string): boolean;
-
-        writeContinue(): void;
-        writeHead(statusCode: number, reasonPhrase?: string, headers?: any): void;
-        writeHead(statusCode: number, headers?: any): void;
-        statusCode: number;
-        setHeader(name: string, value: string): void;
-        sendDate: boolean;
-        getHeader(name: string): string;
-        removeHeader(name: string): void;
-        write(chunk: any, encoding?: string): any;
-        addTrailers(headers: any): void;
-
-        // Extended base methods
-        end(): void;
-        end(buffer: Buffer, cb?: Function): void;
-        end(str: string, cb?: Function): void;
-        end(str: string, encoding?: string, cb?: Function): void;
-        end(data?: any, encoding?: string): void;
-    }
-    export interface ClientRequest extends events.EventEmitter, stream.Writable {
-        // Extended base methods
-        write(buffer: Buffer): boolean;
-        write(buffer: Buffer, cb?: Function): boolean;
-        write(str: string, cb?: Function): boolean;
-        write(str: string, encoding?: string, cb?: Function): boolean;
-        write(str: string, encoding?: string, fd?: string): boolean;
-
-        write(chunk: any, encoding?: string): void;
-        abort(): void;
-        setTimeout(timeout: number, callback?: Function): void;
-        setNoDelay(noDelay?: boolean): void;
-        setSocketKeepAlive(enable?: boolean, initialDelay?: number): void;
-
-        // Extended base methods
-        end(): void;
-        end(buffer: Buffer, cb?: Function): void;
-        end(str: string, cb?: Function): void;
-        end(str: string, encoding?: string, cb?: Function): void;
-        end(data?: any, encoding?: string): void;
-    }
-    export interface ClientResponse extends events.EventEmitter, stream.Readable {
-        statusCode: number;
-        httpVersion: string;
-        headers: any;
-        trailers: any;
-        setEncoding(encoding?: string): void;
-        pause(): void;
-        resume(): void;
-    }
-    export interface Agent { maxSockets: number; sockets: any; requests: any; }
-
-    export var STATUS_CODES: {
-        [errorCode: number]: string;
-        [errorCode: string]: string;
-    };
-    export function createServer(requestListener?: (request: ServerRequest, response: ServerResponse) =>void ): Server;
-    export function createClient(port?: number, host?: string): any;
-    export function request(options: any, callback?: Function): ClientRequest;
-    export function get(options: any, callback?: Function): ClientRequest;
-    export var globalAgent: Agent;
-}
-
-declare module "cluster" {
-    import child  = require("child_process");
-    import events = require("events");
-
-    export interface ClusterSettings {
-        exec?: string;
-        args?: string[];
-        silent?: boolean;
-    }
-
-    export class Worker extends events.EventEmitter {
-        id: string;
-        process: child.ChildProcess;
-        suicide: boolean;
-        send(message: any, sendHandle?: any): void;
-        kill(signal?: string): void;
-        destroy(signal?: string): void;
-        disconnect(): void;
-    }
-
-    export var settings: ClusterSettings;
-    export var isMaster: boolean;
-    export var isWorker: boolean;
-    export function setupMaster(settings?: ClusterSettings): void;
-    export function fork(env?: any): Worker;
-    export function disconnect(callback?: Function): void;
-    export var worker: Worker;
-    export var workers: Worker[];
-
-    // Event emitter
-    export function addListener(event: string, listener: Function): void;
-    export function on(event: string, listener: Function): any;
-    export function once(event: string, listener: Function): void;
-    export function removeListener(event: string, listener: Function): void;
-    export function removeAllListeners(event?: string): void;
-    export function setMaxListeners(n: number): void;
-    export function listeners(event: string): Function[];
-    export function emit(event: string, ...args: any[]): boolean;
-}
-
-declare module "zlib" {
-    import stream = require("stream");
-    export interface ZlibOptions { chunkSize?: number; windowBits?: number; level?: number; memLevel?: number; strategy?: number; dictionary?: any; }
-
-    export interface Gzip extends stream.Transform { }
-    export interface Gunzip extends stream.Transform { }
-    export interface Deflate extends stream.Transform { }
-    export interface Inflate extends stream.Transform { }
-    export interface DeflateRaw extends stream.Transform { }
-    export interface InflateRaw extends stream.Transform { }
-    export interface Unzip extends stream.Transform { }
-
-    export function createGzip(options?: ZlibOptions): Gzip;
-    export function createGunzip(options?: ZlibOptions): Gunzip;
-    export function createDeflate(options?: ZlibOptions): Deflate;
-    export function createInflate(options?: ZlibOptions): Inflate;
-    export function createDeflateRaw(options?: ZlibOptions): DeflateRaw;
-    export function createInflateRaw(options?: ZlibOptions): InflateRaw;
-    export function createUnzip(options?: ZlibOptions): Unzip;
-
-    export function deflate(buf: Buffer, callback: (error: Error, result: any) =>void ): void;
-    export function deflateRaw(buf: Buffer, callback: (error: Error, result: any) =>void ): void;
-    export function gzip(buf: Buffer, callback: (error: Error, result: any) =>void ): void;
-    export function gunzip(buf: Buffer, callback: (error: Error, result: any) =>void ): void;
-    export function inflate(buf: Buffer, callback: (error: Error, result: any) =>void ): void;
-    export function inflateRaw(buf: Buffer, callback: (error: Error, result: any) =>void ): void;
-    export function unzip(buf: Buffer, callback: (error: Error, result: any) =>void ): void;
-
-    // Constants
-    export var Z_NO_FLUSH: number;
-    export var Z_PARTIAL_FLUSH: number;
-    export var Z_SYNC_FLUSH: number;
-    export var Z_FULL_FLUSH: number;
-    export var Z_FINISH: number;
-    export var Z_BLOCK: number;
-    export var Z_TREES: number;
-    export var Z_OK: number;
-    export var Z_STREAM_END: number;
-    export var Z_NEED_DICT: number;
-    export var Z_ERRNO: number;
-    export var Z_STREAM_ERROR: number;
-    export var Z_DATA_ERROR: number;
-    export var Z_MEM_ERROR: number;
-    export var Z_BUF_ERROR: number;
-    export var Z_VERSION_ERROR: number;
-    export var Z_NO_COMPRESSION: number;
-    export var Z_BEST_SPEED: number;
-    export var Z_BEST_COMPRESSION: number;
-    export var Z_DEFAULT_COMPRESSION: number;
-    export var Z_FILTERED: number;
-    export var Z_HUFFMAN_ONLY: number;
-    export var Z_RLE: number;
-    export var Z_FIXED: number;
-    export var Z_DEFAULT_STRATEGY: number;
-    export var Z_BINARY: number;
-    export var Z_TEXT: number;
-    export var Z_ASCII: number;
-    export var Z_UNKNOWN: number;
-    export var Z_DEFLATED: number;
-    export var Z_NULL: number;
-}
-
-declare module "os" {
-    export function tmpDir(): string;
-    export function hostname(): string;
-    export function type(): string;
-    export function platform(): string;
-    export function arch(): string;
-    export function release(): string;
-    export function uptime(): number;
-    export function loadavg(): number[];
-    export function totalmem(): number;
-    export function freemem(): number;
-    export function cpus(): { model: string; speed: number; times: { user: number; nice: number; sys: number; idle: number; irq: number; }; }[];
-    export function networkInterfaces(): any;
-    export var EOL: string;
-}
-
-declare module "https" {
-    import tls = require("tls");
-    import events = require("events");
-    import http = require("http");
-
-    export interface ServerOptions {
-        pfx?: any;
-        key?: any;
-        passphrase?: string;
-        cert?: any;
-        ca?: any;
-        crl?: any;
-        ciphers?: string;
-        honorCipherOrder?: boolean;
-        requestCert?: boolean;
-        rejectUnauthorized?: boolean;
-        NPNProtocols?: any;
-        SNICallback?: (servername: string) => any;
-    }
-
-    export interface RequestOptions {
-        host?: string;
-        hostname?: string;
-        port?: number;
-        path?: string;
-        method?: string;
-        headers?: any;
-        auth?: string;
-        agent?: any;
-        pfx?: any;
-        key?: any;
-        passphrase?: string;
-        cert?: any;
-        ca?: any;
-        ciphers?: string;
-        rejectUnauthorized?: boolean;
-    }
-
-    export interface Agent {
-        maxSockets: number;
-        sockets: any;
-        requests: any;
-    }
-    export var Agent: {
-        new (options?: RequestOptions): Agent;
-    };
-    export interface Server extends tls.Server { }
-    export function createServer(options: ServerOptions, requestListener?: Function): Server;
-    export function request(options: RequestOptions, callback?: (res: events.EventEmitter) =>void ): http.ClientRequest;
-    export function get(options: RequestOptions, callback?: (res: events.EventEmitter) =>void ): http.ClientRequest;
-    export var globalAgent: Agent;
-}
-
-declare module "punycode" {
-    export function decode(string: string): string;
-    export function encode(string: string): string;
-    export function toUnicode(domain: string): string;
-    export function toASCII(domain: string): string;
-    export var ucs2: ucs2;
-    interface ucs2 {
-        decode(string: string): string;
-        encode(codePoints: number[]): string;
-    }
-    export var version: any;
-}
-
-declare module "repl" {
-    import stream = require("stream");
-    import events = require("events");
-
-    export interface ReplOptions {
-        prompt?: string;
-        input?: NodeJS.ReadableStream;
-        output?: NodeJS.WritableStream;
-        terminal?: boolean;
-        eval?: Function;
-        useColors?: boolean;
-        useGlobal?: boolean;
-        ignoreUndefined?: boolean;
-        writer?: Function;
-    }
-    export function start(options: ReplOptions): events.EventEmitter;
-}
-
-declare module "readline" {
-    import events = require("events");
-    import stream = require("stream");
-
-    export interface ReadLine extends events.EventEmitter {
-        setPrompt(prompt: string, length: number): void;
-        prompt(preserveCursor?: boolean): void;
-        question(query: string, callback: Function): void;
-        pause(): void;
-        resume(): void;
-        close(): void;
-        write(data: any, key?: any): void;
-    }
-    export interface ReadLineOptions {
-        input: NodeJS.ReadableStream;
-        output: NodeJS.WritableStream;
-        completer?: Function;
-        terminal?: boolean;
-    }
-    export function createInterface(options: ReadLineOptions): ReadLine;
-}
-
-declare module "vm" {
-    export interface Context { }
-    export interface Script {
-        runInThisContext(): void;
-        runInNewContext(sandbox?: Context): void;
-    }
-    export function runInThisContext(code: string, filename?: string): void;
-    export function runInNewContext(code: string, sandbox?: Context, filename?: string): void;
-    export function runInContext(code: string, context: Context, filename?: string): void;
-    export function createContext(initSandbox?: Context): Context;
-    export function createScript(code: string, filename?: string): Script;
-}
-
-declare module "child_process" {
-    import events = require("events");
-    import stream = require("stream");
-
-    export interface ChildProcess extends events.EventEmitter {
-        stdin:  stream.Writable;
-        stdout: stream.Readable;
-        stderr: stream.Readable;
-        pid: number;
-        kill(signal?: string): void;
-        send(message: any, sendHandle: any): void;
-        disconnect(): void;
-    }
-
-    export function spawn(command: string, args?: string[], options?: {
-        cwd?: string;
-        stdio?: any;
-        custom?: any;
-        env?: any;
-        detached?: boolean;
-    }): ChildProcess;
-    export function exec(command: string, options: {
-        cwd?: string;
-        stdio?: any;
-        customFds?: any;
-        env?: any;
-        encoding?: string;
-        timeout?: number;
-        maxBuffer?: number;
-        killSignal?: string;
-    }, callback: (error: Error, stdout: Buffer, stderr: Buffer) =>void ): ChildProcess;
-    export function exec(command: string, callback: (error: Error, stdout: Buffer, stderr: Buffer) =>void ): ChildProcess;
-    export function execFile(file: string, args: string[], options: {
-        cwd?: string;
-        stdio?: any;
-        customFds?: any;
-        env?: any;
-        encoding?: string;
-        timeout?: number;
-        maxBuffer?: string;
-        killSignal?: string;
-    }, callback: (error: Error, stdout: Buffer, stderr: Buffer) =>void ): ChildProcess;
-    export function fork(modulePath: string, args?: string[], options?: {
-        cwd?: string;
-        env?: any;
-        encoding?: string;
-    }): ChildProcess;
-}
-
-declare module "url" {
-    export interface Url {
-        href: string;
-        protocol: string;
-        auth: string;
-        hostname: string;
-        port: string;
-        host: string;
-        pathname: string;
-        search: string;
-        query: string;
-        slashes: boolean;
-        hash?: string;
-        path?: string;
-    }
-
-    export interface UrlOptions {
-        protocol?: string;
-        auth?: string;
-        hostname?: string;
-        port?: string;
-        host?: string;
-        pathname?: string;
-        search?: string;
-        query?: any;
-        hash?: string;
-        path?: string;
-    }
-
-    export function parse(urlStr: string, parseQueryString?: boolean , slashesDenoteHost?: boolean ): Url;
-    export function format(url: UrlOptions): string;
-    export function resolve(from: string, to: string): string;
-}
-
-declare module "dns" {
-    export function lookup(domain: string, family: number, callback: (err: Error, address: string, family: number) =>void ): string;
-    export function lookup(domain: string, callback: (err: Error, address: string, family: number) =>void ): string;
-    export function resolve(domain: string, rrtype: string, callback: (err: Error, addresses: string[]) =>void ): string[];
-    export function resolve(domain: string, callback: (err: Error, addresses: string[]) =>void ): string[];
-    export function resolve4(domain: string, callback: (err: Error, addresses: string[]) =>void ): string[];
-    export function resolve6(domain: string, callback: (err: Error, addresses: string[]) =>void ): string[];
-    export function resolveMx(domain: string, callback: (err: Error, addresses: string[]) =>void ): string[];
-    export function resolveTxt(domain: string, callback: (err: Error, addresses: string[]) =>void ): string[];
-    export function resolveSrv(domain: string, callback: (err: Error, addresses: string[]) =>void ): string[];
-    export function resolveNs(domain: string, callback: (err: Error, addresses: string[]) =>void ): string[];
-    export function resolveCname(domain: string, callback: (err: Error, addresses: string[]) =>void ): string[];
-    export function reverse(ip: string, callback: (err: Error, domains: string[]) =>void ): string[];
-}
-
-declare module "net" {
-    import stream = require("stream");
-
-    export interface Socket extends stream.Duplex {
-        // Extended base methods
-        write(buffer: Buffer): boolean;
-        write(buffer: Buffer, cb?: Function): boolean;
-        write(str: string, cb?: Function): boolean;
-        write(str: string, encoding?: string, cb?: Function): boolean;
-        write(str: string, encoding?: string, fd?: string): boolean;
-
-        connect(port: number, host?: string, connectionListener?: Function): void;
-        connect(path: string, connectionListener?: Function): void;
-        bufferSize: number;
-        setEncoding(encoding?: string): void;
-        write(data: any, encoding?: string, callback?: Function): void;
-        destroy(): void;
-        pause(): void;
-        resume(): void;
-        setTimeout(timeout: number, callback?: Function): void;
-        setNoDelay(noDelay?: boolean): void;
-        setKeepAlive(enable?: boolean, initialDelay?: number): void;
-        address(): { port: number; family: string; address: string; };
-        remoteAddress: string;
-        remotePort: number;
-        bytesRead: number;
-        bytesWritten: number;
-
-        // Extended base methods
-        end(): void;
-        end(buffer: Buffer, cb?: Function): void;
-        end(str: string, cb?: Function): void;
-        end(str: string, encoding?: string, cb?: Function): void;
-        end(data?: any, encoding?: string): void;
-    }
-
-    export var Socket: {
-        new (options?: { fd?: string; type?: string; allowHalfOpen?: boolean; }): Socket;
-    };
-
-    export interface Server extends Socket {
-        listen(port: number, host?: string, backlog?: number, listeningListener?: Function): Server;
-        listen(path: string, listeningListener?: Function): Server;
-        listen(handle: any, listeningListener?: Function): Server;
-        close(callback?: Function): Server;
-        address(): { port: number; family: string; address: string; };
-        maxConnections: number;
-        connections: number;
-    }
-    export function createServer(connectionListener?: (socket: Socket) =>void ): Server;
-    export function createServer(options?: { allowHalfOpen?: boolean; }, connectionListener?: (socket: Socket) =>void ): Server;
-    export function connect(options: { allowHalfOpen?: boolean; }, connectionListener?: Function): Socket;
-    export function connect(port: number, host?: string, connectionListener?: Function): Socket;
-    export function connect(path: string, connectionListener?: Function): Socket;
-    export function createConnection(options: { allowHalfOpen?: boolean; }, connectionListener?: Function): Socket;
-    export function createConnection(port: number, host?: string, connectionListener?: Function): Socket;
-    export function createConnection(path: string, connectionListener?: Function): Socket;
-    export function isIP(input: string): number;
-    export function isIPv4(input: string): boolean;
-    export function isIPv6(input: string): boolean;
-}
-
-declare module "dgram" {
-    import events = require("events");
-
-    export function createSocket(type: string, callback?: Function): Socket;
-
-    interface Socket extends events.EventEmitter {
-<<<<<<< HEAD
-        send(buf: Buffer, offset: number, length: number, port: number, address: string, callback?: (error: Error, bytes: number)): void;
-=======
-        send(buf: Buffer, offset: number, length: number, port: number, address: string, callback?: (error: Error, bytes: number) => void): void;
->>>>>>> 87fba9fe
-        bind(port: number, address?: string, callback?: () => void): void;
-        close(): void;
-        address: { address: string; family: string; port: number; };
-        setBroadcast(flag: boolean): void;
-        setMulticastTTL(ttl: number): void;
-        setMulticastLoopback(flag: boolean): void;
-        addMembership(multicastAddress: string, multicastInterface?: string): void;
-        dropMembership(multicastAddress: string, multicastInterface?: string): void;
-    }
-}
-
-declare module "fs" {
-    import stream = require("stream");
-    import events = require("events");
-
-    interface Stats {
-        isFile(): boolean;
-        isDirectory(): boolean;
-        isBlockDevice(): boolean;
-        isCharacterDevice(): boolean;
-        isSymbolicLink(): boolean;
-        isFIFO(): boolean;
-        isSocket(): boolean;
-        dev: number;
-        ino: number;
-        mode: number;
-        nlink: number;
-        uid: number;
-        gid: number;
-        rdev: number;
-        size: number;
-        blksize: number;
-        blocks: number;
-        atime: Date;
-        mtime: Date;
-        ctime: Date;
-    }
-
-    interface FSWatcher extends events.EventEmitter {
-        close(): void;
-    }
-
-    export interface ReadStream extends stream.Readable {}
-    export interface WriteStream extends stream.Writable {}
-
-    export function rename(oldPath: string, newPath: string, callback?: (err?: NodeJS.ErrnoException) => void): void;
-    export function renameSync(oldPath: string, newPath: string): void;
-    export function truncate(path: string, callback?: (err?: NodeJS.ErrnoException) => void): void;
-    export function truncate(path: string, len: number, callback?: (err?: NodeJS.ErrnoException) => void): void;
-    export function truncateSync(path: string, len?: number): void;
-    export function ftruncate(fd: number, callback?: (err?: NodeJS.ErrnoException) => void): void;
-    export function ftruncate(fd: number, len: number, callback?: (err?: NodeJS.ErrnoException) => void): void;
-    export function ftruncateSync(fd: number, len?: number): void;
-    export function chown(path: string, uid: number, gid: number, callback?: (err?: NodeJS.ErrnoException) => void): void;
-    export function chownSync(path: string, uid: number, gid: number): void;
-    export function fchown(fd: number, uid: number, gid: number, callback?: (err?: NodeJS.ErrnoException) => void): void;
-    export function fchownSync(fd: number, uid: number, gid: number): void;
-    export function lchown(path: string, uid: number, gid: number, callback?: (err?: NodeJS.ErrnoException) => void): void;
-    export function lchownSync(path: string, uid: number, gid: number): void;
-    export function chmod(path: string, mode: number, callback?: (err?: NodeJS.ErrnoException) => void): void;
-    export function chmod(path: string, mode: string, callback?: (err?: NodeJS.ErrnoException) => void): void;
-    export function chmodSync(path: string, mode: number): void;
-    export function chmodSync(path: string, mode: string): void;
-    export function fchmod(fd: number, mode: number, callback?: (err?: NodeJS.ErrnoException) => void): void;
-    export function fchmod(fd: number, mode: string, callback?: (err?: NodeJS.ErrnoException) => void): void;
-    export function fchmodSync(fd: number, mode: number): void;
-    export function fchmodSync(fd: number, mode: string): void;
-    export function lchmod(path: string, mode: number, callback?: (err?: NodeJS.ErrnoException) => void): void;
-    export function lchmod(path: string, mode: string, callback?: (err?: NodeJS.ErrnoException) => void): void;
-    export function lchmodSync(path: string, mode: number): void;
-    export function lchmodSync(path: string, mode: string): void;
-    export function stat(path: string, callback?: (err: NodeJS.ErrnoException, stats: Stats) => any): void;
-    export function lstat(path: string, callback?: (err: NodeJS.ErrnoException, stats: Stats) => any): void;
-    export function fstat(fd: number, callback?: (err: NodeJS.ErrnoException, stats: Stats) => any): void;
-    export function statSync(path: string): Stats;
-    export function lstatSync(path: string): Stats;
-    export function fstatSync(fd: number): Stats;
-    export function link(srcpath: string, dstpath: string, callback?: (err?: NodeJS.ErrnoException) => void): void;
-    export function linkSync(srcpath: string, dstpath: string): void;
-    export function symlink(srcpath: string, dstpath: string, type?: string, callback?: (err?: NodeJS.ErrnoException) => void): void;
-    export function symlinkSync(srcpath: string, dstpath: string, type?: string): void;
-    export function readlink(path: string, callback?: (err: NodeJS.ErrnoException, linkString: string) => any): void;
-    export function readlinkSync(path: string): string;
-    export function realpath(path: string, callback?: (err: NodeJS.ErrnoException, resolvedPath: string) => any): void;
-    export function realpath(path: string, cache: {[path: string]: string}, callback: (err: NodeJS.ErrnoException, resolvedPath: string) =>any): void;
-    export function realpathSync(path: string, cache?: {[path: string]: string}): string;
-    export function unlink(path: string, callback?: (err?: NodeJS.ErrnoException) => void): void;
-    export function unlinkSync(path: string): void;
-    export function rmdir(path: string, callback?: (err?: NodeJS.ErrnoException) => void): void;
-    export function rmdirSync(path: string): void;
-    export function mkdir(path: string, callback?: (err?: NodeJS.ErrnoException) => void): void;
-    export function mkdir(path: string, mode: number, callback?: (err?: NodeJS.ErrnoException) => void): void;
-    export function mkdir(path: string, mode: string, callback?: (err?: NodeJS.ErrnoException) => void): void;
-    export function mkdirSync(path: string, mode?: number): void;
-    export function mkdirSync(path: string, mode?: string): void;
-    export function readdir(path: string, callback?: (err: NodeJS.ErrnoException, files: string[]) => void): void;
-    export function readdirSync(path: string): string[];
-    export function close(fd: number, callback?: (err?: NodeJS.ErrnoException) => void): void;
-    export function closeSync(fd: number): void;
-    export function open(path: string, flags: string, callback?: (err: NodeJS.ErrnoException, fd: number) => any): void;
-    export function open(path: string, flags: string, mode: number, callback?: (err: NodeJS.ErrnoException, fd: number) => any): void;
-    export function open(path: string, flags: string, mode: string, callback?: (err: NodeJS.ErrnoException, fd: number) => any): void;
-    export function openSync(path: string, flags: string, mode?: number): number;
-    export function openSync(path: string, flags: string, mode?: string): number;
-    export function utimes(path: string, atime: number, mtime: number, callback?: (err?: NodeJS.ErrnoException) => void): void;
-    export function utimes(path: string, atime: Date, mtime: Date, callback?: (err?: NodeJS.ErrnoException) => void): void;
-    export function utimesSync(path: string, atime: number, mtime: number): void;
-    export function utimesSync(path: string, atime: Date, mtime: Date): void;
-    export function futimes(fd: number, atime: number, mtime: number, callback?: (err?: NodeJS.ErrnoException) => void): void;
-    export function futimes(fd: number, atime: Date, mtime: Date, callback?: (err?: NodeJS.ErrnoException) => void): void;
-    export function futimesSync(fd: number, atime: number, mtime: number): void;
-    export function futimesSync(fd: number, atime: Date, mtime: Date): void;
-    export function fsync(fd: number, callback?: (err?: NodeJS.ErrnoException) => void): void;
-    export function fsyncSync(fd: number): void;
-    export function write(fd: number, buffer: Buffer, offset: number, length: number, position: number, callback?: (err: NodeJS.ErrnoException, written: number, buffer: Buffer) => void): void;
-    export function writeSync(fd: number, buffer: Buffer, offset: number, length: number, position: number): number;
-    export function read(fd: number, buffer: Buffer, offset: number, length: number, position: number, callback?: (err: NodeJS.ErrnoException, bytesRead: number, buffer: Buffer) => void): void;
-    export function readSync(fd: number, buffer: Buffer, offset: number, length: number, position: number): number;
-    export function readFile(filename: string, encoding: string, callback: (err: NodeJS.ErrnoException, data: string) => void): void;
-    export function readFile(filename: string, options: { encoding: string; flag?: string; }, callback: (err: NodeJS.ErrnoException, data: string) => void): void;
-    export function readFile(filename: string, options: { flag?: string; }, callback: (err: NodeJS.ErrnoException, data: Buffer) => void): void;
-    export function readFile(filename: string, callback: (err: NodeJS.ErrnoException, data: Buffer) => void ): void;
-    export function readFileSync(filename: string, encoding: string): string;
-    export function readFileSync(filename: string, options: { encoding: string; flag?: string; }): string;
-    export function readFileSync(filename: string, options?: { flag?: string; }): Buffer;
-    export function writeFile(filename: string, data: any, callback?: (err: NodeJS.ErrnoException) => void): void;
-    export function writeFile(filename: string, data: any, options: { encoding?: string; mode?: number; flag?: string; }, callback?: (err: NodeJS.ErrnoException) => void): void;
-    export function writeFile(filename: string, data: any, options: { encoding?: string; mode?: string; flag?: string; }, callback?: (err: NodeJS.ErrnoException) => void): void;
-    export function writeFileSync(filename: string, data: any, options?: { encoding?: string; mode?: number; flag?: string; }): void;
-    export function writeFileSync(filename: string, data: any, options?: { encoding?: string; mode?: string; flag?: string; }): void;
-    export function appendFile(filename: string, data: any, options: { encoding?: string; mode?: number; flag?: string; }, callback?: (err: NodeJS.ErrnoException) => void): void;
-    export function appendFile(filename: string, data: any, options: { encoding?: string; mode?: string; flag?: string; }, callback?: (err: NodeJS.ErrnoException) => void): void;
-    export function appendFile(filename: string, data: any, callback?: (err: NodeJS.ErrnoException) => void): void;
-    export function appendFileSync(filename: string, data: any, options?: { encoding?: string; mode?: number; flag?: string; }): void;
-    export function appendFileSync(filename: string, data: any, options?: { encoding?: string; mode?: string; flag?: string; }): void;
-    export function watchFile(filename: string, listener: (curr: Stats, prev: Stats) => void): void;
-    export function watchFile(filename: string, options: { persistent?: boolean; interval?: number; }, listener: (curr: Stats, prev: Stats) => void): void;
-    export function unwatchFile(filename: string, listener?: (curr: Stats, prev: Stats) => void): void;
-    export function watch(filename: string, listener?: (event: string, filename: string) => any): FSWatcher;
-    export function watch(filename: string, options: { persistent?: boolean; }, listener?: (event: string, filename: string) => any): FSWatcher;
-    export function exists(path: string, callback?: (exists: boolean) => void): void;
-    export function existsSync(path: string): boolean;
-    export function createReadStream(path: string, options?: {
-        flags?: string;
-        encoding?: string;
-        fd?: string;
-        mode?: number;
-        bufferSize?: number;
-    }): ReadStream;
-    export function createReadStream(path: string, options?: {
-        flags?: string;
-        encoding?: string;
-        fd?: string;
-        mode?: string;
-        bufferSize?: number;
-    }): ReadStream;
-    export function createWriteStream(path: string, options?: {
-        flags?: string;
-        encoding?: string;
-        string?: string;
-    }): WriteStream;
-}
-
-declare module "path" {
-    export function normalize(p: string): string;
-    export function join(...paths: any[]): string;
-    export function resolve(...pathSegments: any[]): string;
-    export function relative(from: string, to: string): string;
-    export function dirname(p: string): string;
-    export function basename(p: string, ext?: string): string;
-    export function extname(p: string): string;
-    export var sep: string;
-}
-
-declare module "string_decoder" {
-    export interface NodeStringDecoder {
-        write(buffer: Buffer): string;
-        detectIncompleteChar(buffer: Buffer): number;
-    }
-    export var StringDecoder: {
-        new (encoding: string): NodeStringDecoder;
-    };
-}
-
-declare module "tls" {
-    import crypto = require("crypto");
-    import net = require("net");
-    import stream = require("stream");
-
-    var CLIENT_RENEG_LIMIT: number;
-    var CLIENT_RENEG_WINDOW: number;
-
-    export interface TlsOptions {
-        pfx?: any;   //string or buffer
-        key?: any;   //string or buffer
-        passphrase?: string;
-        cert?: any;
-        ca?: any;    //string or buffer
-        crl?: any;   //string or string array
-        ciphers?: string;
-        honorCipherOrder?: any;
-        requestCert?: boolean;
-        rejectUnauthorized?: boolean;
-        NPNProtocols?: any;  //array or Buffer;
-        SNICallback?: (servername: string) => any;
-    }
-
-    export interface ConnectionOptions {
-        host?: string;
-        port?: number;
-        socket?: net.Socket;
-        pfx?: any;   //string | Buffer
-        key?: any;   //string | Buffer
-        passphrase?: string;
-        cert?: any;  //string | Buffer
-        ca?: any;    //Array of string | Buffer
-        rejectUnauthorized?: boolean;
-        NPNProtocols?: any;  //Array of string | Buffer
-        servername?: string;
-    }
-
-    export interface Server extends net.Server {
-        // Extended base methods
-        listen(port: number, host?: string, backlog?: number, listeningListener?: Function): Server;
-        listen(path: string, listeningListener?: Function): Server;
-        listen(handle: any, listeningListener?: Function): Server;
-
-        listen(port: number, host?: string, callback?: Function): Server;
-        close(): Server;
-        address(): { port: number; family: string; address: string; };
-        addContext(hostName: string, credentials: {
-            key: string;
-            cert: string;
-            ca: string;
-        }): void;
-        maxConnections: number;
-        connections: number;
-    }
-
-    export interface ClearTextStream extends stream.Duplex {
-        authorized: boolean;
-        authorizationError: Error;
-        getPeerCertificate(): any;
-        getCipher: {
-            name: string;
-            version: string;
-        };
-        address: {
-            port: number;
-            family: string;
-            address: string;
-        };
-        remoteAddress: string;
-        remotePort: number;
-    }
-
-    export interface SecurePair {
-        encrypted: any;
-        cleartext: any;
-    }
-
-    export function createServer(options: TlsOptions, secureConnectionListener?: (cleartextStream: ClearTextStream) =>void ): Server;
-    export function connect(options: TlsOptions, secureConnectionListener?: () =>void ): ClearTextStream;
-    export function connect(port: number, host?: string, options?: ConnectionOptions, secureConnectListener?: () =>void ): ClearTextStream;
-    export function connect(port: number, options?: ConnectionOptions, secureConnectListener?: () =>void ): ClearTextStream;
-    export function createSecurePair(credentials?: crypto.Credentials, isServer?: boolean, requestCert?: boolean, rejectUnauthorized?: boolean): SecurePair;
-}
-
-declare module "crypto" {
-    export interface CredentialDetails {
-        pfx: string;
-        key: string;
-        passphrase: string;
-        cert: string;
-        ca: any;    //string | string array
-        crl: any;   //string | string array
-        ciphers: string;
-    }
-    export interface Credentials { context?: any; }
-    export function createCredentials(details: CredentialDetails): Credentials;
-    export function createHash(algorithm: string): Hash;
-    export function createHmac(algorithm: string, key: string): Hmac;
-    interface Hash {
-        update(data: any, input_encoding?: string): Hash;
-        digest(encoding?: string): string;
-    }
-    interface Hmac {
-        update(data: any, input_encoding?: string): Hmac;
-        digest(encoding?: string): string;
-    }
-    export function createCipher(algorithm: string, password: any): Cipher;
-    export function createCipheriv(algorithm: string, key: any, iv: any): Cipher;
-    interface Cipher {
-        update(data: any, input_encoding?: string, output_encoding?: string): string;
-        final(output_encoding?: string): string;
-        setAutoPadding(auto_padding: boolean): void;
-        createDecipher(algorithm: string, password: any): Decipher;
-        createDecipheriv(algorithm: string, key: any, iv: any): Decipher;
-    }
-    interface Decipher {
-        update(data: any, input_encoding?: string, output_encoding?: string): void;
-        final(output_encoding?: string): string;
-        setAutoPadding(auto_padding: boolean): void;
-    }
-    export function createSign(algorithm: string): Signer;
-    interface Signer {
-        update(data: any): void;
-        sign(private_key: string, output_format: string): string;
-    }
-    export function createVerify(algorith: string): Verify;
-    interface Verify {
-        update(data: any): void;
-        verify(object: string, signature: string, signature_format?: string): boolean;
-    }
-    export function createDiffieHellman(prime_length: number): DiffieHellman;
-    export function createDiffieHellman(prime: number, encoding?: string): DiffieHellman;
-    interface DiffieHellman {
-        generateKeys(encoding?: string): string;
-        computeSecret(other_public_key: string, input_encoding?: string, output_encoding?: string): string;
-        getPrime(encoding?: string): string;
-        getGenerator(encoding: string): string;
-        getPublicKey(encoding?: string): string;
-        getPrivateKey(encoding?: string): string;
-        setPublicKey(public_key: string, encoding?: string): void;
-        setPrivateKey(public_key: string, encoding?: string): void;
-    }
-    export function getDiffieHellman(group_name: string): DiffieHellman;
-    export function pbkdf2(password: string, salt: string, iterations: number, keylen: number, callback: (err: Error, derivedKey: string) => any): void;
-    export function pbkdf2Sync(password: string, salt: string, iterations: number, keylen: number) : Buffer;
-    export function randomBytes(size: number): Buffer;
-    export function randomBytes(size: number, callback: (err: Error, buf: Buffer) =>void ): void;
-    export function pseudoRandomBytes(size: number): Buffer;
-    export function pseudoRandomBytes(size: number, callback: (err: Error, buf: Buffer) =>void ): void;
-}
-
-declare module "stream" {
-    import events = require("events");
-
-    export interface ReadableOptions {
-        highWaterMark?: number;
-        encoding?: string;
-        objectMode?: boolean;
-    }
-
-    export class Readable extends events.EventEmitter implements NodeJS.ReadableStream {
-        readable: boolean;
-        constructor(opts?: ReadableOptions);
-        _read(size: number): void;
-        read(size?: number): any;
-        setEncoding(encoding: string): void;
-        pause(): void;
-        resume(): void;
-        pipe<T extends NodeJS.WritableStream>(destination: T, options?: { end?: boolean; }): T;
-        unpipe<T extends NodeJS.WritableStream>(destination?: T): void;
-        unshift(chunk: string): void;
-        unshift(chunk: Buffer): void;
-        wrap(oldStream: NodeJS.ReadableStream): NodeJS.ReadableStream;
-        push(chunk: any, encoding?: string): boolean;
-    }
-
-    export interface WritableOptions {
-        highWaterMark?: number;
-        decodeStrings?: boolean;
-    }
-
-    export class Writable extends events.EventEmitter implements NodeJS.WritableStream {
-        writable: boolean;
-        constructor(opts?: WritableOptions);
-        _write(data: Buffer, encoding: string, callback: Function): void;
-        _write(data: string, encoding: string, callback: Function): void;
-        write(buffer: Buffer, cb?: Function): boolean;
-        write(str: string, cb?: Function): boolean;
-        write(str: string, encoding?: string, cb?: Function): boolean;
-        end(): void;
-        end(buffer: Buffer, cb?: Function): void;
-        end(str: string, cb?: Function): void;
-        end(str: string, encoding?: string, cb?: Function): void;
-    }
-
-    export interface DuplexOptions extends ReadableOptions, WritableOptions {
-        allowHalfOpen?: boolean;
-    }
-
-    // Note: Duplex extends both Readable and Writable.
-    export class Duplex extends Readable implements NodeJS.ReadWriteStream {
-        writable: boolean;
-        constructor(opts?: DuplexOptions);
-        _write(data: Buffer, encoding: string, callback: Function): void;
-        _write(data: string, encoding: string, callback: Function): void;
-        write(buffer: Buffer, cb?: Function): boolean;
-        write(str: string, cb?: Function): boolean;
-        write(str: string, encoding?: string, cb?: Function): boolean;
-        end(): void;
-        end(buffer: Buffer, cb?: Function): void;
-        end(str: string, cb?: Function): void;
-        end(str: string, encoding?: string, cb?: Function): void;
-    }
-
-    export interface TransformOptions extends ReadableOptions, WritableOptions {}
-
-    // Note: Transform lacks the _read and _write methods of Readable/Writable.
-    export class Transform extends events.EventEmitter implements NodeJS.ReadWriteStream {
-        readable: boolean;
-        writable: boolean;
-        constructor(opts?: TransformOptions);
-        _transform(chunk: Buffer, encoding: string, callback: Function): void;
-        _transform(chunk: string, encoding: string, callback: Function): void;
-        _flush(callback: Function): void;
-        read(size?: number): any;
-        setEncoding(encoding: string): void;
-        pause(): void;
-        resume(): void;
-        pipe<T extends NodeJS.WritableStream>(destination: T, options?: { end?: boolean; }): T;
-        unpipe<T extends NodeJS.WritableStream>(destination?: T): void;
-        unshift(chunk: string): void;
-        unshift(chunk: Buffer): void;
-        wrap(oldStream: NodeJS.ReadableStream): NodeJS.ReadableStream;
-        push(chunk: any, encoding?: string): boolean;
-        write(buffer: Buffer, cb?: Function): boolean;
-        write(str: string, cb?: Function): boolean;
-        write(str: string, encoding?: string, cb?: Function): boolean;
-        end(): void;
-        end(buffer: Buffer, cb?: Function): void;
-        end(str: string, cb?: Function): void;
-        end(str: string, encoding?: string, cb?: Function): void;
-    }
-
-    export class PassThrough extends Transform {}
-}
-
-declare module "util" {
-    export interface InspectOptions {
-        showHidden?: boolean;
-        depth?: number;
-        colors?: boolean;
-        customInspect?: boolean;
-    }
-
-    export function format(format: any, ...param: any[]): string;
-    export function debug(string: string): void;
-    export function error(...param: any[]): void;
-    export function puts(...param: any[]): void;
-    export function print(...param: any[]): void;
-    export function log(string: string): void;
-    export function inspect(object: any, showHidden?: boolean, depth?: number, color?: boolean): string;
-    export function inspect(object: any, options: InspectOptions): string;
-    export function isArray(object: any): boolean;
-    export function isRegExp(object: any): boolean;
-    export function isDate(object: any): boolean;
-    export function isError(object: any): boolean;
-    export function inherits(constructor: any, superConstructor: any): void;
-}
-
-declare module "assert" {
-    function internal (value: any, message?: string): void;
-    module internal {
-        export class AssertionError implements Error {
-            name: string;
-            message: string;
-            actual: any;
-            expected: any;
-            operator: string;
-            generatedMessage: boolean;
-
-            constructor(options?: {message?: string; actual?: any; expected?: any;
-                                  operator?: string; stackStartFunction?: Function});
-        }
-
-        export function fail(actual?: any, expected?: any, message?: string, operator?: string): void;
-        export function ok(value: any, message?: string): void;
-        export function equal(actual: any, expected: any, message?: string): void;
-        export function notEqual(actual: any, expected: any, message?: string): void;
-        export function deepEqual(actual: any, expected: any, message?: string): void;
-        export function notDeepEqual(acutal: any, expected: any, message?: string): void;
-        export function strictEqual(actual: any, expected: any, message?: string): void;
-        export function notStrictEqual(actual: any, expected: any, message?: string): void;
-        export var throws: {
-            (block: Function, message?: string): void;
-            (block: Function, error: Function, message?: string): void;
-            (block: Function, error: RegExp, message?: string): void;
-            (block: Function, error: (err: any) => boolean, message?: string): void;
-        };
-
-        export var doesNotThrow: {
-            (block: Function, message?: string): void;
-            (block: Function, error: Function, message?: string): void;
-            (block: Function, error: RegExp, message?: string): void;
-            (block: Function, error: (err: any) => boolean, message?: string): void;
-        };
-
-        export function ifError(value: any): void;
-    }
-
-    export = internal;
-}
-
-declare module "tty" {
-    import net = require("net");
-
-    export function isatty(fd: number): boolean;
-    export interface ReadStream extends net.Socket {
-        isRaw: boolean;
-        setRawMode(mode: boolean): void;
-    }
-    export interface WriteStream extends net.Socket {
-        columns: number;
-        rows: number;
-    }
-}
-
-declare module "domain" {
-    import events = require("events");
-
-    export class Domain extends events.EventEmitter {
-        run(fn: Function): void;
-        add(emitter: events.EventEmitter): void;
-        remove(emitter: events.EventEmitter): void;
-        bind(cb: (err: Error, data: any) => any): any;
-        intercept(cb: (data: any) => any): any;
-        dispose(): void;
-
-        addListener(event: string, listener: Function): Domain;
-        on(event: string, listener: Function): Domain;
-        once(event: string, listener: Function): Domain;
-        removeListener(event: string, listener: Function): Domain;
-        removeAllListeners(event?: string): Domain;
-    }
-
-    export function create(): Domain;
-}
+// Type definitions for Node.js v0.10.1
+// Project: http://nodejs.org/
+// Definitions by: Microsoft TypeScript <http://typescriptlang.org>, DefinitelyTyped <https://github.com/borisyankov/DefinitelyTyped>
+// Definitions: https://github.com/borisyankov/DefinitelyTyped
+
+/************************************************
+*                                               *
+*               Node.js v0.10.1 API             *
+*                                               *
+************************************************/
+
+/************************************************
+*                                               *
+*                   GLOBAL                      *
+*                                               *
+************************************************/
+declare var process: NodeJS.Process;
+declare var global: any;
+
+declare var __filename: string;
+declare var __dirname: string;
+
+declare function setTimeout(callback: (...args: any[]) => void, ms: number, ...args: any[]): NodeJS.Timer;
+declare function clearTimeout(timeoutId: NodeJS.Timer): void;
+declare function setInterval(callback: (...args: any[]) => void, ms: number, ...args: any[]): NodeJS.Timer;
+declare function clearInterval(intervalId: NodeJS.Timer): void;
+declare function setImmediate(callback: (...args: any[]) => void, ...args: any[]): any;
+declare function clearImmediate(immediateId: any): void;
+
+declare var require: {
+    (id: string): any;
+    resolve(id:string): string;
+    cache: any;
+    extensions: any;
+    main: any;
+};
+
+declare var module: {
+    exports: any;
+    require(id: string): any;
+    id: string;
+    filename: string;
+    loaded: boolean;
+    parent: any;
+    children: any[];
+};
+
+// Same as module.exports
+declare var exports: any;
+declare var SlowBuffer: {
+    new (str: string, encoding?: string): Buffer;
+    new (size: number): Buffer;
+    new (array: any[]): Buffer;
+    prototype: Buffer;
+    isBuffer(obj: any): boolean;
+    byteLength(string: string, encoding?: string): number;
+    concat(list: Buffer[], totalLength?: number): Buffer;
+};
+
+
+// Buffer class
+interface Buffer extends NodeBuffer {}
+declare var Buffer: {
+    new (str: string, encoding?: string): Buffer;
+    new (size: number): Buffer;
+    new (array: any[]): Buffer;
+    prototype: Buffer;
+    isBuffer(obj: any): boolean;
+    byteLength(string: string, encoding?: string): number;
+    concat(list: Buffer[], totalLength?: number): Buffer;
+};
+
+/************************************************
+*                                               *
+*               GLOBAL INTERFACES               *
+*                                               *
+************************************************/
+declare module NodeJS {
+    export interface ErrnoException extends Error {
+        errno?: any;
+        code?: string;
+        path?: string;
+        syscall?: string;
+    }
+
+    export interface EventEmitter {
+        addListener(event: string, listener: Function): EventEmitter;
+        on(event: string, listener: Function): EventEmitter;
+        once(event: string, listener: Function): EventEmitter;
+        removeListener(event: string, listener: Function): EventEmitter;
+        removeAllListeners(event?: string): EventEmitter;
+        setMaxListeners(n: number): void;
+        listeners(event: string): Function[];
+        emit(event: string, ...args: any[]): boolean;
+    }
+
+    export interface ReadableStream extends EventEmitter {
+        readable: boolean;
+        read(size?: number): any;
+        setEncoding(encoding: string): void;
+        pause(): void;
+        resume(): void;
+        pipe<T extends WritableStream>(destination: T, options?: { end?: boolean; }): T;
+        unpipe<T extends WritableStream>(destination?: T): void;
+        unshift(chunk: string): void;
+        unshift(chunk: Buffer): void;
+        wrap(oldStream: ReadableStream): ReadableStream;
+    }
+
+    export interface WritableStream extends EventEmitter {
+        writable: boolean;
+        write(buffer: Buffer, cb?: Function): boolean;
+        write(str: string, cb?: Function): boolean;
+        write(str: string, encoding?: string, cb?: Function): boolean;
+        end(): void;
+        end(buffer: Buffer, cb?: Function): void;
+        end(str: string, cb?: Function): void;
+        end(str: string, encoding?: string, cb?: Function): void;
+    }
+
+    export interface ReadWriteStream extends ReadableStream, WritableStream {}
+
+    export interface Process extends EventEmitter {
+        stdout: WritableStream;
+        stderr: WritableStream;
+        stdin: ReadableStream;
+        argv: string[];
+        execPath: string;
+        abort(): void;
+        chdir(directory: string): void;
+        cwd(): string;
+        env: any;
+        exit(code?: number): void;
+        getgid(): number;
+        setgid(id: number): void;
+        setgid(id: string): void;
+        getuid(): number;
+        setuid(id: number): void;
+        setuid(id: string): void;
+        version: string;
+        versions: {
+            http_parser: string;
+            node: string;
+            v8: string;
+            ares: string;
+            uv: string;
+            zlib: string;
+            openssl: string;
+        };
+        config: {
+            target_defaults: {
+                cflags: any[];
+                default_configuration: string;
+                defines: string[];
+                include_dirs: string[];
+                libraries: string[];
+            };
+            variables: {
+                clang: number;
+                host_arch: string;
+                node_install_npm: boolean;
+                node_install_waf: boolean;
+                node_prefix: string;
+                node_shared_openssl: boolean;
+                node_shared_v8: boolean;
+                node_shared_zlib: boolean;
+                node_use_dtrace: boolean;
+                node_use_etw: boolean;
+                node_use_openssl: boolean;
+                target_arch: string;
+                v8_no_strict_aliasing: number;
+                v8_use_snapshot: boolean;
+                visibility: string;
+            };
+        };
+        kill(pid: number, signal?: string): void;
+        pid: number;
+        title: string;
+        arch: string;
+        platform: string;
+        memoryUsage(): { rss: number; heapTotal: number; heapUsed: number; };
+        nextTick(callback: Function): void;
+        umask(mask?: number): number;
+        uptime(): number;
+        hrtime(time?:number[]): number[];
+
+        // Worker
+        send?(message: any, sendHandle?: any): void;
+    }
+
+    export interface Timer {
+        ref() : void;
+        unref() : void;
+    }
+}
+
+/**
+ * @deprecated
+ */
+interface NodeBuffer {
+    [index: number]: number;
+    write(string: string, offset?: number, length?: number, encoding?: string): number;
+    toString(encoding?: string, start?: number, end?: number): string;
+    toJSON(): any;
+    length: number;
+    copy(targetBuffer: Buffer, targetStart?: number, sourceStart?: number, sourceEnd?: number): number;
+    slice(start?: number, end?: number): Buffer;
+    readUInt8(offset: number, noAsset?: boolean): number;
+    readUInt16LE(offset: number, noAssert?: boolean): number;
+    readUInt16BE(offset: number, noAssert?: boolean): number;
+    readUInt32LE(offset: number, noAssert?: boolean): number;
+    readUInt32BE(offset: number, noAssert?: boolean): number;
+    readInt8(offset: number, noAssert?: boolean): number;
+    readInt16LE(offset: number, noAssert?: boolean): number;
+    readInt16BE(offset: number, noAssert?: boolean): number;
+    readInt32LE(offset: number, noAssert?: boolean): number;
+    readInt32BE(offset: number, noAssert?: boolean): number;
+    readFloatLE(offset: number, noAssert?: boolean): number;
+    readFloatBE(offset: number, noAssert?: boolean): number;
+    readDoubleLE(offset: number, noAssert?: boolean): number;
+    readDoubleBE(offset: number, noAssert?: boolean): number;
+    writeUInt8(value: number, offset: number, noAssert?: boolean): void;
+    writeUInt16LE(value: number, offset: number, noAssert?: boolean): void;
+    writeUInt16BE(value: number, offset: number, noAssert?: boolean): void;
+    writeUInt32LE(value: number, offset: number, noAssert?: boolean): void;
+    writeUInt32BE(value: number, offset: number, noAssert?: boolean): void;
+    writeInt8(value: number, offset: number, noAssert?: boolean): void;
+    writeInt16LE(value: number, offset: number, noAssert?: boolean): void;
+    writeInt16BE(value: number, offset: number, noAssert?: boolean): void;
+    writeInt32LE(value: number, offset: number, noAssert?: boolean): void;
+    writeInt32BE(value: number, offset: number, noAssert?: boolean): void;
+    writeFloatLE(value: number, offset: number, noAssert?: boolean): void;
+    writeFloatBE(value: number, offset: number, noAssert?: boolean): void;
+    writeDoubleLE(value: number, offset: number, noAssert?: boolean): void;
+    writeDoubleBE(value: number, offset: number, noAssert?: boolean): void;
+    fill(value: any, offset?: number, end?: number): void;
+}
+
+/************************************************
+*                                               *
+*                   MODULES                     *
+*                                               *
+************************************************/
+declare module "buffer" {
+    export var INSPECT_MAX_BYTES: number;
+}
+
+declare module "querystring" {
+    export function stringify(obj: any, sep?: string, eq?: string): string;
+    export function parse(str: string, sep?: string, eq?: string, options?: { maxKeys?: number; }): any;
+    export function escape(): any;
+    export function unescape(): any;
+}
+
+declare module "events" {
+    export class EventEmitter implements NodeJS.EventEmitter {
+        static listenerCount(emitter: EventEmitter, event: string): number;
+
+        addListener(event: string, listener: Function): EventEmitter;
+        on(event: string, listener: Function): EventEmitter;
+        once(event: string, listener: Function): EventEmitter;
+        removeListener(event: string, listener: Function): EventEmitter;
+        removeAllListeners(event?: string): EventEmitter;
+        setMaxListeners(n: number): void;
+        listeners(event: string): Function[];
+        emit(event: string, ...args: any[]): boolean;
+   }
+}
+
+declare module "http" {
+    import events = require("events");
+    import net = require("net");
+    import stream = require("stream");
+
+    export interface Server extends events.EventEmitter {
+        listen(port: number, hostname?: string, backlog?: number, callback?: Function): Server;
+        listen(path: string, callback?: Function): Server;
+        listen(handle: any, listeningListener?: Function): Server;
+        close(cb?: any): Server;
+        address(): { port: number; family: string; address: string; };
+        maxHeadersCount: number;
+    }
+    export interface ServerRequest extends events.EventEmitter, stream.Readable {
+        method: string;
+        url: string;
+        headers: any;
+        trailers: string;
+        httpVersion: string;
+        setEncoding(encoding?: string): void;
+        pause(): void;
+        resume(): void;
+        connection: net.Socket;
+    }
+    export interface ServerResponse extends events.EventEmitter, stream.Writable {
+        // Extended base methods
+        write(buffer: Buffer): boolean;
+        write(buffer: Buffer, cb?: Function): boolean;
+        write(str: string, cb?: Function): boolean;
+        write(str: string, encoding?: string, cb?: Function): boolean;
+        write(str: string, encoding?: string, fd?: string): boolean;
+
+        writeContinue(): void;
+        writeHead(statusCode: number, reasonPhrase?: string, headers?: any): void;
+        writeHead(statusCode: number, headers?: any): void;
+        statusCode: number;
+        setHeader(name: string, value: string): void;
+        sendDate: boolean;
+        getHeader(name: string): string;
+        removeHeader(name: string): void;
+        write(chunk: any, encoding?: string): any;
+        addTrailers(headers: any): void;
+
+        // Extended base methods
+        end(): void;
+        end(buffer: Buffer, cb?: Function): void;
+        end(str: string, cb?: Function): void;
+        end(str: string, encoding?: string, cb?: Function): void;
+        end(data?: any, encoding?: string): void;
+    }
+    export interface ClientRequest extends events.EventEmitter, stream.Writable {
+        // Extended base methods
+        write(buffer: Buffer): boolean;
+        write(buffer: Buffer, cb?: Function): boolean;
+        write(str: string, cb?: Function): boolean;
+        write(str: string, encoding?: string, cb?: Function): boolean;
+        write(str: string, encoding?: string, fd?: string): boolean;
+
+        write(chunk: any, encoding?: string): void;
+        abort(): void;
+        setTimeout(timeout: number, callback?: Function): void;
+        setNoDelay(noDelay?: boolean): void;
+        setSocketKeepAlive(enable?: boolean, initialDelay?: number): void;
+
+        // Extended base methods
+        end(): void;
+        end(buffer: Buffer, cb?: Function): void;
+        end(str: string, cb?: Function): void;
+        end(str: string, encoding?: string, cb?: Function): void;
+        end(data?: any, encoding?: string): void;
+    }
+    export interface ClientResponse extends events.EventEmitter, stream.Readable {
+        statusCode: number;
+        httpVersion: string;
+        headers: any;
+        trailers: any;
+        setEncoding(encoding?: string): void;
+        pause(): void;
+        resume(): void;
+    }
+    export interface Agent { maxSockets: number; sockets: any; requests: any; }
+
+    export var STATUS_CODES: {
+        [errorCode: number]: string;
+        [errorCode: string]: string;
+    };
+    export function createServer(requestListener?: (request: ServerRequest, response: ServerResponse) =>void ): Server;
+    export function createClient(port?: number, host?: string): any;
+    export function request(options: any, callback?: Function): ClientRequest;
+    export function get(options: any, callback?: Function): ClientRequest;
+    export var globalAgent: Agent;
+}
+
+declare module "cluster" {
+    import child  = require("child_process");
+    import events = require("events");
+
+    export interface ClusterSettings {
+        exec?: string;
+        args?: string[];
+        silent?: boolean;
+    }
+
+    export class Worker extends events.EventEmitter {
+        id: string;
+        process: child.ChildProcess;
+        suicide: boolean;
+        send(message: any, sendHandle?: any): void;
+        kill(signal?: string): void;
+        destroy(signal?: string): void;
+        disconnect(): void;
+    }
+
+    export var settings: ClusterSettings;
+    export var isMaster: boolean;
+    export var isWorker: boolean;
+    export function setupMaster(settings?: ClusterSettings): void;
+    export function fork(env?: any): Worker;
+    export function disconnect(callback?: Function): void;
+    export var worker: Worker;
+    export var workers: Worker[];
+
+    // Event emitter
+    export function addListener(event: string, listener: Function): void;
+    export function on(event: string, listener: Function): any;
+    export function once(event: string, listener: Function): void;
+    export function removeListener(event: string, listener: Function): void;
+    export function removeAllListeners(event?: string): void;
+    export function setMaxListeners(n: number): void;
+    export function listeners(event: string): Function[];
+    export function emit(event: string, ...args: any[]): boolean;
+}
+
+declare module "zlib" {
+    import stream = require("stream");
+    export interface ZlibOptions { chunkSize?: number; windowBits?: number; level?: number; memLevel?: number; strategy?: number; dictionary?: any; }
+
+    export interface Gzip extends stream.Transform { }
+    export interface Gunzip extends stream.Transform { }
+    export interface Deflate extends stream.Transform { }
+    export interface Inflate extends stream.Transform { }
+    export interface DeflateRaw extends stream.Transform { }
+    export interface InflateRaw extends stream.Transform { }
+    export interface Unzip extends stream.Transform { }
+
+    export function createGzip(options?: ZlibOptions): Gzip;
+    export function createGunzip(options?: ZlibOptions): Gunzip;
+    export function createDeflate(options?: ZlibOptions): Deflate;
+    export function createInflate(options?: ZlibOptions): Inflate;
+    export function createDeflateRaw(options?: ZlibOptions): DeflateRaw;
+    export function createInflateRaw(options?: ZlibOptions): InflateRaw;
+    export function createUnzip(options?: ZlibOptions): Unzip;
+
+    export function deflate(buf: Buffer, callback: (error: Error, result: any) =>void ): void;
+    export function deflateRaw(buf: Buffer, callback: (error: Error, result: any) =>void ): void;
+    export function gzip(buf: Buffer, callback: (error: Error, result: any) =>void ): void;
+    export function gunzip(buf: Buffer, callback: (error: Error, result: any) =>void ): void;
+    export function inflate(buf: Buffer, callback: (error: Error, result: any) =>void ): void;
+    export function inflateRaw(buf: Buffer, callback: (error: Error, result: any) =>void ): void;
+    export function unzip(buf: Buffer, callback: (error: Error, result: any) =>void ): void;
+
+    // Constants
+    export var Z_NO_FLUSH: number;
+    export var Z_PARTIAL_FLUSH: number;
+    export var Z_SYNC_FLUSH: number;
+    export var Z_FULL_FLUSH: number;
+    export var Z_FINISH: number;
+    export var Z_BLOCK: number;
+    export var Z_TREES: number;
+    export var Z_OK: number;
+    export var Z_STREAM_END: number;
+    export var Z_NEED_DICT: number;
+    export var Z_ERRNO: number;
+    export var Z_STREAM_ERROR: number;
+    export var Z_DATA_ERROR: number;
+    export var Z_MEM_ERROR: number;
+    export var Z_BUF_ERROR: number;
+    export var Z_VERSION_ERROR: number;
+    export var Z_NO_COMPRESSION: number;
+    export var Z_BEST_SPEED: number;
+    export var Z_BEST_COMPRESSION: number;
+    export var Z_DEFAULT_COMPRESSION: number;
+    export var Z_FILTERED: number;
+    export var Z_HUFFMAN_ONLY: number;
+    export var Z_RLE: number;
+    export var Z_FIXED: number;
+    export var Z_DEFAULT_STRATEGY: number;
+    export var Z_BINARY: number;
+    export var Z_TEXT: number;
+    export var Z_ASCII: number;
+    export var Z_UNKNOWN: number;
+    export var Z_DEFLATED: number;
+    export var Z_NULL: number;
+}
+
+declare module "os" {
+    export function tmpDir(): string;
+    export function hostname(): string;
+    export function type(): string;
+    export function platform(): string;
+    export function arch(): string;
+    export function release(): string;
+    export function uptime(): number;
+    export function loadavg(): number[];
+    export function totalmem(): number;
+    export function freemem(): number;
+    export function cpus(): { model: string; speed: number; times: { user: number; nice: number; sys: number; idle: number; irq: number; }; }[];
+    export function networkInterfaces(): any;
+    export var EOL: string;
+}
+
+declare module "https" {
+    import tls = require("tls");
+    import events = require("events");
+    import http = require("http");
+
+    export interface ServerOptions {
+        pfx?: any;
+        key?: any;
+        passphrase?: string;
+        cert?: any;
+        ca?: any;
+        crl?: any;
+        ciphers?: string;
+        honorCipherOrder?: boolean;
+        requestCert?: boolean;
+        rejectUnauthorized?: boolean;
+        NPNProtocols?: any;
+        SNICallback?: (servername: string) => any;
+    }
+
+    export interface RequestOptions {
+        host?: string;
+        hostname?: string;
+        port?: number;
+        path?: string;
+        method?: string;
+        headers?: any;
+        auth?: string;
+        agent?: any;
+        pfx?: any;
+        key?: any;
+        passphrase?: string;
+        cert?: any;
+        ca?: any;
+        ciphers?: string;
+        rejectUnauthorized?: boolean;
+    }
+
+    export interface Agent {
+        maxSockets: number;
+        sockets: any;
+        requests: any;
+    }
+    export var Agent: {
+        new (options?: RequestOptions): Agent;
+    };
+    export interface Server extends tls.Server { }
+    export function createServer(options: ServerOptions, requestListener?: Function): Server;
+    export function request(options: RequestOptions, callback?: (res: events.EventEmitter) =>void ): http.ClientRequest;
+    export function get(options: RequestOptions, callback?: (res: events.EventEmitter) =>void ): http.ClientRequest;
+    export var globalAgent: Agent;
+}
+
+declare module "punycode" {
+    export function decode(string: string): string;
+    export function encode(string: string): string;
+    export function toUnicode(domain: string): string;
+    export function toASCII(domain: string): string;
+    export var ucs2: ucs2;
+    interface ucs2 {
+        decode(string: string): string;
+        encode(codePoints: number[]): string;
+    }
+    export var version: any;
+}
+
+declare module "repl" {
+    import stream = require("stream");
+    import events = require("events");
+
+    export interface ReplOptions {
+        prompt?: string;
+        input?: NodeJS.ReadableStream;
+        output?: NodeJS.WritableStream;
+        terminal?: boolean;
+        eval?: Function;
+        useColors?: boolean;
+        useGlobal?: boolean;
+        ignoreUndefined?: boolean;
+        writer?: Function;
+    }
+    export function start(options: ReplOptions): events.EventEmitter;
+}
+
+declare module "readline" {
+    import events = require("events");
+    import stream = require("stream");
+
+    export interface ReadLine extends events.EventEmitter {
+        setPrompt(prompt: string, length: number): void;
+        prompt(preserveCursor?: boolean): void;
+        question(query: string, callback: Function): void;
+        pause(): void;
+        resume(): void;
+        close(): void;
+        write(data: any, key?: any): void;
+    }
+    export interface ReadLineOptions {
+        input: NodeJS.ReadableStream;
+        output: NodeJS.WritableStream;
+        completer?: Function;
+        terminal?: boolean;
+    }
+    export function createInterface(options: ReadLineOptions): ReadLine;
+}
+
+declare module "vm" {
+    export interface Context { }
+    export interface Script {
+        runInThisContext(): void;
+        runInNewContext(sandbox?: Context): void;
+    }
+    export function runInThisContext(code: string, filename?: string): void;
+    export function runInNewContext(code: string, sandbox?: Context, filename?: string): void;
+    export function runInContext(code: string, context: Context, filename?: string): void;
+    export function createContext(initSandbox?: Context): Context;
+    export function createScript(code: string, filename?: string): Script;
+}
+
+declare module "child_process" {
+    import events = require("events");
+    import stream = require("stream");
+
+    export interface ChildProcess extends events.EventEmitter {
+        stdin:  stream.Writable;
+        stdout: stream.Readable;
+        stderr: stream.Readable;
+        pid: number;
+        kill(signal?: string): void;
+        send(message: any, sendHandle: any): void;
+        disconnect(): void;
+    }
+
+    export function spawn(command: string, args?: string[], options?: {
+        cwd?: string;
+        stdio?: any;
+        custom?: any;
+        env?: any;
+        detached?: boolean;
+    }): ChildProcess;
+    export function exec(command: string, options: {
+        cwd?: string;
+        stdio?: any;
+        customFds?: any;
+        env?: any;
+        encoding?: string;
+        timeout?: number;
+        maxBuffer?: number;
+        killSignal?: string;
+    }, callback: (error: Error, stdout: Buffer, stderr: Buffer) =>void ): ChildProcess;
+    export function exec(command: string, callback: (error: Error, stdout: Buffer, stderr: Buffer) =>void ): ChildProcess;
+    export function execFile(file: string, args: string[], options: {
+        cwd?: string;
+        stdio?: any;
+        customFds?: any;
+        env?: any;
+        encoding?: string;
+        timeout?: number;
+        maxBuffer?: string;
+        killSignal?: string;
+    }, callback: (error: Error, stdout: Buffer, stderr: Buffer) =>void ): ChildProcess;
+    export function fork(modulePath: string, args?: string[], options?: {
+        cwd?: string;
+        env?: any;
+        encoding?: string;
+    }): ChildProcess;
+}
+
+declare module "url" {
+    export interface Url {
+        href: string;
+        protocol: string;
+        auth: string;
+        hostname: string;
+        port: string;
+        host: string;
+        pathname: string;
+        search: string;
+        query: string;
+        slashes: boolean;
+        hash?: string;
+        path?: string;
+    }
+
+    export interface UrlOptions {
+        protocol?: string;
+        auth?: string;
+        hostname?: string;
+        port?: string;
+        host?: string;
+        pathname?: string;
+        search?: string;
+        query?: any;
+        hash?: string;
+        path?: string;
+    }
+
+    export function parse(urlStr: string, parseQueryString?: boolean , slashesDenoteHost?: boolean ): Url;
+    export function format(url: UrlOptions): string;
+    export function resolve(from: string, to: string): string;
+}
+
+declare module "dns" {
+    export function lookup(domain: string, family: number, callback: (err: Error, address: string, family: number) =>void ): string;
+    export function lookup(domain: string, callback: (err: Error, address: string, family: number) =>void ): string;
+    export function resolve(domain: string, rrtype: string, callback: (err: Error, addresses: string[]) =>void ): string[];
+    export function resolve(domain: string, callback: (err: Error, addresses: string[]) =>void ): string[];
+    export function resolve4(domain: string, callback: (err: Error, addresses: string[]) =>void ): string[];
+    export function resolve6(domain: string, callback: (err: Error, addresses: string[]) =>void ): string[];
+    export function resolveMx(domain: string, callback: (err: Error, addresses: string[]) =>void ): string[];
+    export function resolveTxt(domain: string, callback: (err: Error, addresses: string[]) =>void ): string[];
+    export function resolveSrv(domain: string, callback: (err: Error, addresses: string[]) =>void ): string[];
+    export function resolveNs(domain: string, callback: (err: Error, addresses: string[]) =>void ): string[];
+    export function resolveCname(domain: string, callback: (err: Error, addresses: string[]) =>void ): string[];
+    export function reverse(ip: string, callback: (err: Error, domains: string[]) =>void ): string[];
+}
+
+declare module "net" {
+    import stream = require("stream");
+
+    export interface Socket extends stream.Duplex {
+        // Extended base methods
+        write(buffer: Buffer): boolean;
+        write(buffer: Buffer, cb?: Function): boolean;
+        write(str: string, cb?: Function): boolean;
+        write(str: string, encoding?: string, cb?: Function): boolean;
+        write(str: string, encoding?: string, fd?: string): boolean;
+
+        connect(port: number, host?: string, connectionListener?: Function): void;
+        connect(path: string, connectionListener?: Function): void;
+        bufferSize: number;
+        setEncoding(encoding?: string): void;
+        write(data: any, encoding?: string, callback?: Function): void;
+        destroy(): void;
+        pause(): void;
+        resume(): void;
+        setTimeout(timeout: number, callback?: Function): void;
+        setNoDelay(noDelay?: boolean): void;
+        setKeepAlive(enable?: boolean, initialDelay?: number): void;
+        address(): { port: number; family: string; address: string; };
+        remoteAddress: string;
+        remotePort: number;
+        bytesRead: number;
+        bytesWritten: number;
+
+        // Extended base methods
+        end(): void;
+        end(buffer: Buffer, cb?: Function): void;
+        end(str: string, cb?: Function): void;
+        end(str: string, encoding?: string, cb?: Function): void;
+        end(data?: any, encoding?: string): void;
+    }
+
+    export var Socket: {
+        new (options?: { fd?: string; type?: string; allowHalfOpen?: boolean; }): Socket;
+    };
+
+    export interface Server extends Socket {
+        listen(port: number, host?: string, backlog?: number, listeningListener?: Function): Server;
+        listen(path: string, listeningListener?: Function): Server;
+        listen(handle: any, listeningListener?: Function): Server;
+        close(callback?: Function): Server;
+        address(): { port: number; family: string; address: string; };
+        maxConnections: number;
+        connections: number;
+    }
+    export function createServer(connectionListener?: (socket: Socket) =>void ): Server;
+    export function createServer(options?: { allowHalfOpen?: boolean; }, connectionListener?: (socket: Socket) =>void ): Server;
+    export function connect(options: { allowHalfOpen?: boolean; }, connectionListener?: Function): Socket;
+    export function connect(port: number, host?: string, connectionListener?: Function): Socket;
+    export function connect(path: string, connectionListener?: Function): Socket;
+    export function createConnection(options: { allowHalfOpen?: boolean; }, connectionListener?: Function): Socket;
+    export function createConnection(port: number, host?: string, connectionListener?: Function): Socket;
+    export function createConnection(path: string, connectionListener?: Function): Socket;
+    export function isIP(input: string): number;
+    export function isIPv4(input: string): boolean;
+    export function isIPv6(input: string): boolean;
+}
+
+declare module "dgram" {
+    import events = require("events");
+
+    export function createSocket(type: string, callback?: Function): Socket;
+
+    interface Socket extends events.EventEmitter {
+        send(buf: Buffer, offset: number, length: number, port: number, address: string, callback?: (error: Error, bytes: number) => void): void;
+        bind(port: number, address?: string, callback?: () => void): void;
+        close(): void;
+        address: { address: string; family: string; port: number; };
+        setBroadcast(flag: boolean): void;
+        setMulticastTTL(ttl: number): void;
+        setMulticastLoopback(flag: boolean): void;
+        addMembership(multicastAddress: string, multicastInterface?: string): void;
+        dropMembership(multicastAddress: string, multicastInterface?: string): void;
+    }
+}
+
+declare module "fs" {
+    import stream = require("stream");
+    import events = require("events");
+
+    interface Stats {
+        isFile(): boolean;
+        isDirectory(): boolean;
+        isBlockDevice(): boolean;
+        isCharacterDevice(): boolean;
+        isSymbolicLink(): boolean;
+        isFIFO(): boolean;
+        isSocket(): boolean;
+        dev: number;
+        ino: number;
+        mode: number;
+        nlink: number;
+        uid: number;
+        gid: number;
+        rdev: number;
+        size: number;
+        blksize: number;
+        blocks: number;
+        atime: Date;
+        mtime: Date;
+        ctime: Date;
+    }
+
+    interface FSWatcher extends events.EventEmitter {
+        close(): void;
+    }
+
+    export interface ReadStream extends stream.Readable {}
+    export interface WriteStream extends stream.Writable {}
+
+    export function rename(oldPath: string, newPath: string, callback?: (err?: NodeJS.ErrnoException) => void): void;
+    export function renameSync(oldPath: string, newPath: string): void;
+    export function truncate(path: string, callback?: (err?: NodeJS.ErrnoException) => void): void;
+    export function truncate(path: string, len: number, callback?: (err?: NodeJS.ErrnoException) => void): void;
+    export function truncateSync(path: string, len?: number): void;
+    export function ftruncate(fd: number, callback?: (err?: NodeJS.ErrnoException) => void): void;
+    export function ftruncate(fd: number, len: number, callback?: (err?: NodeJS.ErrnoException) => void): void;
+    export function ftruncateSync(fd: number, len?: number): void;
+    export function chown(path: string, uid: number, gid: number, callback?: (err?: NodeJS.ErrnoException) => void): void;
+    export function chownSync(path: string, uid: number, gid: number): void;
+    export function fchown(fd: number, uid: number, gid: number, callback?: (err?: NodeJS.ErrnoException) => void): void;
+    export function fchownSync(fd: number, uid: number, gid: number): void;
+    export function lchown(path: string, uid: number, gid: number, callback?: (err?: NodeJS.ErrnoException) => void): void;
+    export function lchownSync(path: string, uid: number, gid: number): void;
+    export function chmod(path: string, mode: number, callback?: (err?: NodeJS.ErrnoException) => void): void;
+    export function chmod(path: string, mode: string, callback?: (err?: NodeJS.ErrnoException) => void): void;
+    export function chmodSync(path: string, mode: number): void;
+    export function chmodSync(path: string, mode: string): void;
+    export function fchmod(fd: number, mode: number, callback?: (err?: NodeJS.ErrnoException) => void): void;
+    export function fchmod(fd: number, mode: string, callback?: (err?: NodeJS.ErrnoException) => void): void;
+    export function fchmodSync(fd: number, mode: number): void;
+    export function fchmodSync(fd: number, mode: string): void;
+    export function lchmod(path: string, mode: number, callback?: (err?: NodeJS.ErrnoException) => void): void;
+    export function lchmod(path: string, mode: string, callback?: (err?: NodeJS.ErrnoException) => void): void;
+    export function lchmodSync(path: string, mode: number): void;
+    export function lchmodSync(path: string, mode: string): void;
+    export function stat(path: string, callback?: (err: NodeJS.ErrnoException, stats: Stats) => any): void;
+    export function lstat(path: string, callback?: (err: NodeJS.ErrnoException, stats: Stats) => any): void;
+    export function fstat(fd: number, callback?: (err: NodeJS.ErrnoException, stats: Stats) => any): void;
+    export function statSync(path: string): Stats;
+    export function lstatSync(path: string): Stats;
+    export function fstatSync(fd: number): Stats;
+    export function link(srcpath: string, dstpath: string, callback?: (err?: NodeJS.ErrnoException) => void): void;
+    export function linkSync(srcpath: string, dstpath: string): void;
+    export function symlink(srcpath: string, dstpath: string, type?: string, callback?: (err?: NodeJS.ErrnoException) => void): void;
+    export function symlinkSync(srcpath: string, dstpath: string, type?: string): void;
+    export function readlink(path: string, callback?: (err: NodeJS.ErrnoException, linkString: string) => any): void;
+    export function readlinkSync(path: string): string;
+    export function realpath(path: string, callback?: (err: NodeJS.ErrnoException, resolvedPath: string) => any): void;
+    export function realpath(path: string, cache: {[path: string]: string}, callback: (err: NodeJS.ErrnoException, resolvedPath: string) =>any): void;
+    export function realpathSync(path: string, cache?: {[path: string]: string}): string;
+    export function unlink(path: string, callback?: (err?: NodeJS.ErrnoException) => void): void;
+    export function unlinkSync(path: string): void;
+    export function rmdir(path: string, callback?: (err?: NodeJS.ErrnoException) => void): void;
+    export function rmdirSync(path: string): void;
+    export function mkdir(path: string, callback?: (err?: NodeJS.ErrnoException) => void): void;
+    export function mkdir(path: string, mode: number, callback?: (err?: NodeJS.ErrnoException) => void): void;
+    export function mkdir(path: string, mode: string, callback?: (err?: NodeJS.ErrnoException) => void): void;
+    export function mkdirSync(path: string, mode?: number): void;
+    export function mkdirSync(path: string, mode?: string): void;
+    export function readdir(path: string, callback?: (err: NodeJS.ErrnoException, files: string[]) => void): void;
+    export function readdirSync(path: string): string[];
+    export function close(fd: number, callback?: (err?: NodeJS.ErrnoException) => void): void;
+    export function closeSync(fd: number): void;
+    export function open(path: string, flags: string, callback?: (err: NodeJS.ErrnoException, fd: number) => any): void;
+    export function open(path: string, flags: string, mode: number, callback?: (err: NodeJS.ErrnoException, fd: number) => any): void;
+    export function open(path: string, flags: string, mode: string, callback?: (err: NodeJS.ErrnoException, fd: number) => any): void;
+    export function openSync(path: string, flags: string, mode?: number): number;
+    export function openSync(path: string, flags: string, mode?: string): number;
+    export function utimes(path: string, atime: number, mtime: number, callback?: (err?: NodeJS.ErrnoException) => void): void;
+    export function utimes(path: string, atime: Date, mtime: Date, callback?: (err?: NodeJS.ErrnoException) => void): void;
+    export function utimesSync(path: string, atime: number, mtime: number): void;
+    export function utimesSync(path: string, atime: Date, mtime: Date): void;
+    export function futimes(fd: number, atime: number, mtime: number, callback?: (err?: NodeJS.ErrnoException) => void): void;
+    export function futimes(fd: number, atime: Date, mtime: Date, callback?: (err?: NodeJS.ErrnoException) => void): void;
+    export function futimesSync(fd: number, atime: number, mtime: number): void;
+    export function futimesSync(fd: number, atime: Date, mtime: Date): void;
+    export function fsync(fd: number, callback?: (err?: NodeJS.ErrnoException) => void): void;
+    export function fsyncSync(fd: number): void;
+    export function write(fd: number, buffer: Buffer, offset: number, length: number, position: number, callback?: (err: NodeJS.ErrnoException, written: number, buffer: Buffer) => void): void;
+    export function writeSync(fd: number, buffer: Buffer, offset: number, length: number, position: number): number;
+    export function read(fd: number, buffer: Buffer, offset: number, length: number, position: number, callback?: (err: NodeJS.ErrnoException, bytesRead: number, buffer: Buffer) => void): void;
+    export function readSync(fd: number, buffer: Buffer, offset: number, length: number, position: number): number;
+    export function readFile(filename: string, encoding: string, callback: (err: NodeJS.ErrnoException, data: string) => void): void;
+    export function readFile(filename: string, options: { encoding: string; flag?: string; }, callback: (err: NodeJS.ErrnoException, data: string) => void): void;
+    export function readFile(filename: string, options: { flag?: string; }, callback: (err: NodeJS.ErrnoException, data: Buffer) => void): void;
+    export function readFile(filename: string, callback: (err: NodeJS.ErrnoException, data: Buffer) => void ): void;
+    export function readFileSync(filename: string, encoding: string): string;
+    export function readFileSync(filename: string, options: { encoding: string; flag?: string; }): string;
+    export function readFileSync(filename: string, options?: { flag?: string; }): Buffer;
+    export function writeFile(filename: string, data: any, callback?: (err: NodeJS.ErrnoException) => void): void;
+    export function writeFile(filename: string, data: any, options: { encoding?: string; mode?: number; flag?: string; }, callback?: (err: NodeJS.ErrnoException) => void): void;
+    export function writeFile(filename: string, data: any, options: { encoding?: string; mode?: string; flag?: string; }, callback?: (err: NodeJS.ErrnoException) => void): void;
+    export function writeFileSync(filename: string, data: any, options?: { encoding?: string; mode?: number; flag?: string; }): void;
+    export function writeFileSync(filename: string, data: any, options?: { encoding?: string; mode?: string; flag?: string; }): void;
+    export function appendFile(filename: string, data: any, options: { encoding?: string; mode?: number; flag?: string; }, callback?: (err: NodeJS.ErrnoException) => void): void;
+    export function appendFile(filename: string, data: any, options: { encoding?: string; mode?: string; flag?: string; }, callback?: (err: NodeJS.ErrnoException) => void): void;
+    export function appendFile(filename: string, data: any, callback?: (err: NodeJS.ErrnoException) => void): void;
+    export function appendFileSync(filename: string, data: any, options?: { encoding?: string; mode?: number; flag?: string; }): void;
+    export function appendFileSync(filename: string, data: any, options?: { encoding?: string; mode?: string; flag?: string; }): void;
+    export function watchFile(filename: string, listener: (curr: Stats, prev: Stats) => void): void;
+    export function watchFile(filename: string, options: { persistent?: boolean; interval?: number; }, listener: (curr: Stats, prev: Stats) => void): void;
+    export function unwatchFile(filename: string, listener?: (curr: Stats, prev: Stats) => void): void;
+    export function watch(filename: string, listener?: (event: string, filename: string) => any): FSWatcher;
+    export function watch(filename: string, options: { persistent?: boolean; }, listener?: (event: string, filename: string) => any): FSWatcher;
+    export function exists(path: string, callback?: (exists: boolean) => void): void;
+    export function existsSync(path: string): boolean;
+    export function createReadStream(path: string, options?: {
+        flags?: string;
+        encoding?: string;
+        fd?: string;
+        mode?: number;
+        bufferSize?: number;
+    }): ReadStream;
+    export function createReadStream(path: string, options?: {
+        flags?: string;
+        encoding?: string;
+        fd?: string;
+        mode?: string;
+        bufferSize?: number;
+    }): ReadStream;
+    export function createWriteStream(path: string, options?: {
+        flags?: string;
+        encoding?: string;
+        string?: string;
+    }): WriteStream;
+}
+
+declare module "path" {
+    export function normalize(p: string): string;
+    export function join(...paths: any[]): string;
+    export function resolve(...pathSegments: any[]): string;
+    export function relative(from: string, to: string): string;
+    export function dirname(p: string): string;
+    export function basename(p: string, ext?: string): string;
+    export function extname(p: string): string;
+    export var sep: string;
+}
+
+declare module "string_decoder" {
+    export interface NodeStringDecoder {
+        write(buffer: Buffer): string;
+        detectIncompleteChar(buffer: Buffer): number;
+    }
+    export var StringDecoder: {
+        new (encoding: string): NodeStringDecoder;
+    };
+}
+
+declare module "tls" {
+    import crypto = require("crypto");
+    import net = require("net");
+    import stream = require("stream");
+
+    var CLIENT_RENEG_LIMIT: number;
+    var CLIENT_RENEG_WINDOW: number;
+
+    export interface TlsOptions {
+        pfx?: any;   //string or buffer
+        key?: any;   //string or buffer
+        passphrase?: string;
+        cert?: any;
+        ca?: any;    //string or buffer
+        crl?: any;   //string or string array
+        ciphers?: string;
+        honorCipherOrder?: any;
+        requestCert?: boolean;
+        rejectUnauthorized?: boolean;
+        NPNProtocols?: any;  //array or Buffer;
+        SNICallback?: (servername: string) => any;
+    }
+
+    export interface ConnectionOptions {
+        host?: string;
+        port?: number;
+        socket?: net.Socket;
+        pfx?: any;   //string | Buffer
+        key?: any;   //string | Buffer
+        passphrase?: string;
+        cert?: any;  //string | Buffer
+        ca?: any;    //Array of string | Buffer
+        rejectUnauthorized?: boolean;
+        NPNProtocols?: any;  //Array of string | Buffer
+        servername?: string;
+    }
+
+    export interface Server extends net.Server {
+        // Extended base methods
+        listen(port: number, host?: string, backlog?: number, listeningListener?: Function): Server;
+        listen(path: string, listeningListener?: Function): Server;
+        listen(handle: any, listeningListener?: Function): Server;
+
+        listen(port: number, host?: string, callback?: Function): Server;
+        close(): Server;
+        address(): { port: number; family: string; address: string; };
+        addContext(hostName: string, credentials: {
+            key: string;
+            cert: string;
+            ca: string;
+        }): void;
+        maxConnections: number;
+        connections: number;
+    }
+
+    export interface ClearTextStream extends stream.Duplex {
+        authorized: boolean;
+        authorizationError: Error;
+        getPeerCertificate(): any;
+        getCipher: {
+            name: string;
+            version: string;
+        };
+        address: {
+            port: number;
+            family: string;
+            address: string;
+        };
+        remoteAddress: string;
+        remotePort: number;
+    }
+
+    export interface SecurePair {
+        encrypted: any;
+        cleartext: any;
+    }
+
+    export function createServer(options: TlsOptions, secureConnectionListener?: (cleartextStream: ClearTextStream) =>void ): Server;
+    export function connect(options: TlsOptions, secureConnectionListener?: () =>void ): ClearTextStream;
+    export function connect(port: number, host?: string, options?: ConnectionOptions, secureConnectListener?: () =>void ): ClearTextStream;
+    export function connect(port: number, options?: ConnectionOptions, secureConnectListener?: () =>void ): ClearTextStream;
+    export function createSecurePair(credentials?: crypto.Credentials, isServer?: boolean, requestCert?: boolean, rejectUnauthorized?: boolean): SecurePair;
+}
+
+declare module "crypto" {
+    export interface CredentialDetails {
+        pfx: string;
+        key: string;
+        passphrase: string;
+        cert: string;
+        ca: any;    //string | string array
+        crl: any;   //string | string array
+        ciphers: string;
+    }
+    export interface Credentials { context?: any; }
+    export function createCredentials(details: CredentialDetails): Credentials;
+    export function createHash(algorithm: string): Hash;
+    export function createHmac(algorithm: string, key: string): Hmac;
+    interface Hash {
+        update(data: any, input_encoding?: string): Hash;
+        digest(encoding?: string): string;
+    }
+    interface Hmac {
+        update(data: any, input_encoding?: string): Hmac;
+        digest(encoding?: string): string;
+    }
+    export function createCipher(algorithm: string, password: any): Cipher;
+    export function createCipheriv(algorithm: string, key: any, iv: any): Cipher;
+    interface Cipher {
+        update(data: any, input_encoding?: string, output_encoding?: string): string;
+        final(output_encoding?: string): string;
+        setAutoPadding(auto_padding: boolean): void;
+        createDecipher(algorithm: string, password: any): Decipher;
+        createDecipheriv(algorithm: string, key: any, iv: any): Decipher;
+    }
+    interface Decipher {
+        update(data: any, input_encoding?: string, output_encoding?: string): void;
+        final(output_encoding?: string): string;
+        setAutoPadding(auto_padding: boolean): void;
+    }
+    export function createSign(algorithm: string): Signer;
+    interface Signer {
+        update(data: any): void;
+        sign(private_key: string, output_format: string): string;
+    }
+    export function createVerify(algorith: string): Verify;
+    interface Verify {
+        update(data: any): void;
+        verify(object: string, signature: string, signature_format?: string): boolean;
+    }
+    export function createDiffieHellman(prime_length: number): DiffieHellman;
+    export function createDiffieHellman(prime: number, encoding?: string): DiffieHellman;
+    interface DiffieHellman {
+        generateKeys(encoding?: string): string;
+        computeSecret(other_public_key: string, input_encoding?: string, output_encoding?: string): string;
+        getPrime(encoding?: string): string;
+        getGenerator(encoding: string): string;
+        getPublicKey(encoding?: string): string;
+        getPrivateKey(encoding?: string): string;
+        setPublicKey(public_key: string, encoding?: string): void;
+        setPrivateKey(public_key: string, encoding?: string): void;
+    }
+    export function getDiffieHellman(group_name: string): DiffieHellman;
+    export function pbkdf2(password: string, salt: string, iterations: number, keylen: number, callback: (err: Error, derivedKey: string) => any): void;
+    export function pbkdf2Sync(password: string, salt: string, iterations: number, keylen: number) : Buffer;
+    export function randomBytes(size: number): Buffer;
+    export function randomBytes(size: number, callback: (err: Error, buf: Buffer) =>void ): void;
+    export function pseudoRandomBytes(size: number): Buffer;
+    export function pseudoRandomBytes(size: number, callback: (err: Error, buf: Buffer) =>void ): void;
+}
+
+declare module "stream" {
+    import events = require("events");
+
+    export interface ReadableOptions {
+        highWaterMark?: number;
+        encoding?: string;
+        objectMode?: boolean;
+    }
+
+    export class Readable extends events.EventEmitter implements NodeJS.ReadableStream {
+        readable: boolean;
+        constructor(opts?: ReadableOptions);
+        _read(size: number): void;
+        read(size?: number): any;
+        setEncoding(encoding: string): void;
+        pause(): void;
+        resume(): void;
+        pipe<T extends NodeJS.WritableStream>(destination: T, options?: { end?: boolean; }): T;
+        unpipe<T extends NodeJS.WritableStream>(destination?: T): void;
+        unshift(chunk: string): void;
+        unshift(chunk: Buffer): void;
+        wrap(oldStream: NodeJS.ReadableStream): NodeJS.ReadableStream;
+        push(chunk: any, encoding?: string): boolean;
+    }
+
+    export interface WritableOptions {
+        highWaterMark?: number;
+        decodeStrings?: boolean;
+    }
+
+    export class Writable extends events.EventEmitter implements NodeJS.WritableStream {
+        writable: boolean;
+        constructor(opts?: WritableOptions);
+        _write(data: Buffer, encoding: string, callback: Function): void;
+        _write(data: string, encoding: string, callback: Function): void;
+        write(buffer: Buffer, cb?: Function): boolean;
+        write(str: string, cb?: Function): boolean;
+        write(str: string, encoding?: string, cb?: Function): boolean;
+        end(): void;
+        end(buffer: Buffer, cb?: Function): void;
+        end(str: string, cb?: Function): void;
+        end(str: string, encoding?: string, cb?: Function): void;
+    }
+
+    export interface DuplexOptions extends ReadableOptions, WritableOptions {
+        allowHalfOpen?: boolean;
+    }
+
+    // Note: Duplex extends both Readable and Writable.
+    export class Duplex extends Readable implements NodeJS.ReadWriteStream {
+        writable: boolean;
+        constructor(opts?: DuplexOptions);
+        _write(data: Buffer, encoding: string, callback: Function): void;
+        _write(data: string, encoding: string, callback: Function): void;
+        write(buffer: Buffer, cb?: Function): boolean;
+        write(str: string, cb?: Function): boolean;
+        write(str: string, encoding?: string, cb?: Function): boolean;
+        end(): void;
+        end(buffer: Buffer, cb?: Function): void;
+        end(str: string, cb?: Function): void;
+        end(str: string, encoding?: string, cb?: Function): void;
+    }
+
+    export interface TransformOptions extends ReadableOptions, WritableOptions {}
+
+    // Note: Transform lacks the _read and _write methods of Readable/Writable.
+    export class Transform extends events.EventEmitter implements NodeJS.ReadWriteStream {
+        readable: boolean;
+        writable: boolean;
+        constructor(opts?: TransformOptions);
+        _transform(chunk: Buffer, encoding: string, callback: Function): void;
+        _transform(chunk: string, encoding: string, callback: Function): void;
+        _flush(callback: Function): void;
+        read(size?: number): any;
+        setEncoding(encoding: string): void;
+        pause(): void;
+        resume(): void;
+        pipe<T extends NodeJS.WritableStream>(destination: T, options?: { end?: boolean; }): T;
+        unpipe<T extends NodeJS.WritableStream>(destination?: T): void;
+        unshift(chunk: string): void;
+        unshift(chunk: Buffer): void;
+        wrap(oldStream: NodeJS.ReadableStream): NodeJS.ReadableStream;
+        push(chunk: any, encoding?: string): boolean;
+        write(buffer: Buffer, cb?: Function): boolean;
+        write(str: string, cb?: Function): boolean;
+        write(str: string, encoding?: string, cb?: Function): boolean;
+        end(): void;
+        end(buffer: Buffer, cb?: Function): void;
+        end(str: string, cb?: Function): void;
+        end(str: string, encoding?: string, cb?: Function): void;
+    }
+
+    export class PassThrough extends Transform {}
+}
+
+declare module "util" {
+    export interface InspectOptions {
+        showHidden?: boolean;
+        depth?: number;
+        colors?: boolean;
+        customInspect?: boolean;
+    }
+
+    export function format(format: any, ...param: any[]): string;
+    export function debug(string: string): void;
+    export function error(...param: any[]): void;
+    export function puts(...param: any[]): void;
+    export function print(...param: any[]): void;
+    export function log(string: string): void;
+    export function inspect(object: any, showHidden?: boolean, depth?: number, color?: boolean): string;
+    export function inspect(object: any, options: InspectOptions): string;
+    export function isArray(object: any): boolean;
+    export function isRegExp(object: any): boolean;
+    export function isDate(object: any): boolean;
+    export function isError(object: any): boolean;
+    export function inherits(constructor: any, superConstructor: any): void;
+}
+
+declare module "assert" {
+    function internal (value: any, message?: string): void;
+    module internal {
+        export class AssertionError implements Error {
+            name: string;
+            message: string;
+            actual: any;
+            expected: any;
+            operator: string;
+            generatedMessage: boolean;
+
+            constructor(options?: {message?: string; actual?: any; expected?: any;
+                                  operator?: string; stackStartFunction?: Function});
+        }
+
+        export function fail(actual?: any, expected?: any, message?: string, operator?: string): void;
+        export function ok(value: any, message?: string): void;
+        export function equal(actual: any, expected: any, message?: string): void;
+        export function notEqual(actual: any, expected: any, message?: string): void;
+        export function deepEqual(actual: any, expected: any, message?: string): void;
+        export function notDeepEqual(acutal: any, expected: any, message?: string): void;
+        export function strictEqual(actual: any, expected: any, message?: string): void;
+        export function notStrictEqual(actual: any, expected: any, message?: string): void;
+        export var throws: {
+            (block: Function, message?: string): void;
+            (block: Function, error: Function, message?: string): void;
+            (block: Function, error: RegExp, message?: string): void;
+            (block: Function, error: (err: any) => boolean, message?: string): void;
+        };
+
+        export var doesNotThrow: {
+            (block: Function, message?: string): void;
+            (block: Function, error: Function, message?: string): void;
+            (block: Function, error: RegExp, message?: string): void;
+            (block: Function, error: (err: any) => boolean, message?: string): void;
+        };
+
+        export function ifError(value: any): void;
+    }
+
+    export = internal;
+}
+
+declare module "tty" {
+    import net = require("net");
+
+    export function isatty(fd: number): boolean;
+    export interface ReadStream extends net.Socket {
+        isRaw: boolean;
+        setRawMode(mode: boolean): void;
+    }
+    export interface WriteStream extends net.Socket {
+        columns: number;
+        rows: number;
+    }
+}
+
+declare module "domain" {
+    import events = require("events");
+
+    export class Domain extends events.EventEmitter {
+        run(fn: Function): void;
+        add(emitter: events.EventEmitter): void;
+        remove(emitter: events.EventEmitter): void;
+        bind(cb: (err: Error, data: any) => any): any;
+        intercept(cb: (data: any) => any): any;
+        dispose(): void;
+
+        addListener(event: string, listener: Function): Domain;
+        on(event: string, listener: Function): Domain;
+        once(event: string, listener: Function): Domain;
+        removeListener(event: string, listener: Function): Domain;
+        removeAllListeners(event?: string): Domain;
+    }
+
+    export function create(): Domain;
+}