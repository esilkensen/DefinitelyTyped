--- conflicted
+++ resolved
@@ -1632,8 +1632,6 @@
     // see http://angularjs.blogspot.com.br/2015/11/angularjs-15-beta2-and-14-releases.html
     // and http://toddmotto.com/exploring-the-angular-1-5-component-method/
     ///////////////////////////////////////////////////////////////////////////
-
-<<<<<<< HEAD
     /**
      * Runtime representation a type that a Component or other object is instances of.
      *
@@ -1727,23 +1725,10 @@
         restrict?: string;
         $canActivate?: () => boolean;
         $routeConfig?: RouteDefinition[];
-=======
-    interface IComponentOptions {
-        bindings?: Object;
-        controller?: string | Function;
-        controllerAs?: string;
-        isolate?: boolean;
-        template?: string | IComponentTemplateFn;
-        templateUrl?: string | IComponentTemplateFn;
-        transclude?: boolean;
-        restrict?: string;
-        $canActivate?: Function;
-        $routeConfig?: Object;
     }
 
     interface IComponentTemplateFn {
         ( $element?: IAugmentedJQuery, $attrs?: IAttributes ): string;
->>>>>>> dc9dabe7
     }
 
     ///////////////////////////////////////////////////////////////////////////
