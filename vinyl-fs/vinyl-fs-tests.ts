--- conflicted
+++ resolved
@@ -228,309 +228,6 @@
    };
 };
 
-<<<<<<< HEAD
-var realMode = function(n:any) {
-	return n & parseInt("07777", 8);
-};
-
-describe('dest stream', function() {
-	beforeEach(wipeOut);
-	afterEach(wipeOut);
-
-	it('should explode on invalid folder', function(done) {
-		var stream:any;
-		try {
-			stream = gulp.dest();
-		} catch (err) {
-			should.exist(err);
-			should.not.exist(stream);
-			done();
-		}
-	});
-
-	it('should pass through writes with cwd', function(done) {
-		var inputPath = path.join(__dirname, "./fixtures/test.coffee");
-
-		var expectedFile = new File({
-			base: __dirname,
-			cwd: __dirname,
-			path: inputPath,
-			contents: null
-		});
-
-		var onEnd = function(){
-			buffered.length.should.equal(1);
-			buffered[0].should.equal(expectedFile);
-			done();
-		};
-
-		var stream = vfs.dest("./out-fixtures/", {cwd: __dirname});
-
-		var buffered:any[] = [];
-		bufferStream = through.obj(dataWrap(buffered.push.bind(buffered)), onEnd);
-		stream.pipe(bufferStream);
-		stream.write(expectedFile);
-		stream.end();
-	});
-
-	it('should pass through writes with default cwd', function(done) {
-		var inputPath = path.join(__dirname, "./fixtures/test.coffee");
-
-		var expectedFile = new File({
-			base: __dirname,
-			cwd: __dirname,
-			path: inputPath,
-			contents: null
-		});
-
-		var onEnd = function(){
-			buffered.length.should.equal(1);
-			buffered[0].should.equal(expectedFile);
-			done();
-		};
-
-		var stream = vfs.dest(path.join(__dirname, "./out-fixtures/"));
-
-		var buffered:any[] = [];
-		bufferStream = through.obj(dataWrap(buffered.push.bind(buffered)), onEnd);
-		stream.pipe(bufferStream);
-		stream.write(expectedFile);
-		stream.end();
-	});
-
-	it('should not write null files', function(done) {
-		var inputPath = path.join(__dirname, "./fixtures/test.coffee");
-		var inputBase = path.join(__dirname, "./fixtures/");
-		var expectedPath = path.join(__dirname, "./out-fixtures/test.coffee");
-		var expectedCwd = __dirname;
-		var expectedBase = path.join(__dirname, "./out-fixtures");
-
-		var expectedFile = new File({
-			base: inputBase,
-			cwd: __dirname,
-			path: inputPath,
-			contents: null
-		});
-
-		var onEnd = function(){
-			buffered.length.should.equal(1);
-			buffered[0].should.equal(expectedFile);
-			buffered[0].cwd.should.equal(expectedCwd, 'cwd should have changed');
-			buffered[0].base.should.equal(expectedBase, 'base should have changed');
-			buffered[0].path.should.equal(expectedPath, 'path should have changed');
-			fs.existsSync(expectedPath).should.equal(false);
-			done();
-		};
-
-		var stream = vfs.dest("./out-fixtures/", {cwd: __dirname});
-
-		var buffered:any[] = [];
-		bufferStream = through.obj(dataWrap(buffered.push.bind(buffered)), onEnd);
-		stream.pipe(bufferStream);
-		stream.write(expectedFile);
-		stream.end();
-	});
-
-	it('should write buffer files to the right folder with relative cwd', function(done) {
-		var inputPath = path.join(__dirname, "./fixtures/test.coffee");
-		var inputBase = path.join(__dirname, "./fixtures/");
-		var expectedPath = path.join(__dirname, "./out-fixtures/test.coffee");
-		var expectedCwd = __dirname;
-		var expectedBase = path.join(__dirname, "./out-fixtures");
-		var expectedContents = fs.readFileSync(inputPath);
-
-		var expectedFile = new File({
-			base: inputBase,
-			cwd: __dirname,
-			path: inputPath,
-			contents: expectedContents
-		});
-
-		var onEnd = function(){
-			buffered.length.should.equal(1);
-			buffered[0].should.equal(expectedFile);
-			buffered[0].cwd.should.equal(expectedCwd, 'cwd should have changed');
-			buffered[0].base.should.equal(expectedBase, 'base should have changed');
-			buffered[0].path.should.equal(expectedPath, 'path should have changed');
-			fs.existsSync(expectedPath).should.equal(true);
-			bufEqual(fs.readFileSync(expectedPath), expectedContents).should.equal(true);
-			done();
-		};
-
-		var stream = vfs.dest("./out-fixtures/", {cwd: path.relative(process.cwd(), __dirname)});
-
-		var buffered:any = [];
-		bufferStream = through.obj(dataWrap(buffered.push.bind(buffered)), onEnd);
-		stream.pipe(bufferStream);
-		stream.write(expectedFile);
-		stream.end();
-	});
-
-	it('should write buffer files to the right folder', function(done) {
-		var inputPath = path.join(__dirname, "./fixtures/test.coffee");
-		var inputBase = path.join(__dirname, "./fixtures/");
-		var expectedPath = path.join(__dirname, "./out-fixtures/test.coffee");
-		var expectedContents = fs.readFileSync(inputPath);
-		var expectedCwd = __dirname;
-		var expectedBase = path.join(__dirname, "./out-fixtures");
-		var expectedMode = parseInt("0655", 8);
-
-		var expectedFile = new File({
-			base: inputBase,
-			cwd: __dirname,
-			path: inputPath,
-			contents: expectedContents,
-			stat: {
-				mode: expectedMode
-			}
-		});
-
-		var onEnd = function(){
-			buffered.length.should.equal(1);
-			buffered[0].should.equal(expectedFile);
-			buffered[0].cwd.should.equal(expectedCwd, 'cwd should have changed');
-			buffered[0].base.should.equal(expectedBase, 'base should have changed');
-			buffered[0].path.should.equal(expectedPath, 'path should have changed');
-			fs.existsSync(expectedPath).should.equal(true);
-			bufEqual(fs.readFileSync(expectedPath), expectedContents).should.equal(true);
-			realMode(fs.lstatSync(expectedPath).mode).should.equal(expectedMode);
-			done();
-		};
-
-		var stream = vfs.dest("./out-fixtures/", {cwd: __dirname});
-
-		var buffered:any[] = [];
-		bufferStream = through.obj(dataWrap(buffered.push.bind(buffered)), onEnd);
-		stream.pipe(bufferStream);
-		stream.write(expectedFile);
-		stream.end();
-	});
-
-	it('should write streaming files to the right folder', function(done) {
-		var inputPath = path.join(__dirname, "./fixtures/test.coffee");
-		var inputBase = path.join(__dirname, "./fixtures/");
-		var expectedPath = path.join(__dirname, "./out-fixtures/test.coffee");
-		var expectedContents = fs.readFileSync(inputPath);
-		var expectedCwd = __dirname;
-		var expectedBase = path.join(__dirname, "./out-fixtures");
-		var expectedMode = parseInt("0655", 8);
-
-		var contentStream = through.obj();
-		var expectedFile = new File({
-			base: inputBase,
-			cwd: __dirname,
-			path: inputPath,
-			contents: contentStream,
-			stat: {
-				mode: expectedMode
-			}
-		});
-
-		var onEnd = function(){
-			buffered.length.should.equal(1);
-			buffered[0].should.equal(expectedFile);
-			buffered[0].cwd.should.equal(expectedCwd, 'cwd should have changed');
-			buffered[0].base.should.equal(expectedBase, 'base should have changed');
-			buffered[0].path.should.equal(expectedPath, 'path should have changed');
-			fs.existsSync(expectedPath).should.equal(true);
-			bufEqual(fs.readFileSync(expectedPath), expectedContents).should.equal(true);
-			realMode(fs.lstatSync(expectedPath).mode).should.equal(expectedMode);
-			done();
-		};
-
-		var stream = vfs.dest("./out-fixtures/", {cwd: __dirname});
-
-		var buffered:any = [];
-		bufferStream = through.obj(dataWrap(buffered.push.bind(buffered)), onEnd);
-		stream.pipe(bufferStream);
-		stream.write(expectedFile);
-		setTimeout(function(){
-			contentStream.write(expectedContents);
-			contentStream.end();
-		}, 100);
-		stream.end();
-	});
-
-	it('should write directories to the right folder', function(done) {
-		var inputPath = path.join(__dirname, "./fixtures/test");
-		var inputBase = path.join(__dirname, "./fixtures/");
-		var expectedPath = path.join(__dirname, "./out-fixtures/test");
-		var expectedCwd = __dirname;
-		var expectedBase = path.join(__dirname, "./out-fixtures");
-		var expectedMode = parseInt("0655", 8);
-
-		var expectedFile = new File({
-			base: inputBase,
-			cwd: __dirname,
-			path: inputPath,
-			contents: null,
-			stat: {
-				isDirectory: function(){
-					return true;
-				},
-				mode: expectedMode
-			}
-		});
-
-		var onEnd = function(){
-			buffered.length.should.equal(1);
-			buffered[0].should.equal(expectedFile);
-			buffered[0].cwd.should.equal(expectedCwd, 'cwd should have changed');
-			buffered[0].base.should.equal(expectedBase, 'base should have changed');
-			buffered[0].path.should.equal(expectedPath, 'path should have changed');
-			fs.existsSync(expectedPath).should.equal(true);
-			fs.lstatSync(expectedPath).isDirectory().should.equal(true);
-			realMode(fs.lstatSync(expectedPath).mode).should.equal(expectedMode);
-			done();
-		};
-
-		var stream = vfs.dest("./out-fixtures/", {cwd: __dirname});
-
-		var buffered:any[] = [];
-		bufferStream = through.obj(dataWrap(buffered.push.bind(buffered)), onEnd);
-		stream.pipe(bufferStream);
-		stream.write(expectedFile);
-		stream.end();
-	});
-
-	it('should allow piping multiple dests in streaming mode', function(done) {
-		var inputPath1 = path.join(__dirname, "./out-fixtures/multiple-first");
-		var inputPath2 = path.join(__dirname, "./out-fixtures/multiple-second");
-		var inputBase = path.join(__dirname, "./out-fixtures/");
-		var srcPath = path.join(__dirname, "./fixtures/test.coffee");
-		var stream1 = vfs.dest('./out-fixtures/', {cwd: __dirname});
-		var stream2 = vfs.dest('./out-fixtures/', {cwd: __dirname});
-		var content = fs.readFileSync(srcPath);
-		var rename = through.obj(function(file:any, _:any, next:any) {
-			file.path = inputPath2;
-			this.push(file);
-			next();
-		});
-
-		stream1.on('data', function(file:any) {
-			file.path.should.equal(inputPath1);
-		})
-
-		stream1.pipe(rename).pipe(stream2);
-		stream2.on('data', function(file:any) {
-			file.path.should.equal(inputPath2);
-		}).once('end', function() {
-			fs.readFileSync(inputPath1, 'utf8').should.equal(content.toString());
-			fs.readFileSync(inputPath2, 'utf8').should.equal(content.toString());
-			done();
-		});
-
-		var file = new File({
-			base: inputBase,
-			path: inputPath1,
-			cwd: __dirname,
-			contents: content
-		})
-
-		stream1.write(file);
-		stream1.end();
-	})
-=======
 var realMode = function (n: any) {
    return n & 07777;
 };
@@ -832,13 +529,12 @@
       stream1.write(file);
       stream1.end();
    })
->>>>>>> 8c9ede30
 
 });
 
 
 
-// This test is from 
+// This test is from
 
 
 var chmodSpy = spies.chmodSpy;
