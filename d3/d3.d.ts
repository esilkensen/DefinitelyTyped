<<<<<<< HEAD
// Type definitions for d3JS
// Project: http://d3js.org/
// Definitions by: Alex Ford <https://github.com/gustavderdrache>, Boris Yankov <https://github.com/borisyankov>
// Definitions: https://github.com/borisyankov/DefinitelyTyped

declare module d3 {
    /**
     * The current version of D3.js.
     */
    export var version: string;

    /**
     * Find the first element that matches the given selector string.
     */
    export function select(selector: string): Selection<any>;
    
    /**
     * Create a selection from the given node reference.
     */
    export function select(node: EventTarget): Selection<any>;

    /**
     * Find all elements that match the given selector string.
     */
    export function selectAll(selector: string): Selection<any>;

    /**
     * Create a selection from the given list of nodes.
     */
    export function selectAll(nodes: EventTarget[]): Selection<any>;

    /**
     * Returns the root selection (as if by d3.select(document.documentElement)). This function may be used for 'instanceof' tests, and extending its prototype will add properties to all selections.
     */
    export function selection(): Selection<any>;

    module selection {
        export var prototype: Selection<any>;

        /**
         * Selections are grouped into arrays of nodes, with the parent tracked in the 'parentNode' property.
         */
        interface Group extends Array<EventTarget> {
            parentNode: EventTarget;
        }

        interface Update<Datum> {
            /**
             * Retrieve a grouped selection.
             */
            [index: number]: Group;

            /**
             * The number of groups in this selection.
             */
            length: number;

            /**
             * Retrieve the value of the given attribute for the first node in the selection.
             *
             * @param name The attribute name to query. May be prefixed (see d3.ns.prefix).
             */
            attr(name: string): string;

            /**
             * For all nodes, set the attribute to the specified constant value. Use null to remove.
             *
             * @param name The attribute name, optionally prefixed.
             * @param value The attribute value to use. Note that this is coerced to a string automatically.
             */
            attr(name: string, value: Primitive): Update<Datum>;

            /**
             * Derive an attribute value for each node in the selection based on bound data.
             *
             * @param name The attribute name, optionally prefixed.
             * @param value The function of the datum (the bound data item) and index (the position in the subgrouping) which computes the attribute value. If the function returns null, the attribute is removed.
             */
            attr(name: string, value: (datum: Datum, index: number) => Primitive): Update<Datum>;

            /**
             * Set multiple properties at once using an Object. D3 iterates over all enumerable properties and either sets or computes the attribute's value based on the corresponding entry in the Object.
             *
             * @param obj A key-value mapping corresponding to attributes and values. If the value is a simple string or number, it is taken as a constant. Otherwise, it is a function that derives the attribute value.
             */
            attr(obj: { [key: string]: Primitive | ((datum: Datum, index: number) => Primitive) }): Update<Datum>;

            /**
             * Returns true if the first node in this selection has the given class list. If multiple classes are specified (i.e., "foo bar"), then returns true only if all classes match. 
             *
             * @param name The class list to query.
             */
            classed(name: string): boolean;

            /**
             * Adds (or removes) the given class list.
             *
             * @param name The class list to toggle. Spaces separate class names: "foo bar" is a list of two classes.
             * @param value If true, add the classes. If false, remove them.
             */
            classed(name: string, value: boolean): Update<Datum>;

            /**
             * Determine if the given class list should be toggled for each node in the selection.
             *
             * @param name The class list. Spaces separate multiple class names.
             * @param value The function to run for each node. Should return true to add the class to the node, or false to remove it.
             */
            classed(name: string, value: (datum: Datum, index: number) => boolean): Update<Datum>;

            /**
             * Set or derive classes for multiple class lists at once.
             *
             * @param obj An Object mapping class lists to values that are either plain booleans or functions that return booleans.
             */
            classed(obj: { [key: string]: boolean | ((datum: Datum, index: number) => boolean) }): Update<Datum>;

            /**
             * Retrieve the computed style value for the first node in the selection.
             * @param name The CSS property name to query
             */
            style(name: string): string;

            /**
             * Set a style property for all nodes in the selection.
             * @param name the CSS property name
             * @param value the property value
             * @param priority if specified, either null or the string "important" (no exclamation mark)
             */
            style(name: string, value: Primitive, priority?: string): Update<Datum>;

            /**
             * Derive a property value for each node in the selection.
             * @param name the CSS property name
             * @param value the function to derive the value
             * @param priority if specified, either null or the string "important" (no exclamation mark)
             */
            style(name: string, value: (datum: Datum, index: number) => Primitive, priority?: string): Update<Datum>;

            /**
             * Set a large number of CSS properties from an object.
             *
             * @param obj an Object whose keys correspond to CSS property names and values are either constants or functions that derive property values
             * @param priority if specified, either null or the string "important" (no exclamation mark)
             */
            style(obj: { [key: string]: Primitive | ((datum: Datum, index: number) => Primitive) }, priority?: string): Update<Datum>;

            /**
             * Retrieve an arbitrary node property such as the 'checked' property of checkboxes, or the 'value' of text boxes.
             *
             * @param name the node's property to retrieve
             */
            property(name: string): any;

            /**
             * For each node, set the property value. Internally, this sets the node property directly (e.g., node[name] = value), so take care not to mutate special properties like __proto__.
             *
             * @param name the property name
             * @param value the property value
             */
            property(name: string, value: any): Update<Datum>;

            /**
             * For each node, derive the property value. Internally, this sets the node property directly (e.g., node[name] = value), so take care not to mutate special properties like __proto__.
             *
             * @param name the property name
             * @param value the function used to derive the property's value
             */
            property(name: string, value: (datum: Datum, index: number) => any): Update<Datum>;

            /**
             * Set multiple node properties. Caveats apply: take care not to mutate special properties like __proto__.
             *
             * @param obj an Object whose keys correspond to node properties and values are either constants or functions that will compute a value.
             */
            property(obj: { [key: string]: any | ((datum: Datum, index: number) => any) }): Update<Datum>;

            /**
             * Retrieve the textContent of the first node in the selection.
             */
            text(): string;

            /**
             * Set the textContent of each node in the selection.
             * @param value the text to use for all nodes
             */
            text(value: Primitive): Update<Datum>;

            /**
             * Compute the textContent of each node in the selection.
             * @param value the function which will compute the text
             */
            text(value: (datum: Datum, index: number) => Primitive): Update<Datum>;

            /**
             * Retrieve the HTML content of the first node in the selection. Uses 'innerHTML' internally and will not work with SVG or other elements without a polyfill.
             */
            html(): string;

            /**
             * Set the HTML content of every node in the selection. Uses 'innerHTML' internally and thus will not work with SVG or other elements without a polyfill.
             * @param value the HTML content to use.
             */
            html(value: string): Selection<Datum>;

            /**
             * Compute the HTML content for each node in the selection. Uses 'innerHTML' internally and thus will not work with SVG or other elements without a polyfill.
             * @param value the function to compute HTML content
             */
            html(value: (datum: Datum, index: number) => string): Selection<Datum>;

            /**
             * Appends a new child to each node in the selection. This child will inherit the parent's data (if available). Returns a fresh selection consisting of the newly-appended children.
             *
             * @param name the element name to append. May be prefixed (see d3.ns.prefix).
             */
            append(name: string): Selection<Datum>;

            /**
             * Appends a new child to each node in the selection by computing a new node. This child will inherit the parent's data (if available). Returns a fresh selection consisting of the newly-appended children.
             *
             * @param name the function to compute a new element
             */
            append(name: (datum: Datum, index: number) => EventTarget): Update<Datum>;

            /**
             * Inserts a new child to each node in the selection. This child will inherit its parent's data (if available). Returns a fresh selection consisting of the newly-inserted children.
             * @param name the element name to append. May be prefixed (see d3.ns.prefix).
             * @param before the selector to determine position (e.g., ":first-child")
             */
            insert(name: string, before: string): Update<Datum>;

            /**
             * Inserts a new child to each node in the selection. This child will inherit its parent's data (if available). Returns a fresh selection consisting of the newly-inserted children.
             * @param name the element name to append. May be prefixed (see d3.ns.prefix).
             * @param before a function to determine the node to use as the next sibling
             */
            insert(name: string, before: (datum: Datum, index: number) => EventTarget): Update<Datum>;

            /**
             * Inserts a new child to the end of each node in the selection by computing a new node. This child will inherit its parent's data (if available). Returns a fresh selection consisting of the newly-inserted children.
             * @param name the function to compute a new child
             * @param before the selector to determine position (e.g., ":first-child")
             */
            insert(name: (datum: Datum, index: number) => EventTarget, before: string): Update<Datum>;

            /**
             * Inserts a new child to the end of each node in the selection by computing a new node. This child will inherit its parent's data (if available). Returns a fresh selection consisting of the newly-inserted children.
             * @param name the function to compute a new child
             * @param before a function to determine the node to use as the next sibling
             */
            insert(name: (datum: Datum, index: number) => EventTarget, before: (datum: Datum, index: number) => EventTarget): Update<Datum>;

            /**
             * Removes the elements from the DOM. They are in a detached state and may be re-added (though there is currently no dedicated API for doing so).
             */
            remove(): Update<Datum>;

            /**
             * Retrieves the data bound to the first group in this selection.
             */
            data(): Datum[];

            /**
             * Binds data to this selection.
             * @param data the array of data to bind to this selection
             * @param key the optional function to determine the unique key for each piece of data. When unspecified, uses the index of the element.
             */
            data<NewDatum>(data: NewDatum[], key?: (datum: NewDatum, index: number) => string): Update<NewDatum>;

            /**
             * Derives data to bind to this selection.
             * @param data the function to derive data. Must return an array.
             * @param key the optional function to determine the unique key for each data item. When unspecified, uses the index of the element.
             */
            data<NewDatum>(data: (datum: Datum, index: number) => NewDatum[], key?: (datum: NewDatum, index: number) => string): Update<NewDatum>;

            /**
             * Filters the selection, returning only those nodes that match the given CSS selector.
             * @param selector the CSS selector
             */
            filter(selector: string): Update<Datum>;

            /**
             * Filters the selection, returning only those nodes for which the given function returned true.
             * @param selector the filter function
             */
            filter(selector: (datum: Datum, index: number) => boolean): Update<Datum>;

            /**
             * Return the data item bound to the first element in the selection.
             */
            datum(): Datum;

            /**
             * Set the data item for each node in the selection.
             * @param value the constant element to use for each node
             */
            datum<NewDatum>(value: NewDatum): Update<NewDatum>;

            /**
             * Derive the data item for each node in the selection. Useful for situations such as the HTML5 'dataset' attribute.
             * @param value the function to compute data for each node
             */
            datum<NewDatum>(value: (datum: Datum, index: number) => NewDatum): Update<NewDatum>;

            /**
             * Reorders nodes in the selection based on the given comparator. Nodes are re-inserted into the document once sorted.
             * @param comparator the comparison function, which defaults to d3.ascending
             */
            sort(comparator?: (a: Datum, b: Datum) => number): Update<Datum>;

            /**
             * Reorders nodes in the document to match the selection order. More efficient than calling sort() if the selection is already ordered.
             */
            order(): Update<Datum>;

            /**
             * Returns the listener (if any) for the given event.
             * @param type the type of event to load the listener for. May have a namespace (e.g., ".foo") at the end.
             */
            on(type: string): (datum: Datum, index: number) => any;

            /**
             * Adds a listener for the specified event. If one was already registered, it is removed before the new listener is added. The return value of the listener function is ignored.
             * @param type the of event to listen to. May have a namespace (e.g., ".foo") at the end.
             * @param listener an event listener function, or null to unregister
             * @param capture sets the DOM useCapture flag
             */
            on(type: string, listener: (datum: Datum, index: number) => any, capture?: boolean): Update<Datum>;

            /**
             * Begins a new transition. Interrupts any active transitions of the same name.
             * @param name the transition name (defaults to "")
             */
            transition(name?: string): Transition<Datum>;

            /**
             * Interrupts the active transition of the provided name. Does not cancel scheduled transitions.
             * @param name the transition name (defaults to "")
             */
            interrupt(name?: string): Update<Datum>;

            /**
             * Creates a subselection by finding the first descendent matching the selector string. Bound data is inherited.
             * @param selector the CSS selector to match against
             */
            select(selector: string): Update<Datum>;

            /**
             * Creates a subselection by using a function to find descendent elements. Bound data is inherited.
             * @param selector the function to find matching descendants
             */
            select(selector: (datum: Datum, index: number) => EventTarget): Update<Datum>;

            /**
             * Creates a subselection by finding all descendents that match the given selector. Bound data is not inherited.
             * @param selector the CSS selector to match against
             */
            selectAll(selector: string): Update<Datum>;

            /**
             * Creates a subselection by using a function to find descendent elements. Bound data is not inherited.
             * @param selector the function to find matching descendents
             */
            selectAll(selector: (datum: Datum, index: number) => Array<EventTarget> | NodeList): Update<any>;

            /**
             * Invoke the given function for each element in the selection. The return value of the function is ignored.
             * @param func the function to invoke
             */
            each(func: (datum: Datum, index: number) => any): Update<Datum>;

            /**
             * Call a function on the selection. sel.call(foo) is equivalent to foo(sel).
             * @param func the function to call on the selection
             * @param args any optional args
             */
            call(func: (sel: Update<Datum>, ...args: any[]) => any, ...args: any[]): Update<Datum>;

            /**
             * Returns true if the current selection is empty.
             */
            empty(): boolean;

            /**
             * Returns the first non-null element in the selection, or null otherwise.
             */
            node(): EventTarget;

            /**
             * Returns the total number of elements in the selection.
             */
            size(): number;

            /**
             * Returns the placeholder nodes for each data element for which no corresponding DOM element was found.
             */
            enter(): Enter<Datum>;

            /**
             * Returns a selection for those DOM nodes for which no new data element was found.
             */
            exit(): Selection<Datum>;
        }

        interface Enter<Datum> {
            append(name: string): Selection<Datum>;
            append(name: (datum: Datum, index: number) => EventTarget): Selection<Datum>;

            insert(name: string, before?: string): Selection<Datum>;
            insert(name: string, before: (datum: Datum, index: number) => EventTarget): Selection<Datum>;
            insert(name: (datum: Datum, index: number) => EventTarget, before?: string): Selection<Datum>;
            insert(name: (datum: Datum, index: number) => EventTarget, before: (datum: Datum, index: number) => EventTarget): Selection<Datum>;

            select(name: (datum: Datum, index: number) => EventTarget): Selection<Datum>;
            call(func: (selection: Enter<Datum>, ...args: any[]) => any, ...args: any[]): Enter<Datum>;
        }
    }

    /**
     * Administrivia: JavaScript primitive types, or "things that toString() predictably".
     */
    export type Primitive = number | string | boolean;

    /**
     * Administrivia: anything with a valueOf(): number method is comparable, so we allow it in numeric operations
     */
    interface Numeric {
        valueOf(): number;
    }

    /**
     * A grouped array of nodes.
     * @param Datum the data bound to this selection.
     */
    interface Selection<Datum> {
        /**
         * Retrieve a grouped selection.
         */
        [index: number]: selection.Group;

        /**
         * The number of groups in this selection.
         */
        length: number;

        /**
         * Retrieve the value of the given attribute for the first node in the selection.
         *
         * @param name The attribute name to query. May be prefixed (see d3.ns.prefix).
         */
        attr(name: string): string;

        /**
         * For all nodes, set the attribute to the specified constant value. Use null to remove.
         *
         * @param name The attribute name, optionally prefixed.
         * @param value The attribute value to use. Note that this is coerced to a string automatically.
         */
        attr(name: string, value: Primitive): Selection<Datum>;

        /**
         * Derive an attribute value for each node in the selection based on bound data.
         *
         * @param name The attribute name, optionally prefixed.
         * @param value The function of the datum (the bound data item) and index (the position in the subgrouping) which computes the attribute value. If the function returns null, the attribute is removed.
         */
        attr(name: string, value: (datum: Datum, index: number) => Primitive): Selection<Datum>;

        /**
         * Set multiple properties at once using an Object. D3 iterates over all enumerable properties and either sets or computes the attribute's value based on the corresponding entry in the Object.
         *
         * @param obj A key-value mapping corresponding to attributes and values. If the value is a simple string or number, it is taken as a constant. Otherwise, it is a function that derives the attribute value.
         */
        attr(obj: { [key: string]: Primitive | ((datum: Datum, index: number) => Primitive) }): Selection<Datum>;

        /**
         * Returns true if the first node in this selection has the given class list. If multiple classes are specified (i.e., "foo bar"), then returns true only if all classes match. 
         *
         * @param name The class list to query.
         */
        classed(name: string): boolean;

        /**
         * Adds (or removes) the given class list.
         *
         * @param name The class list to toggle. Spaces separate class names: "foo bar" is a list of two classes.
         * @param value If true, add the classes. If false, remove them.
         */
        classed(name: string, value: boolean): Selection<Datum>;

        /**
         * Determine if the given class list should be toggled for each node in the selection.
         *
         * @param name The class list. Spaces separate multiple class names.
         * @param value The function to run for each node. Should return true to add the class to the node, or false to remove it.
         */
        classed(name: string, value: (datum: Datum, index: number) => boolean): Selection<Datum>;

        /**
         * Set or derive classes for multiple class lists at once.
         *
         * @param obj An Object mapping class lists to values that are either plain booleans or functions that return booleans.
         */
        classed(obj: { [key: string]: boolean | ((datum: Datum, index: number) => boolean) }): Selection<Datum>;

        /**
         * Retrieve the computed style value for the first node in the selection.
         * @param name The CSS property name to query
         */
        style(name: string): string;

        /**
         * Set a style property for all nodes in the selection.
         * @param name the CSS property name
         * @param value the property value
         * @param priority if specified, either null or the string "important" (no exclamation mark)
         */
        style(name: string, value: Primitive, priority?: string): Selection<Datum>;

        /**
         * Derive a property value for each node in the selection.
         * @param name the CSS property name
         * @param value the function to derive the value
         * @param priority if specified, either null or the string "important" (no exclamation mark)
         */
        style(name: string, value: (datum: Datum, index: number) => Primitive, priority?: string): Selection<Datum>;

        /**
         * Set a large number of CSS properties from an object.
         *
         * @param obj an Object whose keys correspond to CSS property names and values are either constants or functions that derive property values
         * @param priority if specified, either null or the string "important" (no exclamation mark)
         */
        style(obj: { [key: string]: Primitive | ((datum: Datum, index: number) => Primitive) }, priority?: string): Selection<Datum>;

        /**
         * Retrieve an arbitrary node property such as the 'checked' property of checkboxes, or the 'value' of text boxes.
         *
         * @param name the node's property to retrieve
         */
        property(name: string): any;

        /**
         * For each node, set the property value. Internally, this sets the node property directly (e.g., node[name] = value), so take care not to mutate special properties like __proto__.
         *
         * @param name the property name
         * @param value the property value
         */
        property(name: string, value: any): Selection<Datum>;

        /**
         * For each node, derive the property value. Internally, this sets the node property directly (e.g., node[name] = value), so take care not to mutate special properties like __proto__.
         *
         * @param name the property name
         * @param value the function used to derive the property's value
         */
        property(name: string, value: (datum: Datum, index: number) => any): Selection<Datum>;

        /**
         * Set multiple node properties. Caveats apply: take care not to mutate special properties like __proto__.
         *
         * @param obj an Object whose keys correspond to node properties and values are either constants or functions that will compute a value.
         */
        property(obj: { [key: string]: any | ((datum: Datum, index: number) => any) }): Selection<Datum>;

        /**
         * Retrieve the textContent of the first node in the selection.
         */
        text(): string;

        /**
         * Set the textContent of each node in the selection.
         * @param value the text to use for all nodes
         */
        text(value: Primitive): Selection<Datum>;

        /**
         * Compute the textContent of each node in the selection.
         * @param value the function which will compute the text
         */
        text(value: (datum: Datum, index: number) => Primitive): Selection<Datum>;

        /**
         * Retrieve the HTML content of the first node in the selection. Uses 'innerHTML' internally and will not work with SVG or other elements without a polyfill.
         */
        html(): string;

        /**
         * Set the HTML content of every node in the selection. Uses 'innerHTML' internally and thus will not work with SVG or other elements without a polyfill.
         * @param value the HTML content to use.
         */
        html(value: string): Selection<Datum>;

        /**
         * Compute the HTML content for each node in the selection. Uses 'innerHTML' internally and thus will not work with SVG or other elements without a polyfill.
         * @param value the function to compute HTML content
         */
        html(value: (datum: Datum, index: number) => string): Selection<Datum>;

        /**
         * Appends a new child to each node in the selection. This child will inherit the parent's data (if available). Returns a fresh selection consisting of the newly-appended children.
         *
         * @param name the element name to append. May be prefixed (see d3.ns.prefix).
         */
        append(name: string): Selection<Datum>;

        /**
         * Appends a new child to each node in the selection by computing a new node. This child will inherit the parent's data (if available). Returns a fresh selection consisting of the newly-appended children.
         *
         * @param name the function to compute a new element
         */
        append(name: (datum: Datum, index: number) => EventTarget): Selection<Datum>;

        /**
         * Inserts a new child to each node in the selection. This child will inherit its parent's data (if available). Returns a fresh selection consisting of the newly-inserted children.
         * @param name the element name to append. May be prefixed (see d3.ns.prefix).
         * @param before the selector to determine position (e.g., ":first-child")
         */
        insert(name: string, before: string): Selection<Datum>;

        /**
         * Inserts a new child to each node in the selection. This child will inherit its parent's data (if available). Returns a fresh selection consisting of the newly-inserted children.
         * @param name the element name to append. May be prefixed (see d3.ns.prefix).
         * @param before a function to determine the node to use as the next sibling
         */
        insert(name: string, before: (datum: Datum, index: number) => EventTarget): Selection<Datum>;

        /**
         * Inserts a new child to the end of each node in the selection by computing a new node. This child will inherit its parent's data (if available). Returns a fresh selection consisting of the newly-inserted children.
         * @param name the function to compute a new child
         * @param before the selector to determine position (e.g., ":first-child")
         */
        insert(name: (datum: Datum, index: number) => EventTarget, before: string): Selection<Datum>;

        /**
         * Inserts a new child to the end of each node in the selection by computing a new node. This child will inherit its parent's data (if available). Returns a fresh selection consisting of the newly-inserted children.
         * @param name the function to compute a new child
         * @param before a function to determine the node to use as the next sibling
         */
        insert(name: (datum: Datum, index: number) => EventTarget, before: (datum: Datum, index: number) => EventTarget): Selection<Datum>;

        /**
         * Removes the elements from the DOM. They are in a detached state and may be re-added (though there is currently no dedicated API for doing so).
         */
        remove(): Selection<Datum>;

        /**
         * Retrieves the data bound to the first group in this selection.
         */
        data(): Datum[];

        /**
         * Binds data to this selection.
         * @param data the array of data to bind to this selection
         * @param key the optional function to determine the unique key for each piece of data. When unspecified, uses the index of the element.
         */
        data<NewDatum>(data: NewDatum[], key?: (datum: NewDatum, index: number) => string): selection.Update<NewDatum>;

        /**
         * Derives data to bind to this selection.
         * @param data the function to derive data. Must return an array.
         * @param key the optional function to determine the unique key for each data item. When unspecified, uses the index of the element.
         */
        data<NewDatum>(data: (datum: Datum, index: number) => NewDatum[], key?: (datum: NewDatum, index: number) => string): selection.Update<NewDatum>;

        /**
         * Filters the selection, returning only those nodes that match the given CSS selector.
         * @param selector the CSS selector
         */
        filter(selector: string): Selection<Datum>;

        /**
         * Filters the selection, returning only those nodes for which the given function returned true.
         * @param selector the filter function
         */
        filter(selector: (datum: Datum, index: number) => boolean): Selection<Datum>;

        /**
         * Return the data item bound to the first element in the selection.
         */
        datum(): Datum;

        /**
         * Derive the data item for each node in the selection. Useful for situations such as the HTML5 'dataset' attribute.
         * @param value the function to compute data for each node
         */
        datum<NewDatum>(value: (datum: Datum, index: number) => NewDatum): Selection<NewDatum>;

        /**
         * Set the data item for each node in the selection.
         * @param value the constant element to use for each node
         */
        datum<NewDatum>(value: NewDatum): Selection<NewDatum>;

        /**
         * Reorders nodes in the selection based on the given comparator. Nodes are re-inserted into the document once sorted.
         * @param comparator the comparison function, which defaults to d3.ascending
         */
        sort(comparator?: (a: Datum, b: Datum) => number): Selection<Datum>;

        /**
         * Reorders nodes in the document to match the selection order. More efficient than calling sort() if the selection is already ordered.
         */
        order(): Selection<Datum>;

        /**
         * Returns the listener (if any) for the given event.
         * @param type the type of event to load the listener for. May have a namespace (e.g., ".foo") at the end.
         */
        on(type: string): (datum: Datum, index: number) => any;

        /**
         * Adds a listener for the specified event. If one was already registered, it is removed before the new listener is added. The return value of the listener function is ignored.
         * @param type the of event to listen to. May have a namespace (e.g., ".foo") at the end.
         * @param listener an event listener function, or null to unregister
         * @param capture sets the DOM useCapture flag
         */
        on(type: string, listener: (datum: Datum, index: number) => any, capture?: boolean): Selection<Datum>;

        /**
         * Begins a new transition. Interrupts any active transitions of the same name.
         * @param name the transition name (defaults to "")
         */
        transition(name?: string): Transition<Datum>;

        /**
         * Interrupts the active transition of the provided name. Does not cancel scheduled transitions.
         * @param name the transition name (defaults to "")
         */
        interrupt(name?: string): Selection<Datum>;

        /**
         * Creates a subselection by finding the first descendent matching the selector string. Bound data is inherited.
         * @param selector the CSS selector to match against
         */
        select(selector: string): Selection<Datum>;

        /**
         * Creates a subselection by using a function to find descendent elements. Bound data is inherited.
         * @param selector the function to find matching descendants
         */
        select(selector: (datum: Datum, index: number) => EventTarget): Selection<Datum>;

        /**
         * Creates a subselection by finding all descendents that match the given selector. Bound data is not inherited.
         * @param selector the CSS selector to match against
         */
        selectAll(selector: string): Selection<any>;

        /**
         * Creates a subselection by finding all descendants that match the given selector. Bound data is not inherited.
         *
         * Use this overload when data-binding a subselection (that is, sel.selectAll('.foo').data(d => ...)). The type will carry over.
         */
        selectAll<T>(selector: string): Selection<T>;

        /**
         * Creates a subselection by using a function to find descendent elements. Bound data is not inherited.
         * @param selector the function to find matching descendents
         */
        selectAll(selector: (datum: Datum, index: number) => Array<EventTarget> | NodeList): Selection<any>;

        /**
         * Creates a subselection by using a function to find descendent elements. Bound data is not inherited.
         *
         * Use this overload when data-binding a subselection (that is, sel.selectAll('.foo').data(d => ...)). The type will carry over.
         * @param selector the function to find matching descendents
         */
        selectAll<T>(selector: (datum: Datum, index: number) => Array<EventTarget> | NodeList): Selection<T>;

        /**
         * Invoke the given function for each element in the selection. The return value of the function is ignored.
         * @param func the function to invoke
         */
        each(func: (datum: Datum, index: number) => any): Selection<Datum>;

        /**
         * Call a function on the selection. sel.call(foo) is equivalent to foo(sel).
         * @param func the function to call on the selection
         * @param args any optional args
         */
        call(func: (sel: Selection<Datum>, ...args: any[]) => any, ...args: any[]): Selection<Datum>;

        /**
         * Returns true if the current selection is empty.
         */
        empty(): boolean;

        /**
         * Returns the first non-null element in the selection, or null otherwise.
         */
        node(): EventTarget;

        /**
         * Returns the total number of elements in the selection.
         */
        size(): number;
    }

    export function transition(): Transition<any>;
    module transition {
        export var prototype: Transition<any>;
    }

    interface Transition<Datum> {
        delay(): number;
        delay(delay: number): Transition<Datum>;
        delay(delay: (datum: Datum, index: number) => number): Transition<Datum>;

        duration(): number;
        duration(duration: number): Transition<Datum>;
        duration(duration: (datum: Datum, index: number) => number): Transition<Datum>;

        ease(): (t: number) => number;
        ease(value: string, ...args: any[]): Transition<Datum>;
        ease(value: (t: number) => number): Transition<Datum>;

        attr(name: string, value: Primitive): Transition<Datum>;
        attr(name: string, value: (datum: Datum, index: number) => Primitive): Transition<Datum>;
        attr(obj: { [key: string]: Primitive | ((datum: Datum, index: number) => Primitive) }): Transition<Datum>;

        attrTween(name: string, tween: (datum: Datum, index: number, attr: string) => Primitive): Transition<Datum>;

        style(name: string, value: Primitive, priority?: string): Transition<Datum>;
        style(name: string, value: (datum: Datum, index: number) => Primitive, priority?: string): Transition<Datum>;
        style(obj: { [key: string]: Primitive | ((datum: Datum, index: number) => Primitive) }, priority?: string): Transition<Datum>;

        styleTween(name: string, tween: (datum: Datum, index: number, attr: string) => Primitive, priority?: string): Transition<Datum>;

        text(value: Primitive): Transition<Datum>;
        text(value: (datum: Datum, index: number) => Primitive): Transition<Datum>;

        tween(name: string, factory: () => (t: number) => any): Transition<Datum>;

        remove(): Transition<Datum>;

        select(selector: string): Transition<Datum>;
        select(selector: (d: Datum, i: number) => EventTarget): Transition<Datum>;

        selectAll(selector: string): Transition<any>;
        selectAll(selector: (d: Datum, i: number) => EventTarget[]): Transition<any>;

        filter(selector: string): Transition<Datum>;
        filter(selector: (d: Datum, i: number) => boolean): Transition<Datum>;

        each(type: string, listener: (d: Datum, i: number) => any): Transition<Datum>;
        each(listener: (d: Datum, i: number) => any): Transition<Datum>;

        call(func: (transition: Transition<Datum>, ...args: any[]) => any, ...args: any[]): Transition<Datum>;

        empty(): boolean;
        node(): EventTarget;
        size(): number;
    }

    export function ease(type: 'linear'): (t: number) => number;
    export function ease(type: 'linear-in'): (t: number) => number;
    export function ease(type: 'linear-out'): (t: number) => number;
    export function ease(type: 'linear-in-out'): (t: number) => number;
    export function ease(type: 'linear-out-in'): (t: number) => number;

    export function ease(type: 'poly', k: number): (t: number) => number;
    export function ease(type: 'poly-in', k: number): (t: number) => number;
    export function ease(type: 'poly-out', k: number): (t: number) => number;
    export function ease(type: 'poly-in-out', k: number): (t: number) => number;
    export function ease(type: 'poly-out-in', k: number): (t: number) => number;

    export function ease(type: 'quad'): (t: number) => number;
    export function ease(type: 'quad-in'): (t: number) => number;
    export function ease(type: 'quad-out'): (t: number) => number;
    export function ease(type: 'quad-in-out'): (t: number) => number;
    export function ease(type: 'quad-out-in'): (t: number) => number;

    export function ease(type: 'cubic'): (t: number) => number;
    export function ease(type: 'cubic-in'): (t: number) => number;
    export function ease(type: 'cubic-out'): (t: number) => number;
    export function ease(type: 'cubic-in-out'): (t: number) => number;
    export function ease(type: 'cubic-out-in'): (t: number) => number;

    export function ease(type: 'sin'): (t: number) => number;
    export function ease(type: 'sin-in'): (t: number) => number;
    export function ease(type: 'sin-out'): (t: number) => number;
    export function ease(type: 'sin-in-out'): (t: number) => number;
    export function ease(type: 'sin-out-in'): (t: number) => number;

    export function ease(type: 'circle'): (t: number) => number;
    export function ease(type: 'circle-in'): (t: number) => number;
    export function ease(type: 'circle-out'): (t: number) => number;
    export function ease(type: 'circle-in-out'): (t: number) => number;
    export function ease(type: 'circle-out-in'): (t: number) => number;

    export function ease(type: 'elastic', a?: number, b?: number): (t: number) => number;
    export function ease(type: 'elastic-in', a?: number, b?: number): (t: number) => number;
    export function ease(type: 'elastic-out', a?: number, b?: number): (t: number) => number;
    export function ease(type: 'elastic-in-out', a?: number, b?: number): (t: number) => number;
    export function ease(type: 'elastic-out-in', a?: number, b?: number): (t: number) => number;

    export function ease(type: 'back', s: number): (t: number) => number;
    export function ease(type: 'back-in', s: number): (t: number) => number;
    export function ease(type: 'back-out', s: number): (t: number) => number;
    export function ease(type: 'back-in-out', s: number): (t: number) => number;
    export function ease(type: 'back-out-in', s: number): (t: number) => number;

    export function ease(type: 'bounce'): (t: number) => number;
    export function ease(type: 'bounce-in'): (t: number) => number;
    export function ease(type: 'bounce-out'): (t: number) => number;
    export function ease(type: 'bounce-in-out'): (t: number) => number;
    export function ease(type: 'bounce-out-in'): (t: number) => number;

    export function ease(type: string, ...args: any[]): (t: number) => number;

    export function timer(func: () => any, delay?: number, time?: number): void;

    module timer {
        export function flush(): void;
    }

    /**
     * The current event's value. Use this variable in a handler registered with selection.on.
     */
    export var event: Event;

    /**
     * Returns the x and y coordinates of the mouse relative to the provided container element, using d3.event for the mouse's position on the page.
     * @param container the container element (e.g. an SVG <g> element)
     */
    export function mouse(container: EventTarget): [number, number];

    /** 
     * Given a container element and a touch identifier, determine the x and y coordinates of the touch.
     * @param container the container element (e.g., an SVG <svg> element)
     * @param identifier the given touch identifier
     */
    export function touch(container: EventTarget, identifer: number): [number, number];

    /** 
     * Given a container element, a list of touches, and a touch identifier, determine the x and y coordinates of the touch.
     * @param container the container element (e.g., an SVG <svg> element)
     * @param identifier the given touch identifier
     */
    export function touch(container: EventTarget, touches: TouchList, identifer: number): [number, number];
    
    /**
     * Given a container element and an optional list of touches, return the position of every touch relative to the container.
     * @param container the container element
     * @param touches an optional list of touches (defaults to d3.event.touches)
     */
    export function touches(container: EventTarget, touches?: TouchList): Array<[number, number]>;

    // NB. this is limited to primitive values due to D3's use of the <, >, and >= operators. Results get weird for object instances.
    /**
     * Compares two primitive values for sorting (in ascending order).
     */
    export function ascending(a: Primitive, b: Primitive): number;

    /**
     * Compares two primitive values for sorting (in ascending order).
     */
    export function descending(a: Primitive, b: Primitive): number;

    /**
     * Return the minimum value in the array using natural order.
     */
    export function min(array: number[]): number;

    /**
     * Return the minimum value in the array using natural order.
     */
    export function min(array: string[]): string;

    /**
     * Return the minimum value in the array using natural order.
     */
    export function min<T extends Numeric>(array: T[]): T;

    /**
     * Return the minimum value in the array using natural order.
     */
    export function min<T>(array: T[], accessor: (datum: T, index: number) => number): number;

    /**
     * Return the minimum value in the array using natural order.
     */
    export function min<T>(array: T[], accessor: (datum: T, index: number) => string): string;

    /**
     * Return the minimum value in the array using natural order.
     */
    export function min<T, U extends Numeric>(array: T[], accessor: (datum: T, index: number) => U): U;

    /**
     * Return the maximum value in the array of numbers using natural order.
     */
    export function max(array: number[]): number;

    /**
     * Return the maximum value in the array of strings using natural order.
     */
    export function max(array: string[]): string;

    /**
     * Return the maximum value in the array of numbers using natural order.
     */
    export function max<T extends Numeric>(array: T[]): T;

    /**
     * Return the maximum value in the array using natural order and a projection function to map values to numbers.
     */
    export function max<T>(array: T[], accessor: (datum: T, index: number) => number): number;

    /**
     * Return the maximum value in the array using natural order and a projection function to map values to strings.
     */
    export function max<T>(array: T[], accessor: (datum: T, index: number) => string): string;

    /**
     * Return the maximum value in the array using natural order and a projection function to map values to easily-sorted values.
     */
    export function max<T, U extends Numeric>(array: T[], accessor: (datum: T, index: number) => U): U;

    /**
     * Return the min and max simultaneously.
     */
    export function extent(array: number[]): [number, number];
    
    /**
     * Return the min and max simultaneously.
     */
    export function extent(array: string[]): [string, string];

    /**
     * Return the min and max simultaneously.
     */
    export function extent<T extends Numeric>(array: T[]): [T, T];

    /**
     * Return the min and max simultaneously.
     */
    export function extent<T extends Numeric>(array: Array<T | Primitive>): [T | Primitive, T | Primitive];

    /**
     * Return the min and max simultaneously.
     */
    export function extent<T>(array: T[], accessor: (datum: T, index: number) => number): [number, number];

    /**
     * Return the min and max simultaneously.
     */
    export function extent<T>(array: T[], accessor: (datum: T, index: number) => string): [string, string];

    /**
     * Return the min and max simultaneously.
     */
    export function extent<T, U extends Numeric>(array: U[], accessor: (datum: T, index: number) => U): [U | Primitive, U | Primitive];

    /**
     * Compute the sum of an array of numbers.
     */
    export function sum(array: number[]): number;

    /**
     * Compute the sum of an array, using the given accessor to convert values to numbers.
     */
    export function sum<T>(array: T[], accessor: (datum: T, index: number) => number): number;

    export function mean(array: number[]): number;
    export function mean<T>(array: T[], accessor: (datum: T, index: number) => number): number;

    export function quantile(array: number[], p: number): number;

    export function variance(array: number[]): number;
    export function variance<T>(array: T[], accessor: (datum: T, index: number) => number): number;

    export function deviation(array: number[]): number;
    export function deviation<T>(array: T[], accessor: (datum: T, index: number) => number): number;

    export function bisectLeft(array: number[], x: number, lo?: number, hi?: number): number;
    export function bisectLeft(array: string[], x: string, lo?: number, hi?: number): number;

    export var bisect: typeof bisectRight;

    export function bisectRight<T>(array: T[], x: T, lo?: number, hi?: number): number;

    export function bisector<T, U>(accessor: (x: T) => U): {
        left: (array: T[], x: T, lo?: number, hi?: number) => number;
        right: (array: T[], x: T, lo?: number, hi?: number) => number;
    }

    export function bisector<T, U>(comparator: (a: T, b: U) => number): {
        left: (array: T[], x: U, lo?: number, hi?: number) => number;
        right: (array: T[], x: U, lo?: number, hi?: number) => number;
    }

    export function shuffle<T>(array: T[], lo?: number, hi?: number): T[];

    /**
     * Returns the enumerable property names of the specified object.
     * @param object a JavaScript object
     */
    export function keys(object: Object): string[];

    /**
     * Returns an array containing the property values of the specified object.
     */
    export function values<T>(object: { [key: string]: T }): T[];
    /**
     * Returns an array containing the property values of the specified object.
     */
    export function values<T>(object: { [key: number]: T }): T[];
    /**
     * Returns an array containing the property values of the specified object.
     */
    export function values(object: Object): any[];

    /**
     * Returns an array of key-value pairs containing the property values of the specified object.
     */
    export function entries<T>(object: { [key: string]: T }): { key: string; value: T }[];

    /**
     * Returns an array of key-value pairs containing the property values of the specified object.
     */
    export function entries<T>(object: { [key: number]: T }): { key: string; value: T }[];

    /**
     * Returns an array of key-value pairs containing the property values of the specified object.
     */
    export function entries(object: Object): { key: string; value: any }[];

    /**
     * A shim for ES6 maps. The implementation uses a JavaScript object internally, and thus keys are limited to strings.
     */
    interface Map<T> {
        /**
         * Does the map contain the given key?
         */
        has(key: string): boolean;

        /**
         * Retrieve the value for the given key. Returns undefined if there is no value stored.
         */
        get(key: string): T;

        /**
         * Set the value for the given key. Returns the new value.
         */
        set(key: string, value: T): T;

        /**
         * Remove the value for the given key. Returns true if there was a value and false otherwise.
         */
        remove(key: string): boolean;

        /**
         * Returns an array of all keys in arbitrary order.
         */
        keys(): string[];

        /**
         * Returns an array of all values in arbitrary order.
         */
        values(): T[];

        /**
         * Returns an array of key-value objects in arbitrary order.
         */
        entries(): { key: string; value: T }[];

        /**
         * Calls the function for each key and value pair in the map. The 'this' context is the map itself.
         */
        forEach(func: (key: string, value: T) => any): void;
        
        /**
         * Is this map empty?
         */
        empty(): boolean;

        /**
         * Returns the number of elements stored in the map.
         */
        size(): number;
    }

    /**
     * Constructs an initially empty map.
     */
    export function map<T>(): Map<T>;

    /**
     * Construct a new map by copying keys and values from the given one.
     */
    export function map<T>(object: Map<T>): Map<T>;

    /**
     * Construct a new map by copying enumerable properties and values from the given object.
     */
    export function map<T>(object: { [key: string]: T }): Map<T>;

    /**
     * Construct a new map by copying enumerable properties and values from the given object.
     */
    export function map<T>(object: { [key: number]: T }): Map<T>;

    /**
     * Construct a new map by copying elements from the array. The key function is used to identify each object.
     */
    export function map<T>(array: T[], key: (datum: T, index: number) => string): Map<T>;

    /**
     * Construct a new map by copying enumerable properties and values from the given object.
     */
    export function map(object: Object): Map<any>;

    /**
     * A shim for ES6 sets. Is only able to store strings.
     */
    interface Set {
        /**
         * Is the given string stored in this set?
         */
        has(value: string): boolean;

        /**
         * Add the string to this set. Returns the value.
         */
        add(value: string): string;

        /**
         * Remove the given value from the set. Returns true if it was stored, and false otherwise.
         */
        remove(value: string): boolean;

        /**
         * Returns an array of the strings stored in this set.
         */
        values(): string[];

        /**
         * Calls a given function for each value in the set. The return value of the function is ignored. The this context of the function is the set itself.
         */
        forEach(func: (value: string) => any): void;

        /**
         * Is this set empty?
         */
        empty(): boolean;

        /**
         * Returns the number of values stored in this set.
         */
        size(): number;
    }

    /**
     * Creates an initially-empty set.
     */
    export function set(): Set;

    /**
     * Initializes a set from the given array of strings.
     */
    export function set(array: string[]): Set;

    /**
     * Merges the specified arrays into a single array.
     */
    export function merge<T>(arrays: T[][]): T[];

    /**
     * Generates a 0-based numeric sequence. The output range does not include 'stop'.
     */
    export function range(stop: number): number[];

    /**
     * Generates a numeric sequence starting from the given start and stop values. 'step' defaults to 1. The output range does not include 'stop'.
     */
    export function range(start: number, stop: number, step?: number): number[];

    /**
     * Given the specified array, return an array corresponding to the list of indices in 'keys'.
     */
    export function permute<T>(array: { [key: number]: T }, keys: number[]): T[];

    /**
     * Given the specified object, return an array corresponding to the list of property names in 'keys'.
     */
    export function permute<T>(object: { [key: string]: T }, keys: string[]): T[];

    // TODO construct n-tuples from n input arrays
    export function zip<T>(...arrays: T[][]): T[][];

    export function transpose<T>(matrix: T[][]): T[][];

    /**
     * For each adjacent pair of elements in the specified array, returns a new array of tuples of elements i and i - 1.
     * Returns the empty array if the input array has fewer than two elements.
     */
    export function pairs<T>(array: T[]): Array<[T, T]>;

    interface Nest<T> {
        key(func: (datum: T) => string): Nest<T>;
        sortKeys(comparator: (a: string, b: string) => number): Nest<T>;
        sortValues(comparator: (a: T, b: T) => number): Nest<T>;
        rollup<U>(func: (values: T[]) => U): Nest<T>;
        map(array: T[]): { [key: string]: any };
        map(array: T[], mapType: typeof d3.map): Map<any>;
        entries(array: T[]): { key: string; values: any }[];
    }

    export function nest<T>(): Nest<T>;

    export module random {
        export function normal(mean?: number, deviation?: number): () => number;
        export function logNormal(mean?: number, deviation?: number): () => number;
        export function bates(count: number): () => number;
        export function irwinHall(count: number): () => number;
    }

    interface Transform {
        rotate: number;
        translate: [number, number];
        skew: number;
        scale: [number, number];
        toString(): string;
    }

    export function transform(transform: string): Transform;

    export function format(specifier: string): (n: number) => string;

    interface FormatPrefix {
        symbol: string;
        scale(n: number): number;
    }

    export function formatPrefix(value: number, precision?: number): FormatPrefix;

    export function round(x: number, n?: number): number;

    export function requote(string: string): string;

    export var rgb: {
        new (r: number, g: number, b: number): Rgb;
        new (color: string): Rgb;

        (r: number, g: number, b: number): Rgb;
        (color: string): Rgb;
    };

    interface Rgb extends Color {
        r: number;
        g: number;
        b: number;

        brighter(k?: number): Rgb;
        darker(k?: number): Rgb;

        hsl(): Hsl;

        toString(): string;
    }

    export var hsl: {
        new (h: number, s: number, l: number): Hsl;
        new (color: string): Hsl;

        (h: number, s: number, l: number): Hsl;
        (color: string): Hsl;
    };

    interface Hsl extends Color {
        h: number;
        s: number;
        l: number;

        brighter(k?: number): Hsl;
        darker(k?: number): Hsl;

        rgb(): Rgb;

        toString(): string;
    }

    export var hcl: {
        new (h: number, c: number, l: number): Hcl;
        new (color: string): Hcl;

        (h: number, c: number, l: number): Hcl;
        (color: string): Hcl;
    };

    interface Hcl extends Color {
        h: number;
        c: number;
        l: number;

        brighter(k?: number): Hcl;
        darker(k?: number): Hcl;
    }

    export var lab: {
        new (l: number, a: number, b: number): Lab;
        new (color: string): Lab;

        (l: number, a: number, b: number): Lab;
        (color: string): Lab;
    }

    interface Lab extends Color {
        l: number;
        a: number;
        b: number;

        brighter(k?: number): Lab;
        darker(k?: number): Lab;

        rgb(): Rgb;
        toString(): string;
    }

    export var color: {
        (): Color;
        new (): Color;
    };

    interface Color {
        rgb(): Rgb;
    }

    export module ns {
        interface Qualified {
            space: string;
            local: string;
        }

        export var prefix: { [key: string]: string };
        export function qualify(name: string): Qualified | string;
    }

    export function functor<T extends Function>(value: T): T;
    export function functor<T>(value: T): () => T;

    export function rebind(target: {}, source: {}, ...names: string[]): any;

    export function dispatch(...names: string[]): Dispatch;

    interface Dispatch {
        on(type: string): (...args: any[]) => void;
        on(type: string, listener: (...args: any[]) => any): Dispatch;
        [event: string]: (...args: any[]) => void;
    }

    export module scale {
        export function identity(): Identity;

        interface Identity {
            (n: number): number;
            invert(n: number): number;

            domain(): number[];
            domain(numbers: number[]): Identity;

            range(): number[];
            range(numbers: number[]): Identity;

            ticks(count?: number): number[];

            tickFormat(count?: number, format?: string): (n: number) => string;

            copy(): Identity;
        }

        export function linear(): Linear<number, number>;
        export function linear<Output>(): Linear<Output, Output>;
        export function linear<Range, Output>(): Linear<Range, Output>;

        interface Linear<Range, Output> {
            (x: number): Output;
            invert(y: number): number;

            domain(): number[];
            domain(numbers: number[]): Linear<Range, Output>;

            range(): Range[];
            range(values: Range[]): Linear<Range, Output>;

            rangeRound(values: number[]): Linear<number, number>;

            interpolate(): (a: Range, b: Range) => (t: number) => Output;
            interpolate(factory: (a: Range, b: Range) => (t: number) => Output): Linear<Range, Output>;

            clamp(): boolean;
            clamp(clamp: boolean): Linear<Range, Output>;

            ticks(count?: number): number[];

            tickFormat(count?: number, format?: string): (n: number) => string;

            copy(): Linear<Range, Output>;
        }

        export function sqrt(): Pow<number, number>;
        export function sqrt<Output>(): Pow<Output, Output>;
        export function sqrt<Range, Output>(): Pow<Range, Output>;

        export function pow(): Pow<number, number>;
        export function pow<Output>(): Pow<Output, Output>;
        export function pow<Range, Output>(): Pow<Range, Output>;

        interface Pow<Range, Output> {
            (x: number): Output;

            invert(y: number): number;

            domain(): number[];
            domain(numbers: number[]): Pow<Range, Output>;

            range(): Range[];
            range(values: Range[]): Pow<Range, Output>;

            rangeRound(values: number[]): Pow<number, number>;

            exponent(): number;
            exponent(k: number): Pow<Range, Output>;

            interpolate(): (a: Range, b: Range) => (t: number) => Output;
            interpolate(factory: (a: Range, b: Range) => (t: number) => Output): Pow<Range, Output>;

            clamp(): boolean;
            clamp(clamp: boolean): Pow<Range, Output>;

            nice(m?: number): Pow<Range, Output>;

            ticks(count?: number): number[];

            tickFormat(count?: number, format?: string): (n: number) => string;

            copy(): Pow<Range, Output>;
        }

        export function log(): Log<number, number>;
        export function log<Output>(): Log<Output, Output>;
        export function log<Range, Output>(): Log<Range, Output>;

        interface Log<Range, Output> {
            (x: number): Output;

            invert(y: number): number;

            domain(): number[];
            domain(numbers: number[]): Log<Range, Output>;

            range(): Range[];
            range(values: Range[]): Log<Range, Output>;

            rangeRound(values: number[]): Log<number, number>;

            base(): number;
            base(base: number): Log<Range, Output>;

            interpolate(): (a: Range, b: Range) => (t: number) => Output;
            interpolate(factory: (a: Range, b: Range) => (t: number) => Output): Log<Range, Output>;

            clamp(): boolean;
            clamp(clamp: boolean): Log<Range, Output>;

            nice(): Log<Range, Output>;

            ticks(): number[];

            tickFormat(count?: number, format?: string): (t: number) => string;

            copy(): Log<Range, Output>;
        }

        export function quantize<T>(): Quantize<T>;

        interface Quantize<T> {
            (x: number): T;

            invertExtent(y: T): [number, number];

            domain(): number[];
            domain(numbers: number[]): Quantize<T>;

            range(): T[];
            range(values: T[]): Quantize<T>;

            copy(): Quantize<T>;
        }

        export function quantile<T>(): Quantile<T>;

        interface Quantile<T> {
            (x: number): T;

            invertExtent(y: T): [number, number];

            domain(): number[];
            domain(numbers: number[]): Quantile<T>;

            range(): T[];
            range(values: T[]): Quantile<T>;

            quantiles(): number[];

            copy(): Quantile<T>;
        }

        export function threshold<Range>(): Threshold<number, Range>;
        export function threshold<Domain, Range>(): Threshold<Domain, Range>;

        interface Threshold<Domain, Range> {
            (x: number): Range;

            invertExtent(y: Range): [Domain, Domain];

            domain(): Domain[];
            domain(domain: Domain[]): Threshold<Domain, Range>;

            range(): Range[];
            range(values: Range[]): Threshold<Domain, Range>;

            copy(): Threshold<Domain, Range>;
        }

        export function ordinal<Range>(): Ordinal<string, Range>;
        export function ordinal<Domain extends { toString(): string }, Range>(): Ordinal<Domain, Range>;
        export function category10(): Ordinal<string, string>;
        export function category10<Domain extends { toString(): string }>(): Ordinal<Domain, string>;
        export function category20(): Ordinal<string, string>;
        export function category20<Domain extends { toString(): string }>(): Ordinal<Domain, string>;
        export function category20b(): Ordinal<string, string>;
        export function category20b<Domain extends { toString(): string }>(): Ordinal<Domain, string>;
        export function category20c(): Ordinal<string,string>;
        export function category20c<Domain extends { toString(): string }>(): Ordinal<Domain, string>;
 
        interface Ordinal<Domain extends { toString(): string }, Range> {
            (x: Domain): Range;

            domain(): Domain[];
            domain(values: Domain[]): Ordinal<Domain, Range>;

            range(): Range[];
            range(values: Range[]): Ordinal<Domain, Range>;

            rangePoints(interval: [number, number], padding?: number): Ordinal<Domain, number>;
            rangeRoundPoints(interval: [number, number], padding?: number): Ordinal<Domain, number>;

            rangeBands(interval: [number, number], padding?: number, outerPadding?: number): Ordinal<Domain, number>;
            rangeRoundBands(interval: [number, number], padding?: number, outerPadding?: number): Ordinal<Domain, number>;

            rangeBand(): number;
            rangeExtent(): [number, number];

            copy(): Ordinal<Domain, Range>;
        }
    }

    export function interpolate(a: number, b: number): (t: number) => number;
    export function interpolate(a: string, b: string): (t: number) => string;
    export function interpolate(a: string | Color, b: Color): (t: number) => string;
    export function interpolate(a: Array<string | Color>, b: Color[]): (t: number) => string;
    export function interpolate<Range, Output>(a: Range[], b: Output[]): (t: number) => Output[];
    export function interpolate<Range, Output>(a: Range[], b: Range[]): (t: number) => Output[];
    export function interpolate(a: { [key: string]: string | Color }, b: { [key: string]: Color }): (t: number) => { [key: string]: string };
    export function interpolate<Range, Output>(a: { [key: string]: Range }, b: { [key: string]: Output }): (t: number) => { [key: string]: Output };
    export function interpolate<Range, Output>(a: { [key: string]: Range }, b: { [key: string]: Range }): (t: number) => { [key: string]: Output };

    export function interpolateNumber(a: number, b: number): (t: number) => number;

    export function interpolateRound(a: number, b: number): (t: number) => number;

    export function interpolateString(a: string, b: string): (t: number) => string;

    export function interpolateRgb(a: string | Color, b: string | Color): (t: number) => string;

    export function interpolateHsl(a: string | Color, b: string | Color): (t: number) => string;

    export function interpolateLab(a: string | Color, b: string | Color): (t: number) => string;

    export function interpolateHcl(a: string | Color, b: string | Color): (t: number) => string;

    export function interpolateArray(a: Array<string | Color>, b: Color[]): (t: number) => string[];
    export function interpolateArray<Range, Output>(a: Range[], b: Range[]): (t: number) => Output[];
    export function interpolateArray<Range, Output>(a: Range[], b: Output[]): (t: number) => Output[];

    export function interpolateObject(a: { [key: string]: string | Color }, b: { [key: string]: Color }): (t: number) => { [key: string]: string };
    export function interpolateObject<Range, Output>(a: { [key: string]: Range }, b: { [key: string]: Output }): (t: number) => { [key: string]: Output };
    export function interpolateObject<Range, Output>(a: { [key: string]: Range }, b: { [key: string]: Range }): (t: number) => { [key: string]: Output };

    export function interpolateTransform(a: string | Transform, b: string | Transform): (t: number) => string;

    export function interpolateZoom(a: [number, number, number], b: [number, number, number]): {
        (t: number): [number, number, number];
        duration: number;
    };

    export var interpolators: Array<(a: any, b: any) => (t: number) => any>;

    export module time {
        export var second: Interval;
        export var minute: Interval;
        export var hour: Interval;
        export var day: Interval;
        export var week: Interval;
        export var sunday: Interval;
        export var monday: Interval;
        export var tuesday: Interval;
        export var wednesday: Interval;
        export var thursday: Interval;
        export var friday: Interval;
        export var saturday: Interval;
        export var month: Interval;
        export var year: Interval;

        interface Interval {
            (d: Date): Date;

            floor(d: Date): Date;

            round(d: Date): Date;

            ceil(d: Date): Date;

            range(start: Date, stop: Date, step?: number): Date[];

            offset(date: Date, step: Date): Date;

            utc: {
                (d: Date): Date;

                floor(d: Date): Date;

                round(d: Date): Date;

                ceil(d: Date): Date;

                range(start: Date, stop: Date, step?: number): Date[];

                offset(date: Date, step: Date): Date;
            }
        }

        export function seconds(start: Date, stop: Date, step?: number): Date[];
        export function minutes(start: Date, stop: Date, step?: number): Date[];
        export function hours(start: Date, stop: Date, step?: number): Date[];
        export function days(start: Date, stop: Date, step?: number): Date[];
        export function weeks(start: Date, stop: Date, step?: number): Date[];
        export function sundays(start: Date, stop: Date, step?: number): Date[];
        export function mondays(start: Date, stop: Date, step?: number): Date[];
        export function tuesdays(start: Date, stop: Date, step?: number): Date[];
        export function wednesdays(start: Date, stop: Date, step?: number): Date[];
        export function thursdays(start: Date, stop: Date, step?: number): Date[];
        export function fridays(start: Date, stop: Date, step?: number): Date[];
        export function saturdays(start: Date, stop: Date, step?: number): Date[];
        export function months(start: Date, stop: Date, step?: number): Date[];
        export function years(start: Date, stop: Date, step?: number): Date[];

        export function dayOfYear(d: Date): number;
        export function weekOfYear(d: Date): number;
        export function sundayOfYear(d: Date): number;
        export function mondayOfYear(d: Date): number;
        export function tuesdayOfYear(d: Date): number;
        export function wednesdayOfYear(d: Date): number;
        export function fridayOfYear(d: Date): number;
        export function saturdayOfYear(d: Date): number;
        
        export function format(specifier: string): Format;

        export module format {
            export function multi(formats: Array<[string, (d: Date) => boolean]>): Format;
            export function utc(specifier: string): Format;
            export var iso: Format;
        }

        interface Format {
            (d: Date): string;
            parse(input: string): Date;
        }

        export function scale(): Scale<number, number>;
        export function scale<Output>(): Scale<Output, Output>;
        export function scale<Range, Output>(): Scale<Range, Output>;

        export module scale {
            export function utc(): Scale<number, number>;
            export function utc<Output>(): Scale<Output, Output>;
            export function utc<Range, Output>(): Scale<Range, Output>;
        }


        interface Scale<Range, Output> {
            (x: Date): Output;

            invert(y: number): Date;

            domain(): Date[];
            domain(dates: number[]): Scale<Range, Output>;
            domain(dates: Date[]): Scale<Range, Output>;

            nice(): Scale<Range, Output>;
            nice(interval: Interval, step?: number): Scale<Range, Output>;

            range(): Range[];
            range(values: Range[]): Scale<Range, Output>;

            rangeRound(values: number[]): Scale<number, number>;

            interpolate(): (a: Range, b: Range) => (t: number) => Output;
            interpolate(factory: (a: Range, b: Range) => (t: number) => Output): Scale<Range, Output>;

            clamp(): boolean;
            clamp(clamp: boolean): Scale<Range, Output>;

            ticks(): Date[];
            ticks(interval: Interval, step?: number): Date[];
            ticks(count: number): Date[];

            tickFormat(count: number): (d: Date) => string;

            copy(): Scale<Range, Output>;
        }
    }

    export module behavior {
        export function drag<Datum>(): Drag<Datum>;

        interface Drag<Datum> {
            (selection: Selection<Datum>): void;

            on(type: string): (d: Datum, i: number) => any;
            on(type: string, listener: (d: Datum, i: number) => any): Drag<Datum>;

            origin(): (d: Datum, i: number) => { x: number; y: number };
            origin(accessor: (d: Datum, i: number) => { x: number; y: number }): Drag<Datum>;
        }

        export function zoom<Datum>(): Zoom<Datum>;

        module zoom {
            interface Scale {
                domain(): number[];
                domain(values: number[]): Scale;

                invert(y: number): number;

                range(values: number[]): Scale;
                range(): number[];
            }
        }

        interface Zoom<Datum> {
            (selection: Selection<Datum>): void;

            translate(): [number, number];
            translate(translate: [number, number]): Zoom<Datum>;

            scale(): number;
            scale(scale: number): Zoom<Datum>;

            scaleExtent(): [number, number];
            scaleExtent(extent: [number, number]): Zoom<Datum>;

            center(): [number, number];
            center(center: [number, number]): Zoom<Datum>;

            size(): [number, number];
            size(size: [number, number]): Zoom<Datum>;

            x(): zoom.Scale;
            x(x: zoom.Scale): Zoom<Datum>;

            y(): zoom.Scale;
            y(y: zoom.Scale): Zoom<Datum>;

            on(type: string): (d: Datum, i: number) => any;
            on(type: string, listener: (d: Datum, i: number) => any): Zoom<Datum>;

            event(selection: Selection<Datum>): void;
            event(transition: Transition<Datum>): void;
        }
    }

    export module geo {
        export function path(): Path;

        interface Path {
            (feature: any, index?: number): string;

            area(feature: any): number;

            centroid(feature: any): [number, number];

            bounds(feature: any): [[number, number], [number, number]];

            projection(): Transform | ((coordinates: [number, number]) => [number, number]);
            projection(stream: Transform): Path;
            projection(projection: (coordinates: [number, number]) => [number, number]): Path;

            pointRadius(): number | ((datum: any, index: number) => number);
            pointRadius(radius: number): Path;
            pointRadius(radius: (datum: any, index: number) => number): Path;

            context(): CanvasRenderingContext2D;
            context(context: CanvasRenderingContext2D): Path;
        }

        export function graticule(): Graticule;

        interface Graticule {
            (): any;

            lines(): any[];

            outline(): any;

            extent(): [[number, number], [number, number]];
            extent(extent: [[number, number], [number, number]]): Graticule;

            majorExtent(): [[number, number], [number, number]];
            majorExtent(extent: [[number, number], [number, number]]): Graticule;

            minorExtent(): [[number, number], [number, number]];
            minorExtent(extent: [[number, number], [number, number]]): Graticule;

            step(): [number, number];
            step(step: [number, number]): Graticule;

            majorStep(): [number, number];
            majorStep(step: [number, number]): Graticule;

            minorStep(): [number, number];
            minorStep(step: [number, number]): Graticule;
          
            precision(): number;
            precision(precision: number): Graticule;
        }

        export function circle(): Circle;

        interface Circle {
            (...args: any[]): any;

            origin(): [number, number] | ((...args: any[]) => [number, number]);
            origin(origin: [number, number]): Circle;
            origin(origin: (...args: any[]) => [number, number]): Circle;

            angle(): number;
            angle(angle: number): Circle;

            precision(): number;
            precision(precision: number): Circle;
        }

        export function area(feature: any): number;
        export function centroid(feature: any): [number, number];
        export function bounds(feature: any): [[number, number], [number, number]];
        export function distance(a: [number, number], b: [number, number]): number;
        export function length(feature: any): number;
        export function interpolate(a: [number, number], b: [number, number]): (t: number) => [number, number];

        export function rotation(rotate: [number, number] | [number, number, number]): Rotation;

        interface Rotation {
            (location: [number, number]): [number, number];
            invert(location: [number, number]): [number, number];
        }

        export function stream(object: any, listener: Listener): void;

        interface Listener {
            point(x: number, y: number, z: number): void;
            lineStart(): void;
            lineEnd(): void;
            polygonStart(): void;
            polygonEnd(): void;
            sphere(): void;
        }

        export function transform(methods: TransformMethods): Transform;

        interface TransformMethods {
            point?(x: number, y: number, z: number): void;
            lineStart?(): void;
            lineEnd?(): void;
            polygonStart?(): void;
            polygonEnd?(): void;
            sphere?(): void;
        }

        interface Transform {
            stream(stream: Listener): Listener;
        }

        export function clipExtent(): ClipExtent;

        interface ClipExtent extends Transform {
            extent(): [[number, number], [number, number]];
            extent(extent: [[number, number], [number, number]]): ClipExtent;
        }

        export function projection(raw: RawInvertibleProjection): InvertibleProjection;
        export function projection(raw: RawProjection): Projection;

        export function projectionMutator(factory: (...args: any[]) => RawInvertibleProjection): (...args: any[]) => InvertibleProjection;
        export function projectionMutator(factory: (...args: any[]) => RawProjection): (...args: any[]) => Projection;

        export function albers(): ConicProjection;
        export function albersUsa(): ConicProjection;
        export function azimuthalEqualArea(): InvertibleProjection;
        module azimuthalEqualArea {
            export function raw(lambda: number, phi: number): [number, number];
            module raw {
                export function invert(x: number, y: number): [number, number];
            }
        }

        export function azimuthalEquidistant(): InvertibleProjection;
        module azimuthalEquidistant {
            export function raw(lambda: number, phi: number): [number, number];
            module raw {
                export function invert(x: number, y: number): [number, number];
            }
        }

        export function conicConformal(): ConicProjection;
        module conicConformal {
            export function raw(phi0: number, phi1: number): RawInvertibleProjection;
        }

        export function conicEqualArea(): ConicProjection;
        module conicEqualArea {
            export function raw(phi0: number, phi1: number): RawInvertibleProjection;
        }

        export function conicEquidistant(): ConicProjection;
        module conicEquidistant {
            export function raw(phi0: number, phi1: number): RawInvertibleProjection;
        }

        export function equirectangular(): InvertibleProjection;
        module equirectangular {
            export function raw(lambda: number, phi: number): [number, number];
            module raw {
                export function invert(x: number, y: number): [number, number];
            }
        }

        export function gnomonic(): InvertibleProjection;
        module gnomonic {
            export function raw(lambda: number, phi: number): [number, number];
            module raw {
                export function invert(x: number, y: number): [number, number];
            }
        }

        export function mercator(): InvertibleProjection;
        module mercator {
            export function raw(lambda: number, phi: number): [number, number];
            module raw {
                export function invert(x: number, y: number): [number, number];
            }
        }

        export function orthographic(): InvertibleProjection;
        module orthographic {
            export function raw(lambda: number, phi: number): [number, number];
            module raw {
                export function invert(x: number, y: number): [number, number];
            }
        }

        export function stereographic(): InvertibleProjection;
        module stereographic {
            export function raw(lambda: number, phi: number): [number, number];
            module raw {
                export function invert(x: number, y: number): [number, number];
            }
        }

        export function transverseMercator(): InvertibleProjection;
        module transverseMercator {
            export function raw(lambda: number, phi: number): [number, number];
            module raw {
                export function invert(x: number, y: number): [number, number];
            }
        }

        interface Projection {
            (location: [number, number]): [number, number];

            rotate(): [number, number, number];
            rotate(rotation: [number, number, number]): Projection;

            center(): [number, number];
            center(location: [number, number]): Projection;

            translate(): [number, number];
            translate(point: [number, number]): Projection;

            scale(): number;
            scale(scale: number): Projection;

            clipAngle(): number;
            clipAngle(angle: number): Projection;

            clipExtent(): [[number, number], [number, number]];
            clipExtent(extent: [[number, number], [number, number]]): Projection;

            precision(): number;
            precision(precision: number): Projection;

            stream(listener: Listener): Listener;
        }

        interface InvertibleProjection extends Projection {
            invert(point: [number, number]): [number, number];
        }

        interface ConicProjection extends InvertibleProjection {
            parallels(): [number, number];
            parallels(parallels: [number, number]): ConicProjection;

            rotate(): [number, number, number];
            rotate(rotation: [number, number, number]): ConicProjection;

            center(): [number, number];
            center(location: [number, number]): ConicProjection;

            translate(): [number, number];
            translate(point: [number, number]): ConicProjection;

            scale(): number;
            scale(scale: number): ConicProjection;

            clipAngle(): number;
            clipAngle(angle: number): ConicProjection;

            clipExtent(): [[number, number], [number, number]];
            clipExtent(extent: [[number, number], [number, number]]): ConicProjection;

            precision(): number;
            precision(precision: number): ConicProjection;
        }

        interface RawProjection {
            (lambda: number, phi: number): [number, number];
        }

        interface RawInvertibleProjection extends RawProjection {
            invert(x: number, y: number): [number, number];
        }
    }

    module svg {
        export function line(): Line<[number, number]>;
        export function line<T>(): Line<T>;

        interface Line<T> {
            (data: T[]): string;

            x(): number | ((d: T, i: number) => number);
            x(x: number): Line<T>;
            x(x: (d: T, i: number) => number): Line<T>;

            y(): number | ((d: T, i: number) => number);
            y(x: number): Line<T>;
            y(y: (d: T, i: number) => number): Line<T>;

            interpolate(): string | ((points: Array<[number, number]>) => string);
            interpolate(interpolate: "linear"): Line<T>;
            interpolate(interpolate: "linear-closed"): Line<T>;
            interpolate(interpolate: "step"): Line<T>;
            interpolate(interpolate: "step-before"): Line<T>;
            interpolate(interpolate: "step-after"): Line<T>;
            interpolate(interpolate: "basis"): Line<T>;
            interpolate(interpolate: "basis-open"): Line<T>;
            interpolate(interpolate: "basis-closed"): Line<T>;
            interpolate(interpolate: "bundle"): Line<T>;
            interpolate(interpolate: "cardinal"): Line<T>;
            interpolate(interpolate: "cardinal-open"): Line<T>;
            interpolate(interpolate: "cardinal-closed"): Line<T>;
            interpolate(interpolate: "monotone"): Line<T>;
            interpolate(interpolate: string): Line<T>;
            interpolate(interpolate: (points: Array<[number, number]>) => string): Line<T>;

            tension(): number;
            tension(tension: number): Line<T>;

            defined(): (d: T, i: number) => boolean;
            defined(defined: (d: T, i: number) => boolean): Line<T>;
        }

        module line {
            export function radial(): Radial<[number, number]>;
            export function radial<T>(): Radial<T>;

            interface Radial<T> {
                (data: T[]): string;

                radius(): number | ((d: T, i: number) => number);
                radius(radius: number): Radial<T>;
                radius(radius: (d: T, i: number) => number): Radial<T>;

                angle(): number | ((d: T, i: number) => number);
                angle(angle: number): Radial<T>;
                angle(angle: (d: T, i: number) => number): Radial<T>;

                interpolate(): string | ((points: Array<[number, number]>) => string);
                interpolate(interpolate: "linear"): Radial<T>;
                interpolate(interpolate: "linear-closed"): Radial<T>;
                interpolate(interpolate: "step"): Radial<T>;
                interpolate(interpolate: "step-before"): Radial<T>;
                interpolate(interpolate: "step-after"): Radial<T>;
                interpolate(interpolate: "basis"): Radial<T>;
                interpolate(interpolate: "basis-open"): Radial<T>;
                interpolate(interpolate: "basis-closed"): Radial<T>;
                interpolate(interpolate: "bundle"): Radial<T>;
                interpolate(interpolate: "cardinal"): Radial<T>;
                interpolate(interpolate: "cardinal-open"): Radial<T>;
                interpolate(interpolate: "cardinal-closed"): Radial<T>;
                interpolate(interpolate: "monotone"): Radial<T>;
                interpolate(interpolate: string): Radial<T>;
                interpolate(interpolate: (points: Array<[number, number]>) => string): Radial<T>;

                tension(): number;
                tension(tension: number): Radial<T>;

                defined(): (d: T, i: number) => boolean;
                defined(defined: (d: T, i: number) => boolean): Radial<T>;
            }
        }

        export function area(): Area<[number, number]>;
        export function area<T>(): Area<T>;

        interface Area<T> {
            (data: T[]): string;

            x(): number | ((d: T, i: number) => number);
            x(x: number): Area<T>;
            x(x: (d: T, i: number) => number): Area<T>;

            x0(): number | ((d: T, i: number) => number);
            x0(x0: number): Area<T>;
            x0(x0: (d: T, i: number) => number): Area<T>;

            x1(): number | ((d: T, i: number) => number);
            x1(x1: number): Area<T>;
            x1(x1: (d: T, i: number) => number): Area<T>;

            y(): number | ((d: T, i: number) => number);
            y(y: number): Area<T>;
            y(y: (d: T, i: number) => number): Area<T>;

            y0(): number | ((d: T, i: number) => number);
            y0(y0: number): Area<T>;
            y0(y0: (d: T, i: number) => number): Area<T>;

            y1(): number | ((d: T, i: number) => number);
            y1(y1: number): Area<T>;
            y1(y1: (d: T, i: number) => number): Area<T>;

            interpolate(): string | ((points: Array<[number, number]>) => string);
            interpolate(interpolate: "linear"): Area<T>;
            interpolate(interpolate: "step"): Area<T>;
            interpolate(interpolate: "step-before"): Area<T>;
            interpolate(interpolate: "step-after"): Area<T>;
            interpolate(interpolate: "basis"): Area<T>;
            interpolate(interpolate: "basis-open"): Area<T>;
            interpolate(interpolate: "cardinal"): Area<T>;
            interpolate(interpolate: "cardinal-open"): Area<T>;
            interpolate(interpolate: "monotone"): Area<T>;
            interpolate(interpolate: string): Area<T>;

            tension(): number;
            tension(tension: number): Area<T>;

            defined(): (d: T, i: number) => boolean;
            defined(): (d: T, i: number) => boolean;
        }

        module area {
            export function radial(): Radial<[number, number]>;
            export function radial<T>(): Radial<T>;

            interface Radial<T> {
                (data: T[]): string;

                radius(): number | ((d: T, i: number) => number);
                radius(radius: number): Radial<T>;
                radius(radius: (d: T, i: number) => number): Radial<T>;

                innerRadius(): number | ((d: T, i: number) => number);
                innerRadius(innerRadius: number): Radial<T>;
                innerRadius(innerRadius: (d: T, i: number) => number): Radial<T>;

                outerRadius(): number | ((d: T, i: number) => number);
                outerRadius(outerRadius: number): Radial<T>;
                outerRadius(outerRadius: (d: T, i: number) => number): Radial<T>;

                angle(): number | ((d: T, i: number) => number);
                angle(angle: number): Radial<T>;
                angle(angle: (d: T, i: number) => number): Radial<T>;

                startAngle(): number | ((d: T, i: number) => number);
                startAngle(startAngle: number): Radial<T>;
                startAngle(startAngle: (d: T, i: number) => number): Radial<T>;

                endAngle(): number | ((d: T, i: number) => number);
                endAngle(endAngle: number): Radial<T>;
                endAngle(endAngle: (d: T, i: number) => number): Radial<T>;

                interpolate(): string | ((points: Array<[number, number]>) => string);
                interpolate(interpolate: "linear"): Radial<T>;
                interpolate(interpolate: "step"): Radial<T>;
                interpolate(interpolate: "step-before"): Radial<T>;
                interpolate(interpolate: "step-after"): Radial<T>;
                interpolate(interpolate: "basis"): Radial<T>;
                interpolate(interpolate: "basis-open"): Radial<T>;
                interpolate(interpolate: "cardinal"): Radial<T>;
                interpolate(interpolate: "cardinal-open"): Radial<T>;
                interpolate(interpolate: "monotone"): Radial<T>;
                interpolate(interpolate: string): Radial<T>;
                interpolate(interpolate: (points: Array<[number, number]>) => string): Radial<T>;

                tension(): number;
                tension(tension: number): Radial<T>;

                defined(): (d: T, i: number) => boolean;
                defined(): (d: T, i: number) => boolean;
            }
        }

        export function arc(): Arc<arc.Arc>;
        export function arc<T>(): Arc<T>;

        module arc {
            interface Arc {
                innerRadius: number;
                outerRadius: number;
                startAngle: number;
                endAngle: number;
                padAngle: number
            }
        }

        interface Arc<T> {
            (d: T, i: number): string;

            innerRadius(): (d: T, i: number) => number;
            innerRadius(radius: number): Arc<T>;
            innerRadius(radius: (d: T, i: number) => number): Arc<T>;

            outerRadius(): (d: T, i: number) => number;
            outerRadius(radius: number): Arc<T>;
            outerRadius(radius: (d: T, i: number) => number): Arc<T>;

            cornerRadius(): (d: T, i: number) => number;
            cornerRadius(radius: number): Arc<T>;
            cornerRadius(radius: (d: T, i: number) => number): Arc<T>;

            padRadius(): string | ((d: T, i: number) => number);
            padRadius(radius: "auto"): Arc<T>;
            padRadius(radius: string): Arc<T>;
            padRadius(radius: (d: T, i: number) => number): Arc<T>;

            startAngle(): (d: T, i: number) => number;
            startAngle(angle: number): Arc<T>;
            startAngle(angle: (d: T, i: number) => number): Arc<T>;

            endAngle(): (d: T, i: number) => number;
            endAngle(angle: number): Arc<T>;
            endAngle(angle: (d: T, i: number) => number): Arc<T>;

            padAngle(): (d: T, i: number) => number;
            padAngle(angle: number): Arc<T>;
            padAngle(angle: (d: T, i: number) => number): Arc<T>;

            centroid(d: T, i?: number): [number, number];
        }

        export function symbol(): Symbol<{}>;
        export function symbol<T>(): Symbol<T>;

        interface Symbol<T> {
            (d: T, i: number): string;

            type(): (d: T, i: number) => string;
            type(type: string): Symbol<T>;
            type(type: (d: T, i: number) => string): Symbol<T>;

            size(): (d: T, i: string) => number;
            size(size: number): Symbol<T>;
            size(size: (d: T, i: number) => number): Symbol<T>;
        }

        export var symbolTypes: string[];

        export function chord(): Chord<chord.Link<chord.Node>, chord.Node>;
        export function chord<Node>(): Chord<chord.Link<Node>, Node>;
        export function chord<Link, Node>(): Chord<Link, Node>;

        module chord {
            interface Link<Node> {
                source: Node;
                target: Node;
            }

            interface Node {
                radius: number;
                startAngle: number;
                endAngle: number
            }
        }

        interface Chord<Link, Node> {
            (d: Link, i: number): string;

            source(): (d: Link, i: number) => Node;
            source(source: Node): Chord<Link, Node>;
            source(source: (d: Link, i: number) => Node): Chord<Link, Node>;

            target(): (d: Link, i: number) => Node;
            target(target: Node): Chord<Link, Node>;
            target(target: (d: Link, i: number) => Node): Chord<Link, Node>;

            radius(): (d: Node, i: number) => number;
            radius(radius: number): Chord<Link, Node>;
            radius(radius: (d: Node, i: number) => number): Chord<Link, Node>;

            startAngle(): (d: Node, i: number) => number;
            startAngle(angle: number): Chord<Link, Node>;
            startAngle(angle: (d: Node, i: number) => number): Chord<Link, Node>;

            endAngle(): (d: Node, i: number) => number;
            endAngle(angle: number): Chord<Link, Node>;
            endAngle(angle: (d: Node, i: number) => number): Chord<Link, Node>;
        }

        export function diagonal(): Diagonal<diagonal.Link<diagonal.Node>, diagonal.Node>;
        export function diagonal<Node>(): Diagonal<diagonal.Link<Node>, Node>;
        export function diagonal<Link, Node>(): Diagonal<Link, Node>;

        module diagonal {
            interface Link<Node> {
                source: Node;
                target: Node;
            }

            interface Node {
                x: number;
                y: number;
            }
        }

        interface Diagonal<Link, Node> {
            (d: Link, i: number): string;

            source(): (d: Link, i: number) => Node;
            source(source: Node): Diagonal<Link, Node>;
            source(source: (d: Link, i: number) => Node): Diagonal<Link, Node>;

            target(): (d: Link, i: number) => Node;
            target(target: Node): Diagonal<Link, Node>;
            target(target: (d: Link, i: number) => Node): Diagonal<Link, Node>;

            projection(): (d: Node, i: number) => [number, number];
            projection(projection: (d: Node, i: number) => [number, number]): Diagonal<Link, Node>;
        }

        module diagonal {
            export function radial(): Radial<Link<Node>, Node>;
            export function radial<Node>(): Radial<Link<Node>, Node>;
            export function radial<Link, Node>(): Radial<Link, Node>;

            interface Radial<Link, Node> {
                (d: Link, i: number): string;

                source(): (d: Link, i: number) => Node;
                source(source: Node): Radial<Link, Node>;
                source(source: (d: Link, i: number) => Node): Radial<Link, Node>;

                target(): (d: Link, i: number) => Node;
                target(target: Node): Radial<Link, Node>;
                target(target: (d: Link, i: number) => Node): Radial<Link, Node>;

                projection(): (d: Node, i: number) => [number, number];
                projection(projection: (d: Node, i: number) => [number, number]): Radial<Link, Node>;
            }
        }

        export function axis(): Axis;

        interface Axis {
            (selection: Selection<any>): void;
            (selection: Transition<any>): void;

            scale(): any;
            scale(scale: any): Axis;

            orient(): string;
            orient(orientation: string): Axis;

            ticks(): any[];
            ticks(...args: any[]): Axis;

            tickValues(): any[];
            tickValues(values: any[]): Axis;

            tickSize(): number;
            tickSize(size: number): Axis;
            tickSize(inner: number, outer: number): Axis;

            innerTickSize(): number;
            innerTickSize(size: number): Axis;

            outerTickSize(): number;
            outerTickSize(size: number): Axis;

            tickPadding(): number;
            tickPadding(padding: number): Axis;

            tickFormat(): (t: any) => string;
            tickFormat(format: (t: any) => string): Axis;
        }

        export function brush(): Brush<any>;
        export function brush<T>(): Brush<T>;

        module brush {
            interface Scale {
                domain(): number[];
                domain(domain: number[]): Scale;

                range(): number[];
                range(range: number[]): Scale;

                invert?(y: number): number;
            }
        }

        interface Brush<T> {
            (selection: Selection<T>): void;
            (selection: Transition<T>): void;

            event(selection: Selection<T>): void;
            event(selection: Transition<T>): void;

            x(): brush.Scale;
            x(x: brush.Scale): Brush<T>;

            y(): brush.Scale;
            y(y: brush.Scale): Brush<T>;

            extent(): [number, number] | [[number, number], [number, number]];
            extent(extent: [number, number] | [[number, number], [number, number]]): Brush<T>;

            clamp(): boolean | [boolean, boolean];
            clamp(clamp: boolean | [boolean, boolean]): Brush<T>;

            clear(): void;

            empty(): boolean;

            on(type: 'brushstart'): (datum: T, index: number) => void;
            on(type: 'brush'): (datum: T, index: number) => void;
            on(type: 'brushend'): (datum: T, index: number) => void;
            on(type: string): (datum: T, index: number) => void;

            on(type: 'brushstart', listener: (datum: T, index: number) => void): Brush<T>;
            on(type: 'brush', listener: (datum: T, index: number) => void): Brush<T>;
            on(type: 'brushend', listener: (datum: T, index: number) => void): Brush<T>;
            on(type: string, listener: (datum: T, index: number) => void): Brush<T>;
        }
    }

    export function xhr(url: string, mimeType?: string, callback?: (err: any, data: any) => void): Xhr;
    export function xhr(url: string, callback: (err: any, data: any) => void): Xhr;

    interface Xhr {
        header(name: string): string;
        header(name: string, value: string): Xhr;

        mimeType(): string;
        mimeType(type: string): Xhr;

        responseType(): string;
        responseType(type: string): Xhr;

        response(): (request: XMLHttpRequest) => any;
        response(value: (request: XMLHttpRequest) => any): Xhr;

        get(callback?: (err: any, data: any) => void): Xhr;

        post(data?: any, callback?: (err: any, data: any) => void): Xhr;
        post(callback: (err: any, data: any) => void): Xhr;

        send(method: string, data?: any, callback?: (err: any, data: any) => void): Xhr;
        send(method: string, callback: (err: any, data: any) => void): Xhr;

        abort(): Xhr;

        on(type: "beforesend"): (request: XMLHttpRequest) => void;
        on(type: "progress"): (request: XMLHttpRequest) => void;
        on(type: "load"): (response: any) => void;
        on(type: "error"): (err: any) => void;
        on(type: string): (...args: any[]) => void;

        on(type: "beforesend", listener: (request: XMLHttpRequest) => void): Xhr;
        on(type: "progress", listener: (request: XMLHttpRequest) => void): Xhr;
        on(type: "load", listener: (response: any) => void): Xhr;
        on(type: "error", listener: (err: any) => void): Xhr;
        on(type: string, listener: (...args: any[]) => void): Xhr;
    }

    export function text(url: string, mimeType?: string, callback?: (err: any, data: string) => void): Xhr;
    export function text(url: string, callback: (err: any, data: string) => void): Xhr;

    export function json(url: string, callback?: (err: any, data: any) => void): Xhr;

    export function xml(url: string, mimeType?: string, callback?: (err: any, data: any) => void): Xhr;
    export function xml(url: string, callback: (err: any, data: any) => void): Xhr;

    export function html(url: string, callback?: (err: any, data: DocumentFragment) => void): Xhr;

    export var csv: Dsv;
    export var tsv: Dsv;
    export function dsv(delimiter: string, mimeType: string): Dsv;

    interface Dsv {
        (url: string, callback: (rows: { [key: string]: string }[]) => void): DsvXhr<{ [key: string]: string }>;
        (url: string, callback: (error: any, rows: { [key: string]: string }[]) => void): DsvXhr<{ [key: string]: string }>;
        (url: string): DsvXhr<{ [key: string]: string }>;
        <T>(url: string, accessor: (row: { [key: string]: string }) => T, callback: (rows: T[]) => void): DsvXhr<T>;
        <T>(url: string, accessor: (row: { [key: string]: string }) => T, callback: (error: any, rows: T[]) => void): DsvXhr<T>;
        <T>(url: string, accessor: (row: { [key: string]: string }) => T): DsvXhr<T>;

        parse(string: string): { [key: string]: string }[];
        parse<T>(string: string, accessor: (row: { [key: string]: string }, index: number) => T): T[];

        parseRows(string: string): string[][];
        parseRows<T>(string: string, accessor: (row: string[], index: number) => T): T[];

        format(rows: Object[]): string;
        
        formatRows(rows: string[][]): string;
    }

    interface DsvXhr<T> extends Xhr {
        row(): (row: { [key: string]: string }) => T;
        row<U>(accessor: (row: { [key: string]: string }) => U): DsvXhr<U>;

        header(name: string): string;
        header(name: string, value: string): DsvXhr<T>;

        mimeType(): string;
        mimeType(type: string): DsvXhr<T>;

        responseType(): string;
        responseType(type: string): DsvXhr<T>;

        response(): (request: XMLHttpRequest) => any;
        response(value: (request: XMLHttpRequest) => any): DsvXhr<T>;

        get(callback?: (err: any, data: T) => void): DsvXhr<T>;
        post(data?: any, callback?: (err: any, data: T) => void): DsvXhr<T>;
        post(callback: (err: any, data: T) => void): DsvXhr<T>;

        send(method: string, data?: any, callback?: (err: any, data: T) => void): DsvXhr<T>;
        send(method: string, callback: (err: any, data: T) => void): DsvXhr<T>;

        abort(): DsvXhr<T>;

        on(type: "beforesend"): (request: XMLHttpRequest) => void;
        on(type: "progress"): (request: XMLHttpRequest) => void;
        on(type: "load"): (response: T) => void;
        on(type: "error"): (err: any) => void;
        on(type: string): (...args: any[]) => void;

        on(type: "beforesend", listener: (request: XMLHttpRequest) => void): DsvXhr<T>;
        on(type: "progress", listener: (request: XMLHttpRequest) => void): DsvXhr<T>;
        on(type: "load", listener: (response: T) => void): DsvXhr<T>;
        on(type: "error", listener: (err: any) => void): DsvXhr<T>;
        on(type: string, listener: (...args: any[]) => void): DsvXhr<T>;
    }

    export function locale(definition: LocaleDefinition): Locale;

    interface LocaleDefinition {
        decimal: string;
        thousands: string;
        grouping: number[];
        currency: [string, string];
        dateTime: string;
        date: string;
        time: string;
        periods: [string, string];
        days: [string, string, string, string, string, string, string];
        shortDays: [string, string, string, string, string, string, string];
        months: [string, string, string, string, string, string, string, string, string, string, string, string];
        shortMonths: [string, string, string, string, string, string, string, string, string, string, string, string];
    }

    interface Locale {
        numberFormat(specifier: string): (n: number) => string;
        timeFormat: {
            (specifier: string): time.Format;
            utc(specifier: string): time.Format;
        }
    }

    module layout {
        export function bundle(): Bundle<bundle.Node>;
        export function bundle<T extends bundle.Node>(): Bundle<T>

        module bundle {
            interface Node {
                parent: Node;
            }

            interface Link<T extends Node> {
                source: T;
                target: T;
            }
        }

        interface Bundle<T extends bundle.Node> {
            (links: bundle.Link<T>[]): T[][];
        }

        export function chord(): Chord;

        module chord {
            interface Link {
                source: Node;
                target: Node;
            }

            interface Node {
                index: number;
                subindex: number;
                startAngle: number;
                endAngle: number;
                value: number;
            }

            interface Group {
                index: number;
                startAngle: number;
                endAngle: number;
                value: number;
            }
        }

        interface Chord {
            matrix(): number[][];
            matrix(matrix: number[][]): Chord;

            padding(): number;
            padding(padding: number): Chord;

            sortGroups(): (a: number, b: number) => number;
            sortGroups(comparator: (a: number, b: number) => number): Chord;

            sortSubgroups(): (a: number, b: number) => number;
            sortSubgroups(comparator: (a: number, b: number) => number): Chord;

            sortChords(): (a: number, b: number) => number;
            sortChords(comparator: (a: number, b: number) => number): Chord;

            chords(): chord.Link[];
            groups(): chord.Group[];
        }

        export function cluster(): Cluster<cluster.Result>;
        export function cluster<T extends cluster.Result>(): Cluster<T>;

        module cluster {
            interface Result {
                parent?: Result;
                children?: Result[];
                depth?: number;
                x?: number;
                y?: number;
            }

            interface Link<T extends Result> {
                source: T;
                target: T;
            }
        }

        interface Cluster<T extends cluster.Result> {
            (root: T): T[];

            nodes(root: T): T[];

            links(nodes: T[]): cluster.Link<T>;

            children(): (node: T) => T[];
            children(accessor: (node: T) => T[]): Cluster<T>;

            sort(): (a: T, b: T) => number;
            sort(comparator: (a: T, b: T) => number): Cluster<T>;

            separation(): (a: T, b: T) => number;
            separation(separation: (a: T, b: T) => number): Cluster<T>;

            size(): [number, number];
            size(size: [number, number]): Cluster<T>;

            nodeSize(): [number, number];
            nodeSize(nodeSize: [number, number]): Cluster<T>;

            value(): (a: T) => number;
            value(value: (a: T) => number): Cluster<T>;
        }

        export function force(): Force<force.Link<force.Node>, force.Node>;
        export function force<Node extends force.Node>(): Force<force.Link<Node>, Node>;
        export function force<Link extends force.Link<force.Node>, Node extends force.Node>(): Force<Link, Node>;

        module force {
            interface Link<T extends Node> {
                source: T;
                target: T;
            }

            interface Node {
                index?: number;
                x?: number;
                y?: number;
                px?: number;
                py?: number;
                fixed?: boolean;
                weight?: number;
            }

            interface Event {
                type: string;
                alpha: number;
            }
        }

        interface Force<Link extends force.Link<force.Node>, Node extends force.Node> {
            size(): [number, number];
            size(size: [number, number]): Force<Link, Node>;

            linkDistance(): number | ((link: Link, index: number) => number);
            linkDistance(distance: number): Force<Link, Node>;
            linkDistance(distance: (link: Link, index: number) => number): Force<Link, Node>;

            linkStrength(): number | ((link: Link, index: number) => number);
            linkStrength(strength: number): Force<Link, Node>;
            linkStrength(strength: (link: Link, index: number) => number): Force<Link, Node>;

            friction(): number;
            friction(friction: number): Force<Link, Node>;

            charge(): number | ((node: Node, index: number) => number);
            charge(charge: number): Force<Link, Node>;
            charge(charge: (node: Node, index: number) => number): Force<Link, Node>;

            chargeDistance(): number;
            chargeDistance(distance: number): Force<Link, Node>;

            theta(): number;
            theta(theta: number): Force<Link, Node>;

            gravity(): number;
            gravity(gravity: number): Force<Link, Node>;

            nodes(): Node[];
            nodes(nodes: Node[]): Force<Link, Node>;

            links(): Link[];
            links(links: { source: number; target: number }[]): Force<Link, Node>;
            links(links: Link[]): Force<Link, Node>;

            start(): Force<Link, Node>;

            alpha(): number;
            alpha(value: number): Force<Link, Node>;

            resume(): Force<Link, Node>;

            stop(): Force<Link, Node>;

            on(type: string): (event: force.Event) => void;
            on(type: string, listener: (event: force.Event) => void): Force<Link, Node>;

            drag(): behavior.Drag<Node>;
            drag(selection: Selection<Node>): void;
        }

        export function hierarchy(): Hierarchy<hierarchy.Result>;
        export function hierarchy<T extends hierarchy.Result>(): Hierarchy<T>;

        module hierarchy {
            interface Result {
                parent?: Result;
                children?: Result[];
                value?: number;
                depth?: number;
            }
        }

        interface Hierarchy<T extends hierarchy.Result> {
            (root: T): T[];

            children(): (node: T) => T[];
            children(accessor: (node: T) => T[]): Hierarchy<T>;

            sort(): (a: T, b: T) => number;
            sort(comparator: (a: T, b: T) => number): Hierarchy<T>;

            value(): (node: T) => number;
            value(accessor: (node: T) => number): Hierarchy<T>;

            revalue(root: T): T[];
        }

        export function histogram(): Histogram<number>;
        export function histogram<T>(): Histogram<T>;

        module histogram {
            interface Bin<T> extends Array<T> {
                x: number;
                dx: number;
                y: number;
            }
        }

        interface Histogram<T> {
            (values: T[], index?: number): histogram.Bin<T>[];

            value(): (datum: T, index: number) => number;
            value(value: (datum: T, index: number) => number): Histogram<T>;

            range(): (values: T[], index: number) => [number, number];
            range(range: (values: T[], index: number) => [number, number]): Histogram<T>;

            bins(): (range: [number, number], values: T[], index: number) => number[];
            bins(count: number): Histogram<T>;
            bins(thresholds: number[]): Histogram<T>;
            bins(func: (range: [number, number], values: T[], index: number) => number[]): Histogram<T>;

            frequency(): boolean;
            frequency(frequency: boolean): Histogram<T>;
        }

        export function pack(): Pack<pack.Node>;
        export function pack<T extends pack.Node>(): Pack<T>;

        module pack {
            interface Node {
                parent?: Node;
                children?: Node[];
                value?: number;
                depth?: number;
                x?: number;
                y?: number;
                r?: number;
            }

            interface Link<T extends Node> {
                source: Node;
                target: Node;
            }
        }

        interface Pack<T extends pack.Node> {
            (root: T): T[];

            nodes(root: T): T[];

            links(nodes: T[]): pack.Link<T>[];

            children(): (node: T, depth: number) => T[];
            children(children: (node: T, depth: number) => T[]): Pack<T>;

            sort(): (a: T, b: T) => number;
            sort(comparator: (a: T, b: T) => number): Pack<T>;

            value(): (node: T) => number;
            value(value: (node: T) => number): Pack<T>;

            size(): [number, number];
            size(size: [number, number]): Pack<T>;

            radius(): number | ((node: T) => number);
            radius(radius: number): Pack<T>;
            radius(radius: (node: T) => number): Pack<T>;

            padding(): number;
            padding(padding: number): Pack<T>;
        }

        export function pie(): Pie<number>;
        export function pie<T>(): Pie<T>;

        module pie {
            interface Arc<T> {
                value: number;
                startAngle: number;
                endAngle: number;
                padAngle: number;
                data: T;
            }
        }

        interface Pie<T> {
            (data: T[], index?: number): pie.Arc<T>[];

            value(): (datum: T, index: number) => number;
            value(accessor: (datum: T, index: number) => number): Pie<T>;

            sort(): (a: T, b: T) => number;
            sort(comparator: (a: T, b: T) => number): Pie<T>;

            startAngle(): number | ((data: T[], index: number) => number);
            startAngle(angle: number): Pie<T>;
            startAngle(angle: (data: T[], index: number) => number): Pie<T>;

            endAngle(): number | ((data: T[], index: number) => number);
            endAngle(angle: number): Pie<T>;
            endAngle(angle: (data: T[], index: number) => number): Pie<T>;

            padAngle(): number | ((data: T[], index: number) => number);
            padAngle(angle: number): Pie<T>;
            padAngle(angle: (data: T[], index: number) => number): Pie<T>;
        }

        export function stack(): Stack<stack.Value[], stack.Value>;
        export function stack<Value>(): Stack<Value[], Value>;
        export function stack<Series, Value>(): Stack<Series, Value>;
        module stack {
            interface Value {
                x: number;
                y: number;
                y0?: number;
            }
        }

        interface Stack<Series, Value> {
            (layers: Series[], index?: number): Series[];

            values(): (layer: Series, index: number) => Value[];
            values(accessor: (layer: Series, index: number) => Value[]): Stack<Series, Value>;

            offset(): (data: Array<[number, number]>) => number[];
            offset(offset: "silhouette"): Stack<Series, Value>;
            offset(offset: "wiggle"): Stack<Series, Value>;
            offset(offset: "expand"): Stack<Series, Value>;
            offset(offset: "zero"): Stack<Series, Value>;
            offset(offset: string): Stack<Series, Value>;
            offset(offset: (data: Array<[number, number]>) => number[]): Stack<Series, Value>;

            order(): (data: Array<[number, number]>) => number[];
            order(order: "inside-out"): Stack<Series, Value>;
            order(order: "reverse"): Stack<Series, Value>;
            order(order: "default"): Stack<Series, Value>;
            order(order: string): Stack<Series, Value>;
            order(order: (data: Array<[number, number]>) => number[]): Stack<Series, Value>;

            x(): (value: Value, index: number) => number;
            x(accessor: (value: Value, index: number) => number): Stack<Series, Value>;

            y(): (value: Value, index: number) => number;
            y(accesor: (value: Value, index: number) => number): Stack<Series, Value>;

            out(): (value: Value, y0: number, y: number) => void;
            out(setter: (value: Value, y0: number, y: number) => void): Stack<Series, Value>;
        }

        export function tree(): Tree<tree.Node>;
        export function tree<T extends tree.Node>(): Tree<T>;

        module tree {
            interface Link<T extends Node> {
                source: T;
                target: T;
            }

            interface Node {
                parent?: Node;
                children?: Node[];
                depth?: number;
                x?: number;
                y?: number;
            }
        }

        interface Tree<T> {
            (root: T, index?: number): T[];

            nodes(root: T, index?: number): T[];

            links(nodes: T[]): tree.Link<T>[];

            children(): (datum: T, index: number) => T[];
            children(children: (datum: T, index: number) => T[]): Tree<T>;

            separation(): (a: T, b: T) => number;
            separation(separation: (a: T, b: T) => number): Tree<T>;

            size(): [number, number];
            size(size: [number, number]): Tree<T>;

            nodeSize(): [number, number];
            nodeSize(size: [number, number]): Tree<T>;

            sort(): (a: T, b: T) => number;
            sort(comparator: (a: T, b: T) => number): Tree<T>;

            value(): (datum: T, index: number) => number;
            value(value: (datum: T, index: number) => number): Tree<T>;
        }

        export function treemap(): Treemap<treemap.Node>;
        export function treemap<T extends treemap.Node>(): Treemap<T>;

        module treemap {
            interface Node {
                parent?: Node;
                children?: Node[];
                value?: number;
                depth?: number;
                x?: number;
                y?: number;
                dx?: number;
                dy?: number;
            }

            interface Link<T extends Node> {
                source: T;
                target: T;
            }

            type Padding = number | [number, number, number, number];
        }

        interface Treemap<T extends treemap.Node> {
            (root: T, index?: number): T[];

            nodes(root: T, index?: number): T[];

            links(nodes: T[]): treemap.Link<T>[];

            children(): (node: T, depth: number) => T[];
            children(children: (node: T, depth: number) => T[]): Treemap<T>;

            sort(): (a: T, b: T) => number;
            sort(comparator: (a: T, b: T) => number): Treemap<T>;

            value(): (node: T, index: number) => number;
            value(value: (node: T, index: number) => number): Treemap<T>;

            size(): [number, number];
            size(size: [number, number]): Treemap<T>;

            padding(): (node: T, depth: number) => treemap.Padding;
            padding(padding: treemap.Padding): Treemap<T>;
            padding(padding: (node: T, depth: number) => treemap.Padding): Treemap<T>;

            round(): boolean;
            round(round: boolean): Treemap<T>;

            sticky(): boolean;
            sticky(sticky: boolean): boolean;

            mode(): string;
            mode(mode: "squarify"): Treemap<T>;
            mode(mode: "slice"): Treemap<T>;
            mode(mode: "dice"): Treemap<T>;
            mode(mode: "slice-dice"): Treemap<T>;
            mode(mode: string): Treemap<T>;

            ratio(): number;
            ratio(ratio: number): Treemap<T>;
        }
    }

    module geom {
        export function voronoi(): Voronoi<[number, number]>;
        export function voronoi<T>(): Voronoi<T>;

        module voronoi {
            interface Link<T> {
                source: T;
                target: T;
            }
        }

        interface Voronoi<T> {
            (data: T[]): Array<[number, number]>;

            x(): (vertex: T) => number;
            x(x: (vertex: T) => number): Voronoi<T>;

            y(): (vertex: T) => number;
            y(y: (vertex: T) => number): Voronoi<T>;

            clipExtent(): [[number, number], [number, number]];
            clipExtent(extent: [[number, number], [number, number]]): Voronoi<T>;

            links(data: T[]): voronoi.Link<T>[];

            triangles(data: T[]): Array<[T, T, T]>;
        }

        /**
         * @deprecated use d3.geom.voronoi().triangles() instead
         */
        export function delaunay(vertices: Array<[number, number]>): Array<[[number, number], [number, number], [number, number]]>;

        export function quadtree(): Quadtree<[number, number]>;
        export function quadtree<T>(): Quadtree<T>;

        module quadtree {
            interface Node<T> {
                nodes: [Node<T>, Node<T>, Node<T>, Node<T>];
                leaf: boolean;
                point: T;
                x: number;
                y: number;
            }

            interface Quadtree<T> extends Node<T> {
                add(point: T): void;
                visit(callback: (node: Node<T>, x1: number, y1: number, x2: number, y2: number) => boolean | void): void;
                find(point: [number, number]): T;
            }
        }

        interface Quadtree<T> {
            (points: T[]): quadtree.Quadtree<T>;

            x(): (datum: T, index: number) => number;
            x(x: number): Quadtree<T>;
            x(x: (datum: T, index: number) => number): Quadtree<T>;

            y(): (datum: T, index: number) => number;
            y(y: number): Quadtree<T>;
            y(y: (datum: T, index: number) => number): Quadtree<T>;

            extent(): [[number, number], [number, number]];
            extent(extent: [[number, number], [number, number]]): Quadtree<T>;
        }

        export function hull(vertices: Array<[number, number]>): Array<[number, number]>;
        export function hull(): Hull<[number, number]>;
        export function hull<T>(): Hull<T>;

        interface Hull<T> {
            (vertices: T[]): Array<[number, number]>;

            x(): (datum: T) => number;
            x(x: (datum: T) => number): Hull<T>;

            y(): (datum: T) => number;
            y(y: (datum: T) => number): Hull<T>;
        }

        export function polygon(vertices: Array<[number, number]>): Polygon;

        interface Polygon {
            area(): number;

            centroid(): [number, number];

            clip(subject: Array<[number, number]>): Array<[number, number]>;
        }
    }
}

// we need this to exist
interface TouchList { }

declare module 'd3' {
    export = d3;
}
=======
// Type definitions for d3JS
// Project: http://d3js.org/
// Definitions by: Boris Yankov <https://github.com/borisyankov>
// Definitions: https://github.com/borisyankov/DefinitelyTyped

declare module D3 {
    export interface Selectors {
        /**
        * Select an element from the current document
        */
        select: {
            /**
            * Returns the empty selection
            */
            (): _Selection<any>;
            /**
            * Selects the first element that matches the specified selector string
            *
            * @param selector Selection String to match
            */
            (selector: string): _Selection<any>;
            /**
            * Selects the specified node
            *
            * @param element Node element to select
            */
            (element: EventTarget): _Selection<any>;
        };

        /**
        * Select multiple elements from the current document
        */
        selectAll: {
            /**
            * Selects all elements that match the specified selector
            *
            * @param selector Selection String to match
            */
            (selector: string): _Selection<any>;
            /**
            * Selects the specified array of elements
            *
            * @param elements Array of node elements to select
            */
            (elements: EventTarget[]): _Selection<any>;
        };
    }

    export interface D3Event extends Event{
        dx: number;
        dy: number;
        clientX: number;
        clientY: number;
        translate: number[];
        scale: number;
        sourceEvent: D3Event;
        x: number;
        y: number;
        keyCode: number;
        altKey?: boolean;
        ctrlKey?: boolean;
        metaKey?: boolean;
        shiftKey?: boolean;
        type: string;
    }

    export interface Base extends Selectors {
        /**
        * Create a behavior
        */
        behavior: Behavior.Behavior;
        /**
        * Access the current user event for interaction
        */
        event: D3Event;

        /**
        * Compare two values for sorting.
        * Returns -1 if a is less than b, or 1 if a is greater than b, or 0
        *
        * @param a First value
        * @param b Second value
        */
        ascending<T>(a: T, b: T): number;
        /**
        * Compare two values for sorting.
        * Returns -1 if a is greater than b, or 1 if a is less than b, or 0
        *
        * @param a First value
        * @param b Second value
        */
        descending<T>(a: T, b: T): number;
        /**
        * Find the minimum value in an array
        *
        * @param arr Array to search
        * @param map Accsessor function
        */
        min<T, U>(arr: T[], map: (v?: T, i?: number) => U): U;
        /**
        * Find the minimum value in an array
        *
        * @param arr Array to search
        */
        min<T>(arr: T[]): T;
        /**
        * Find the maximum value in an array
        *
        * @param arr Array to search
        * @param map Accsessor function
        */
        max<T, U>(arr: T[], map: (v?: T, i?: number) => U): U;
        /**
        * Find the maximum value in an array
        *
        * @param arr Array to search
        */
        max<T>(arr: T[]): T;
        /**
        * Find the minimum and maximum value in an array
        *
        * @param arr Array to search
        * @param map Accsessor function
        */
        extent<T, U>(arr: T[], map: (v: T) => U): U[];
        /**
        * Find the minimum and maximum value in an array
        *
        * @param arr Array to search
        */
        extent<T>(arr: T[]): T[];
        /**
        * Compute the sum of an array of numbers
        *
        * @param arr Array to search
        * @param map Accsessor function
        */
        sum<T>(arr: T[], map: (v: T) => number): number;
        /**
        * Compute the sum of an array of numbers
        *
        * @param arr Array to search
        */
        sum(arr: number[]): number;
        /**
        * Compute the arithmetic mean of an array of numbers
        *
        * @param arr Array to search
        * @param map Accsessor function
        */
        mean<T>(arr: T[], map: (v: T) => number): number;
        /**
        * Compute the arithmetic mean of an array of numbers
        *
        * @param arr Array to search
        */
        mean(arr: number[]): number;
        /**
        * Compute the median of an array of numbers (the 0.5-quantile).
        *
        * @param arr Array to search
        * @param map Accsessor function
        */
        median<T>(arr: T[], map: (v: T) => number): number;
        /**
        * Compute the median of an array of numbers (the 0.5-quantile).
        *
        * @param arr Array to search
        */
        median(arr: number[]): number;
        /**
        * Compute a quantile for a sorted array of numbers.
        *
        * @param arr Array to search
        * @param p The quantile to return
        */
        quantile: (arr: number[], p: number) => number;
        /**
        * Locate the insertion point for x in array to maintain sorted order
        *
        * @param arr Array to search
        * @param x Value to search for insertion point
        * @param low Minimum value of array subset
        * @param hihg Maximum value of array subset
        */
        bisect<T>(arr: T[], x: T, low?: number, high?: number): number;
        /**
        * Locate the insertion point for x in array to maintain sorted order
        *
        * @param arr Array to search
        * @param x Value to serch for insertion point
        * @param low Minimum value of array subset
        * @param high Maximum value of array subset
        */
        bisectLeft<T>(arr: T[], x: T, low?: number, high?: number): number;
        /**
        * Locate the insertion point for x in array to maintain sorted order
        *
        * @param arr Array to search
        * @param x Value to serch for insertion point
        * @param low Minimum value of array subset
        * @param high Maximum value of array subset
        */
        bisectRight<T>(arr: T[], x: T, low?: number, high?: number): number;
        /**
        * Bisect using an accessor.
        *
        * @param accessor Accessor function
        */
        bisector(accessor: (data: any, index: number) => any): any;
        /**
        * Randomize the order of an array.
        *
        * @param arr Array to randomize
        */
        shuffle<T>(arr: T[]): T[];
        /**
        * Reorder an array of elements according to an array of indexes
        *
        * @param arr Array to reorder
        * @param indexes Array containing the order the elements should be returned in
        */
        permute(arr: any[], indexes: any[]): any[];
        /**
        * Transpose a variable number of arrays.
        *
        * @param arrs Arrays to transpose
        */
        zip(...arrs: any[]): any[];
        /**
        * Parse the given 2D affine transform string, as defined by SVG's transform attribute.
        *
        * @param definition 2D affine transform string
        */
        transform(definition: string): any;
        /**
        * Transpose an array of arrays.
        *
        * @param matrix Two dimensional array to transpose
        */
        transpose(matrix: any[]): any[];
        /**
        * Creates an array containing tuples of adjacent pairs
        *
        * @param arr An array containing entries to pair
        * @returns any[][] An array of 2-element tuples for each pair
        */
        pairs(arr: any[]): any[][];
        /**
        * List the keys of an associative array.
        *
        * @param map Array of objects to get the key values from
        */
        keys(map: any): string[];
        /**
        * List the values of an associative array.
        *
        * @param map Array of objects to get the values from
        */
        values(map: any): any[];
        /**
        * List the key-value entries of an associative array.
        *
        * @param map Array of objects to get the key-value pairs from
        */
        entries(map: any): any[];
        /**
        * merge multiple arrays into one array
        *
        * @param map Arrays to merge
        */
        merge(...map: any[]): any[];
        /**
        * Generate a range of numeric values.
        */
        range: {
            /**
            * Generate a range of numeric values from 0.
            *
            * @param stop Value to generate the range to
            * @param step Step between each value
            */
            (stop: number, step?: number): number[];
            /**
            * Generate a range of numeric values.
            *
            * @param start Value to start
            * @param stop Value to generate the range to
            * @param step Step between each value
            */
            (start: number, stop?: number, step?: number): number[];
        };
        /**
        * Create new nest operator
        */
        nest(): Nest;
        /**
        * Request a resource using XMLHttpRequest.
        */
        xhr: {
            /**
            * Creates an asynchronous request for specified url
            *
            * @param url Url to request
            * @param callback Function to invoke when resource is loaded or the request fails
            */
            (url: string, callback?: (error: any, xhr: XMLHttpRequest) => void ): Xhr;
            /**
            * Creates an asynchronous request for specified url
            *
            * @param url Url to request
            * @param mime MIME type to request
            * @param callback Function to invoke when resource is loaded or the request fails
            */
            (url: string, mime: string, callback?: (error: any, xhr: XMLHttpRequest) => void ): Xhr;
        };
        /**
        * Request a text file
        */
        text: {
            /**
            * Request a text file
            *
            * @param url Url to request
            * @param callback Function to invoke when resource is loaded or the request fails
            */
            (url: string, callback?: (error: any, responseText: string) => void ): Xhr;
            /**
            * Request a text file
            *
            * @param url Url to request
            * @param mime MIME type to request
            * @param callback Function to invoke when resource is loaded or the request fails
            */
            (url: string, mime: string, callback?: (error: any, responseText: string) => void ): Xhr;
        };
        /**
        * Request a JSON blob
        *
        * @param url Url to request
        * @param callback Function to invoke when resource is loaded or the request fails
        */
        json: (url: string, callback?: (error: any, data: any) => void ) => Xhr;
        /**
        * Request an HTML document fragment.
        */
        xml: {
            /**
            * Request an HTML document fragment.
            *
            * @param url Url to request
            * @param callback Function to invoke when resource is loaded or the request fails
            */
            (url: string, callback?: (error: any, response: Document) => void ): Xhr;
            /**
            * Request an HTML document fragment.
            *
            * @param url Url to request
            * @param mime MIME type to request
            * @param callback Function to invoke when resource is loaded or the request fails
            */
            (url: string, mime: string, callback?: (error: any, response: Document) => void ): Xhr;
        };
        /**
        * Request an XML document fragment.
        *
        * @param url Url to request
        * @param callback Function to invoke when resource is loaded or the request fails
        */
        html: (url: string, callback?: (error: any, response: DocumentFragment) => void ) => Xhr;
        /**
        * Request a comma-separated values (CSV) file.
        */
        csv: Dsv;

        /**
        * Request an arbitrary char-separated values file parser, like semicolon or what ever
        */
        dsv: Dsv; 
        
        /**
        * Request a tab-separated values (TSV) file
        */
        tsv: Dsv;
        /**
        * Time Functions
        */
        time: Time.Time;
        /**
        * Scales
        */
        scale: Scale.ScaleBase;
        /*
        * Interpolate two values
        */
        interpolate: Transition.BaseInterpolate;
        /*
        * Interpolate two numbers
        */
        interpolateNumber: Transition.BaseInterpolate;
        /*
        * Interpolate two integers
        */
        interpolateRound: Transition.BaseInterpolate;
        /*
        * Interpolate two strings
        */
        interpolateString: Transition.BaseInterpolate;
        /*
        * Interpolate two RGB colors
        */
        interpolateRgb: Transition.BaseInterpolate;
        /*
        * Interpolate two HSL colors
        */
        interpolateHsl: Transition.BaseInterpolate;
        /*
        * Interpolate two HCL colors
        */
        interpolateHcl: Transition.BaseInterpolate;
        /*
        * Interpolate two L*a*b* colors
        */
        interpolateLab: Transition.BaseInterpolate;
        /*
        * Interpolate two arrays of values
        */
        interpolateArray: Transition.BaseInterpolate;
        /*
        * Interpolate two arbitary objects
        */
        interpolateObject: Transition.BaseInterpolate;
        /*
        * Interpolate two 2D matrix transforms
        */
        interpolateTransform: Transition.BaseInterpolate;
        /*
        * The array of built-in interpolator factories
        */
        interpolators: Transition.InterpolateFactory[];
        /**
        * Layouts
        */
        layout: Layout.Layout;
        /**
        * Svg's
        */
        svg: Svg.Svg;
        /**
        * Random number generators
        */
        random: Random;
        /**
        * Create a function to format a number as a string
        *
        * @param specifier The format specifier to use
        */
        format(specifier: string): (value: number) => string;
        /**
        * Returns the SI prefix for the specified value at the specified precision
        */
        formatPrefix(value: number, precision?: number): MetricPrefix;
        /**
        * The version of the d3 library
        */
        version: string;
        /**
        * Returns the root selection
        */
        selection(): _Selection<any>;
        ns: {
            /**
            * The map of registered namespace prefixes
            */
            prefix: {
                svg: string;
                xhtml: string;
                xlink: string;
                xml: string;
                xmlns: string;
            };
            /**
            * Qualifies the specified name
            */
            qualify(name: string): { space: string; local: string; };
        };
        /**
        * Returns a built-in easing function of the specified type
        */
        ease: (type: string, ...arrs: any[]) => D3.Transition.Transition;
        /**
        * Constructs a new RGB color.
        */
        rgb: {
            /**
            * Constructs a new RGB color with the specified r, g and b channel values
            */
            (r: number, g: number, b: number): D3.Color.RGBColor;
            /**
            * Constructs a new RGB color by parsing the specified color string
            */
            (color: string): D3.Color.RGBColor;
        };
        /**
        * Constructs a new HCL color.
        */
        hcl: {
            /**
            * Constructs a new HCL color.
            */
            (h: number, c: number, l: number): Color.HCLColor;
            /**
            * Constructs a new HCL color by parsing the specified color string
            */
            (color: string): Color.HCLColor;
        };
        /**
        * Constructs a new HSL color.
        */
        hsl: {
            /**
            * Constructs a new HSL color with the specified hue h, saturation s and lightness l
            */
            (h: number, s: number, l: number): Color.HSLColor;
            /**
            * Constructs a new HSL color by parsing the specified color string
            */
            (color: string): Color.HSLColor;
        };
        /**
        * Constructs a new RGB color.
        */
        lab: {
            /**
            * Constructs a new LAB color.
            */
            (l: number, a: number, b: number): Color.LABColor;
            /**
            * Constructs a new LAB color by parsing the specified color string
            */
            (color: string): Color.LABColor;
        };
        geo: Geo.Geo;
        geom: Geom.Geom;
        /**
        * gets the mouse position relative to a specified container.
        */
        mouse(container: any): number[];
        /**
        * gets the touch positions relative to a specified container.
        */
        touches(container: any): number[][];

        /**
        * If the specified value is a function, returns the specified value.
        * Otherwise, returns a function that returns the specified value.
        */
        functor<R,T>(value: (p : R) => T): (p : R) => T;
        functor<T>(value: T): (p : any) => T;

        map: {
            (): Map<any>;
            <T>(object: {[key: string]: T; }): Map<T>;
            <T>(map: Map<T>): Map<T>;
            <T>(array: T[]): Map<T>;
            <T>(array: T[], keyFn: (object: T, index?: number) => string): Map<T>;
        };
        set: {
            (): Set<any>;
            <T>(array: T[]): Set<T>;
        };
        dispatch(...types: string[]): Dispatch;
        rebind(target: any, source: any, ...names: any[]): any;
        requote(str: string): string;
        timer: {
            (funct: () => boolean, delay?: number, mark?: number): void;
            flush(): void;
        }
        transition(): Transition.Transition;

        round(x: number, n: number): number;
    }

    export interface Dispatch {
        [event: string]: any;
        on: {
            (type: string): any;
            (type: string, listener: any): any;
        }
    }

    export interface MetricPrefix {
        /**
        * the scale function, for converting numbers to the appropriate prefixed scale.
        */
        scale: (d: number) => number;
        /**
        * the prefix symbol
        */
        symbol: string;
    }

    export interface Xhr {
        /**
        * Get or set request header
        */
        header: {
            /**
            * Get the value of specified request header
            *
            * @param name Name of header to get the value for
            */
            (name: string): string;
            /**
            * Set the value of specified request header
            *
            * @param name Name of header to set the value for
            * @param value Value to set the header to
            */
            (name: string, value: string): Xhr;
        };
        /**
        * Get or set MIME Type
        */
        mimeType: {
            /**
            * Get the current MIME Type
            */
            (): string;
            /**
            * Set the MIME Type for the request
            *
            * @param type The MIME type for the request
            */
            (type: string): Xhr;
        };
        /*
        * Get or Set the function used to map the response to the associated data value
        */
        response: {
            /**
            * Get function used to map the response to the associated data value
            */
            (): (xhr: XMLHttpRequest) => any;
            /**
            * Set function used to map the response to the associated data value
            *
            * @param value The function used to map the response to a data value
            */
            (value: (xhr: XMLHttpRequest) => any): Xhr;
        };
        /**
        * Issue the request using the GET method
        *
        * @param callback Function to invoke on completion of request
        */
        get(callback?: (error: any, xhr: XMLHttpRequest) => void ): Xhr;
        /**
        * Issue the request using the POST method
        */
        post: {
            /**
            * Issue the request using the POST method
            *
            * @param callback Function to invoke on completion of request
            */
            (callback?: (error: any, xhr: XMLHttpRequest) => void ): Xhr;
            /**
            * Issue the request using the POST method
            *
            * @param data Data to post back in the request
            * @param callback Function to invoke on completion of request
            */
            (data: any, callback?: (error: any, xhr: XMLHttpRequest) => void ): Xhr;
        };
        /**
        * Issues this request using the specified method
        */
        send: {
            /**
            * Issues this request using the specified method
            *
            * @param method Method to use to make the request
            * @param callback Function to invoke on completion of request
            */
            (method: string, callback?: (eror: any, xhr: XMLHttpRequest) => void ): Xhr;
            /**
            * Issues this request using the specified method
            *
            * @param method Method to use to make the request
            * @param data Data to post back in the request
            * @param callback Function to invoke on completion of request
            */
            (method: string, data: any, callback?: (error: any, xhr: XMLHttpRequest) => void ): Xhr;
        };
        /**
        * Aborts this request, if it is currently in-flight
        */
        abort(): Xhr;
        /**
        * Registers a listener to receive events
        *
        * @param type Enent name to attach the listener to
        * @param listener Function to attach to event
        */
        on: (type: string, listener: (data: any, index?: number) => any) => Xhr;
    }

    export interface Dsv {
        /**
        * Request a delimited values file
        *
        * @param url Url to request
        * @param callback Function to invoke when resource is loaded or the request fails
        */
        (url: string, callback?: (error: any, response: any[]) => void ): Xhr;
        /**
        * Arbitrary Delimiters:
        * Constructs a new parser for the given delimiter and mime type. For example, to parse values separated by "|", the vertical bar character, use:
        * var dsv = d3.dsv("|", "text/plain");
        *
        * returns the new parser
        *
        * @param separator seperator character
        * @param contentType 
        */
        (separator: string, contentType:string): (url: string, callback?: (error: any, response: any[]) => void )=> Xhr;
        /**
        * Parse a delimited string into objects using the header row.
        *
        * @param string delimited formatted string to parse
        * @param accessor to modify properties of each row
        */
        parse(string: string, accessor?: (row: any, index?: number) => any): any[];
        /**
        * Parse a delimited string into tuples, ignoring the header row.
        *
        * @param string delimited formatted string to parse
        */
        parseRows(string: string, accessor: (row: any[], index: number) => any): any;
        /**
        * Format an array of tuples into a delimited string.
        *
        * @param rows Array to convert to a delimited string
        */
        format(rows: any[]): string;
    }

    export interface _Selection<T> extends Selectors, Array<any> {
        attr: {
            (name: string): string;
            (name: string, value: any): _Selection<T>;
            (name: string, valueFunction: (data: T, index: number) => any): _Selection<T>;
            (attrValueMap: Object): _Selection<T>;
        };

        classed: {
            (name: string): boolean;
            (name: string, value: any): _Selection<T>;
            (name: string, valueFunction: (data: T, index: number) => any): _Selection<T>;
            (classValueMap: Object): _Selection<T>;
        };

        style: {
            (name: string): string;
            (name: string, value: any, priority?: string): _Selection<T>;
            (name: string, valueFunction: (data: T, index: number) => any, priority?: string): _Selection<T>;
            (styleValueMap: Object): _Selection<T>;
        };

        property: {
            (name: string): void;
            (name: string, value: any): _Selection<T>;
            (name: string, valueFunction: (data: T, index: number) => any): _Selection<T>;
            (propertyValueMap: Object): _Selection<T>;
        };

        text: {
            (): string;
            (value: any): _Selection<T>;
            (valueFunction: (data: T, index: number) => any): _Selection<T>;
        };

        html: {
            (): string;
            (value: any): _Selection<T>;
            (valueFunction: (data: T, index: number) => any): _Selection<T>;
        };

        append: {
            (name: string): _Selection<T>;
            (elementFunction: (data: T, index: number) => any): _Selection<T>;
        }

        insert: {
            (name: string, before: string): _Selection<T>;
            (insertElementFunction: (data: T, index: number) => any, before: string): _Selection<T>;
            (name: string, beforeElementFunction: (data: T, index: number) => any): _Selection<T>;
            (insertElementFunction: (data: T, index: number) => any, beforeElementFunction: (data: T, index: number) => any): _Selection<T>;
        }

        remove: () => _Selection<T>;
        empty: () => boolean;

        data: {
            <U>(values: (data: T, index?: number) => U[], key?: (data: U, index?: number) => any): _UpdateSelection<U>;
            <U>(values: U[], key?: (data: U, index?: number) => any): _UpdateSelection<U>;
            (): T[];
        };

        datum: {
            /**
             * Sets the element's bound data to the return value of the specified function evaluated
             * for each selected element.
             * Unlike the D3.Selection.data method, this method does not compute a join (and thus
             * does not compute enter and exit selections).
             * @param values The function to be evaluated for each selected element, being passed the
             * previous datum d and the current index i, with the this context as the current DOM
             * element. The function is then used to set each element's data. A null value will
             * delete the bound data. This operator has no effect on the index.
             */
            <U>(values: (data: U, index: number) => any): _UpdateSelection<U>;
            /**
             * Sets the element's bound data to the specified value on all selected elements.
             * Unlike the D3.Selection.data method, this method does not compute a join (and thus
             * does not compute enter and exit selections).
             * @param values The same data to be given to all elements.
             */
            <U>(values: U): _UpdateSelection<U>;
            /**
             * Returns the bound datum for the first non-null element in the selection.
             * This is generally useful only if you know the selection contains exactly one element.
             */
            (): T;
        };

        filter: {
            (filter: (data: T, index: number) => boolean, thisArg?: any): _UpdateSelection<T>;
            (filter: string): _UpdateSelection<T>;
        };

        call(callback: (selection: _Selection<T>, ...args: any[]) => void, ...args: any[]): _Selection<T>;
        each(eachFunction: (data: T, index: number) => any): _Selection<T>;
        on: {
            (type: string): (data: any, index: number) => any;
            (type: string, listener: (data: any, index: number) => any, capture?: boolean): _Selection<T>;
        };

        /**
        * Returns the total number of elements in the current selection.
        */
        size(): number;

        /**
        * Starts a transition for the current selection. Transitions behave much like selections,
        * except operators animate smoothly over time rather than applying instantaneously.
        */
        transition(): Transition.Transition;

        /**
        * Sorts the elements in the current selection according to the specified comparator
        * function.
        *
        * @param comparator a comparison function, which will be passed two data elements a and b
        * to compare, and should return either a negative, positive, or zero value to indicate
        * their relative order.
        */
        sort(comparator?: (a: T, b: T) => number): _Selection<T>;

        /**
        * Re-inserts elements into the document such that the document order matches the selection
        * order. This is equivalent to calling sort() if the data is already sorted, but much
        * faster.
        */
        order: () => _Selection<T>;

        /**
        * Returns the first non-null element in the current selection. If the selection is empty,
        * returns null.
        */
        node: <E extends Element>() => E;
    }

    export interface Selection extends _Selection<any> { }

    export interface _EnterSelection<T> {
        append: {
            (name: string): _Selection<T>;
            (elementFunction: (data: T, index: number) => any): _Selection<T>;
        }

        insert: {
            (name: string, before?: string): _Selection<T>;
            (insertElementFunction: (data: T, index: number) => any, before?: string): _Selection<T>;
            (name: string, beforeElementFunction?: (data: T, index: number) => any): _Selection<T>;
            (insertElementFunction: (data: T, index: number) => any, beforeElementFunction?: (data: T, index: number) => any): _Selection<T>;
        }

        select: (selector: string) => _Selection<T>;
        empty: () => boolean;
        node: () => Element;
        call: (callback: (selection: _EnterSelection<T>) => void) => _EnterSelection<T>;
        size: () => number;
    }

    export interface EnterSelection extends _EnterSelection<any> { }

    export interface _UpdateSelection<T> extends _Selection<T> {
        enter: () => _EnterSelection<T>;
        update: () => _Selection<T>;
        exit: () => _Selection<T>;
    }

    export interface UpdateSelection extends _UpdateSelection<any> { }

    export interface NestKeyValue {
        key: string;
        values: any;
    }

    export interface Nest {
        key(keyFunction: (data: any, index: number) => string): Nest;
        sortKeys(comparator: (d1: any, d2: any) => number): Nest;
        sortValues(comparator: (d1: any, d2: any) => number): Nest;
        rollup(rollupFunction: (data: any, index: number) => any): Nest;
        map(values: any[], mapType?: any): any;
        entries(values: any[]): NestKeyValue[];
    }

    export interface MapKeyValue<T> {
        key: string;
        value: T;
    }

    export interface Map<T> {
        has(key: string): boolean;
        get(key: string): T;
        set(key: string, value: T): T;
        remove(key: string): boolean;
        keys(): string[];
        values(): T[];
        entries(): MapKeyValue<T>[];
        forEach(func: (key: string, value: T) => void ): void;
        empty(): boolean;
        size(): number;
    }

    export interface Set<T> {
        has(value: T): boolean;
        add(value: T): T;
        remove(value: T): boolean;
        values(): string[];
        forEach(func: (value: string) => void ): void;
        empty(): boolean;
        size(): number;
    }

    export interface Random {
        /**
        * Returns a function for generating random numbers with a normal distribution
        *
        * @param mean The expected value of the generated pseudorandom numbers
        * @param deviation The given standard deviation
        */
        normal(mean?: number, deviation?: number): () => number;
        /**
        * Returns a function for generating random numbers with a log-normal distribution
        *
        * @param mean The expected value of the generated pseudorandom numbers
        * @param deviation The given standard deviation
        */
        logNormal(mean?: number, deviation?: number): () => number;
        /**
        * Returns a function for generating random numbers with an Irwin-Hall distribution
        *
        * @param count The number of independent variables
        */
        irwinHall(count: number): () => number;
    }

    // Transitions
    export module Transition {
        export interface Transition {
            duration: {
                (duration: number): Transition;
                (duration: (data: any, index: number) => any): Transition;
            };
            delay: {
                (delay: number): Transition;
                (delay: (data: any, index: number) => any): Transition;
            };
            attr: {
                (name: string): string;
                (name: string, value: any): Transition;
                (name: string, valueFunction: (data: any, index: number) => any): Transition;
                (attrValueMap : any): Transition;
            };
            style: {
                (name: string): string;
                (name: string, value: any, priority?: string): Transition;
                (name: string, valueFunction: (data: any, index: number) => any, priority?: string): Transition;
            };
            call(callback: (transition: Transition, ...args: any[]) => void, ...args: any[]): Transition;
            /**
            * Select an element from the current document
            */
            select: {
                /**
                * Selects the first element that matches the specified selector string
                *
                * @param selector Selection String to match
                */
                (selector: string): Transition;
                /**
                * Selects the specified node
                *
                * @param element Node element to select
                */
                (element: EventTarget): Transition;
            };

            /**
            * Select multiple elements from the current document
            */
            selectAll: {
                /**
                * Selects all elements that match the specified selector
                *
                * @param selector Selection String to match
                */
                (selector: string): Transition;
                /**
                * Selects the specified array of elements
                *
                * @param elements Array of node elements to select
                */
                (elements: EventTarget[]): Transition;
            }
            each: {
                /**
                 * Immediately invokes the specified function for each element in the current
                 * transition, passing in the current datum and index, with the this context
                 * of the current DOM element. Similar to D3.Selection.each.
                 *
                 * @param eachFunction The function to be invoked for each element in the
                 * current transition, passing in the current datum and index, with the this
                 * context of the current DOM element.
                 */
                (eachFunction: (data: any, index: number) => any): Transition;
                /**
                 * Adds a listener for transition events, supporting "start", "end" and
                 * "interrupt" events. The listener will be invoked for each individual
                 * element in the transition.
                 *
                 * @param type Type of transition event. Supported values are "start", "end"
                 * and "interrupt".
                 * @param listener The listener to be invoked for each individual element in
                 * the transition.
                 */
                (type: string, listener: (data: any, index: number) => any): Transition;
            }
            transition: () => Transition;
            ease: (value: string, ...arrs: any[]) => Transition;
            attrTween(name: string, tween: (d: any, i: number, a: any) => BaseInterpolate): Transition;
            styleTween(name: string, tween: (d: any, i: number, a: any) => BaseInterpolate, priority?: string): Transition;
            text: {
                (text: string): Transition;
                (text: (d: any, i: number) => string): Transition;
            }
            tween(name: string, factory: InterpolateFactory): Transition;
            filter: {
                (selector: string): Transition;
                (selector: (data: any, index: number) => boolean): Transition;
            };
            remove(): Transition;
        }

        export interface InterpolateFactory {
            (a?: any, b?: any): BaseInterpolate;
        }

        export interface BaseInterpolate {
            (a: any, b?: any): any;
        }

        export interface Interpolate {
            (t: any): any;
        }
    }

    //Time
    export module Time {
        export interface Time {
            second: Interval;
            minute: Interval;
            hour: Interval;
            day: Interval;
            week: Interval;
            sunday: Interval;
            monday: Interval;
            tuesday: Interval;
            wednesday: Interval;
            thursday: Interval;
            friday: Interval;
            saturday: Interval;
            month: Interval;
            year: Interval;

            seconds: Range;
            minutes: Range;
            hours: Range;
            days: Range;
            weeks: Range;
            months: Range;
            years: Range;

            sundays: Range;
            mondays: Range;
            tuesdays: Range;
            wednesdays: Range;
            thursdays: Range;
            fridays: Range;
            saturdays: Range;
            format: {
                /**
                 * Constructs a new local time formatter using the given specifier.
                 */
                (specifier: string): TimeFormat;
                /**
                 * Returns a new multi-resolution time format given the specified array of predicated formats.
                 */
                multi: (formats: any[][]) => TimeFormat;

                utc: {
                    /**
                     * Constructs a new local time formatter using the given specifier.
                     */
                    (specifier: string): TimeFormat;
                    /**
                     * Returns a new multi-resolution UTC time format given the specified array of predicated formats.
                     */
                    multi: (formats: any[][]) => TimeFormat;
                };

                /**
                 * The full ISO 8601 UTC time format: "%Y-%m-%dT%H:%M:%S.%LZ".
                 */
                iso: TimeFormat;
            };

            scale: {
                /**
                * Constructs a new time scale with the default domain and range;
                * the ticks and tick format are configured for local time.
                */
                (): Scale.TimeScale;
                /**
                * Constructs a new time scale with the default domain and range;
                * the ticks and tick format are configured for UTC time.
                */
                utc(): Scale.TimeScale;
            };
        }

        export interface Range {
            (start: Date, end: Date, step?: number): Date[];
        }

        export interface Interval {
            (date: Date): Date;
            floor: (date: Date) => Date;
            round: (date: Date) => Date;
            ceil: (date: Date) => Date;
            range: Range;
            offset: (date: Date, step: number) => Date;
            utc?: Interval;
        }

        export interface TimeFormat {
            (date: Date): string;
            parse: (string: string) => Date;
        }
    }

    // Layout
    export module Layout {
        export interface Layout {
            /**
            * Creates a new Stack layout
            */
            stack(): StackLayout;
            /**
            * Creates a new pie layout
            */
            pie(): PieLayout;
            /**
            * Creates a new force layout
            */
            force(): ForceLayout;
            /**
            * Creates a new tree layout
            */
            tree(): TreeLayout;
            bundle(): BundleLayout;
            chord(): ChordLayout;
            cluster(): ClusterLayout;
            hierarchy(): HierarchyLayout;
            histogram(): HistogramLayout;
            pack(): PackLayout;
            partition(): PartitionLayout;
            treemap(): TreeMapLayout;
        }

        export interface StackLayout {
            <T>(layers: T[], index?: number): T[];
            values(accessor?: (d: any) => any): StackLayout;
            offset(offset: string): StackLayout;
            x(accessor: (d: any, i: number) => any): StackLayout;
            y(accessor: (d: any, i: number) => any): StackLayout;
            out(setter: (d: any, y0: number, y: number) => void): StackLayout;
        }

        export interface TreeLayout {
            /**
            * Gets or sets the sort order of sibling nodes for the layout using the specified comparator function
            */
            sort: {
                /**
                * Gets the sort order function of sibling nodes for the layout
                */
                (): (d1: any, d2: any) => number;
                /**
                * Sets the sort order of sibling nodes for the layout using the specified comparator function
                */
                (comparator: (d1: any, d2: any) => number): TreeLayout;
            };
            /**
            * Gets or sets the specified children accessor function
            */
            children: {
                /**
                * Gets the children accessor function
                */
                (): (d: any) => any;
                /**
                * Sets the specified children accessor function
                */
                (children: (d: any) => any): TreeLayout;
            };
            /**
            * Runs the tree layout
            */
            nodes(root: GraphNode): GraphNode[];
            /**
            * Given the specified array of nodes, such as those returned by nodes, returns an array of objects representing the links from parent to child for each node
            */
            links(nodes: GraphNode[]): GraphLink[];
            /**
            * If separation is specified, uses the specified function to compute separation between neighboring nodes. If separation is not specified, returns the current separation function
            */
            separation: {
                /**
                * Gets the current separation function
                */
                (): (a: GraphNode, b: GraphNode) => number;
                /**
                * Sets the specified function to compute separation between neighboring nodes
                */
                (separation: (a: GraphNode, b: GraphNode) => number): TreeLayout;
            };
            /**
            * Gets or sets the available layout size
            */
            size: {
                /**
                * Gets the available layout size
                */
                (): number[];
                /**
                * Sets the available layout size
                */
                (size: number[]): TreeLayout;
            };
            /**
            * Gets or sets the available node size
            */
            nodeSize: {
                /**
                * Gets the available node size
                */
                (): number[];
                /**
                * Sets the available node size
                */
                (size: number[]): TreeLayout;
            };
        }

        export interface PieLayout {
            (values: any[], index?: number): ArcDescriptor[];
            value: {
                (): (d: any, index: number) => number;
                (accessor: (d: any, index: number) => number): PieLayout;
            };
            sort: {
                (): (d1: any, d2: any) => number;
                (comparator: (d1: any, d2: any) => number): PieLayout;
            };
            startAngle: {
                (): number;
                (angle: number): PieLayout;
                (angle: () => number): PieLayout;
                (angle: (d : any) => number): PieLayout;
                (angle: (d : any, i: number) => number): PieLayout;
            };
            endAngle: {
                (): number;
                (angle: number): PieLayout;
                (angle: () => number): PieLayout;
                (angle: (d : any) => number): PieLayout
                (angle: (d : any, i: number) => number): PieLayout;
            };
            padAngle: {
                (): number;
                (angle: number): PieLayout;
                (angle: () => number): PieLayout;
                (angle: (d : any) => number): PieLayout
                (angle: (d : any, i: number) => number): PieLayout;
            };
        }

        export interface ArcDescriptor {
            value: any;
            data: any;
            startAngle: number;
            endAngle: number;
            index: number;
        }

        export interface GraphNode  {
            id?: number;
            index?: number;
            name?: string;
            px?: number;
            py?: number;
            size?: number;
            weight?: number;
            x?: number;
            y?: number;
            subindex?: number;
            startAngle?: number;
            endAngle?: number;
            value?: number;
            fixed?: boolean;
            children?: GraphNode[];
            _children?: GraphNode[];
            parent?: GraphNode;
            depth?: number;
        }

        export interface GraphLink {
            source: GraphNode;
            target: GraphNode;
        }

        export interface GraphNodeForce {
            index?: number;
            x?: number;
            y?: number;
            px?: number;
            py?: number;
            fixed?: boolean;
            weight?: number;
        }

        export interface GraphLinkForce {
            source: GraphNodeForce;
            target: GraphNodeForce;
        }

        export interface ForceLayout {
            (): ForceLayout;
            size: {
                (): number[];
                (mysize: number[]): ForceLayout;
            };
            linkDistance: {
                (): number;
                (number:number): ForceLayout;
                (accessor: (d: any, index: number) => number): ForceLayout;
            };
            linkStrength:
            {
                (): number;
                (number:number): ForceLayout;
                (accessor: (d: any, index: number) => number): ForceLayout;
            };
            friction:
            {
                (): number;
                (number:number): ForceLayout;
                (accessor: (d: any, index: number) => number): ForceLayout;
            };
            alpha: {
                (): number;
                (number:number): ForceLayout;
                (accessor: (d: any, index: number) => number): ForceLayout;
            };
            charge: {
                (): number;
                (number:number): ForceLayout;
                (accessor: (d: any, index: number) => number): ForceLayout;
            };
            /**
             * If distance is specified, sets the maximum distance over which 
             * charge forces are applied. If distance is not specified, returns 
             * the current maximum charge distance, which defaults to infinity. 
             * Specifying a finite charge distance improves the performance of 
             * the force layout and produces a more localized layout; 
             * distance-limited charge forces are especially useful in 
             * conjunction with custom gravity.
             */
            chargeDistance: {
                (): number;
                (distance: number): ForceLayout;
                (accessor: (d: any, index: number) => number): ForceLayout;
            };
            theta: {
                (): number;
                (number:number): ForceLayout;
                (accessor: (d: any, index: number) => number): ForceLayout;
            };

            gravity: {
                (): number;
                (number:number): ForceLayout;
                (accessor: (d: any, index: number) => number): ForceLayout;
            };

            links: {
                (): GraphLinkForce[];
                (arLinks: GraphLinkForce[]): ForceLayout;

            };
            nodes:
            {
                (): GraphNodeForce[];
                (arNodes: GraphNodeForce[]): ForceLayout;

            };
            start(): ForceLayout;
            resume(): ForceLayout;
            stop(): ForceLayout;
            tick(): ForceLayout;
            on(type: string, listener: () => void ): ForceLayout;
            drag(): ForceLayout;
        }

        export interface BundleLayout{
            (links: GraphLink[]): GraphNode[][];
        }

        export interface ChordLayout {
            matrix: {
                (): number[][];
                (matrix: number[][]): ChordLayout;
            }
            padding: {
                (): number;
                (padding: number): ChordLayout;
            }
            sortGroups: {
                (): (a: number, b: number) => number;
                (comparator: (a: number, b: number) => number): ChordLayout;
            }
            sortSubgroups: {
                (): (a: number, b: number) => number;
                (comparator: (a: number, b: number) => number): ChordLayout;
            }
            sortChords: {
                (): (a: number, b: number) => number;
                (comparator: (a: number, b: number) => number): ChordLayout;
            }
            chords(): GraphLink[];
            groups(): ArcDescriptor[];
        }

        export interface ClusterLayout{
            sort: {
                (): (a: GraphNode, b: GraphNode) => number;
                (comparator: (a: GraphNode, b: GraphNode) => number): ClusterLayout;
            }
            children: {
                (): (d: any, i?: number) => GraphNode[];
                (children: (d: any, i?: number) => GraphNode[]): ClusterLayout;
            }
            nodes(root: GraphNode): GraphNode[];
            links(nodes: GraphNode[]): GraphLink[];
            separation: {
                (): (a: GraphNode, b: GraphNode) => number;
                (separation: (a: GraphNode, b: GraphNode) => number): ClusterLayout;
            }
            size: {
                (): number[];
                (size: number[]): ClusterLayout;
            }
            value: {
                (): (node: GraphNode) => number;
                (value: (node: GraphNode) => number): ClusterLayout;
            }
        }

        export interface HierarchyLayout {
            sort: {
                (): (a: GraphNode, b: GraphNode) => number;
                (comparator: (a: GraphNode, b: GraphNode) => number): HierarchyLayout;
            }
            children: {
                (): (d: any, i?: number) => GraphNode[];
                (children: (d: any, i?: number) => GraphNode[]): HierarchyLayout;
            }
            nodes(root: GraphNode): GraphNode[];
            links(nodes: GraphNode[]): GraphLink[];
            value: {
                (): (node: GraphNode) => number;
                (value: (node: GraphNode) => number): HierarchyLayout;
            }
            reValue(root: GraphNode): HierarchyLayout;
        }

        export interface Bin extends Array<any> {
            x: number;
            dx: number;
            y: number;
        }

        export interface HistogramLayout {
            (values: any[], index?: number): Bin[];
            value: {
                (): (value: any) => any;
                (accessor: (value: any) => any): HistogramLayout
            }
            range: {
                (): (value: any, index: number) => number[];
                (range: (value: any, index: number) => number[]): HistogramLayout;
                (range: number[]): HistogramLayout;
            }
            bins: {
                (): (range: any[], index: number) => number[];
                (bins: (range: any[], index: number) => number[]): HistogramLayout;
                (bins: number): HistogramLayout;
                (bins: number[]): HistogramLayout;
            }
            frequency: {
                (): boolean;
                (frequency: boolean): HistogramLayout;
            }
        }

        export interface PackLayout {
            sort: {
                (): (a: GraphNode, b: GraphNode) => number;
                (comparator: (a: GraphNode, b: GraphNode) => number): PackLayout;
            }
            children: {
                (): (d: any, i?: number) => GraphNode[];
                (children: (d: any, i?: number) => GraphNode[]): PackLayout;
            }
            nodes(root: GraphNode): GraphNode[];
            links(nodes: GraphNode[]): GraphLink[];
            value: {
                (): (node: GraphNode) => number;
                (value: (node: GraphNode) => number): PackLayout;
            }
            size: {
                (): number[];
                (size: number[]): PackLayout;
            }
            padding: {
                (): number;
                (padding: number): PackLayout;
            }
        }

        export interface PartitionLayout {
            sort: {
                (): (a: GraphNode, b: GraphNode) => number;
                (comparator: (a: GraphNode, b: GraphNode) => number): PackLayout;
            }
            children: {
                (): (d: any, i?: number) => GraphNode[];
                (children: (d: any, i?: number) => GraphNode[]): PackLayout;
            }
            nodes(root: GraphNode): GraphNode[];
            links(nodes: GraphNode[]): GraphLink[];
            value: {
                (): (node: GraphNode) => number;
                (value: (node: GraphNode) => number): PackLayout;
            }
            size: {
                (): number[];
                (size: number[]): PackLayout;
            }
        }

        export interface TreeMapLayout {
            sort: {
                (): (a: GraphNode, b: GraphNode) => number;
                (comparator: (a: GraphNode, b: GraphNode) => number): TreeMapLayout;
            }
            children: {
                (): (d: any, i?: number) => GraphNode[];
                (children: (d: any, i?: number) => GraphNode[]): TreeMapLayout;
            }
            nodes(root: GraphNode): GraphNode[];
            links(nodes: GraphNode[]): GraphLink[];
            value: {
                (): (node: GraphNode) => number;
                (value: (node: GraphNode) => number): TreeMapLayout;
            }
            size: {
                (): number[];
                (size: number[]): TreeMapLayout;
            }
            padding: {
                (): number;
                (padding: number): TreeMapLayout;
            }
            round: {
                (): boolean;
                (round: boolean): TreeMapLayout;
            }
            sticky: {
                (): boolean;
                (sticky: boolean): TreeMapLayout;
            }
            mode: {
                (): string;
                (mode: string): TreeMapLayout;
            }
        }
    }

    // Color
    export module Color {
        export interface Color {
            /**
            * increase lightness by some exponential factor (gamma)
            */
            brighter(k?: number): Color;
            /**
            * decrease lightness by some exponential factor (gamma)
            */
            darker(k?: number): Color;
            /**
            * convert the color to a string.
            */
            toString(): string;
        }

        export interface RGBColor extends Color{
            /**
            * the red color channel.
            */
            r: number;
            /**
            * the green color channel.
            */
            g: number;
            /**
            * the blue color channel.
            */
            b: number;
            /**
            * convert from RGB to HSL.
            */
            hsl(): HSLColor;
        }

        export interface HSLColor extends Color{
            /**
            * hue
            */
            h: number;
            /**
            * saturation
            */
            s: number;
            /**
            * lightness
            */
            l: number;
            /**
            * convert from HSL to RGB.
            */
            rgb(): RGBColor;
        }

        export interface LABColor extends Color{
            /**
            * lightness
            */
            l: number;
            /**
            * a-dimension
            */
            a: number;
            /**
            * b-dimension
            */
            b: number;
            /**
            * convert from LAB to RGB.
            */
            rgb(): RGBColor;
        }

        export interface HCLColor extends Color{
            /**
            * hue
            */
            h: number;
            /**
            * chroma
            */
            c: number;
            /**
            * luminance
            */
            l: number;
            /**
            * convert from HCL to RGB.
            */
            rgb(): RGBColor;
        }
    }

    // SVG
    export module Svg {
        export interface Svg {
            /**
            * Create a new symbol generator
            */
            symbol(): Symbol;
            /**
            * Create a new axis generator
            */
            axis(): Axis;
            /**
            * Create a new arc generator
            */
            arc(): Arc;
            /**
            * Create a new line generator
            */
            line: {
                (): Line;
                radial(): LineRadial;
            }
            /**
            * Create a new area generator
            */
            area: {
                (): Area;
                radial(): AreaRadial;
            }
            /**
            * Create a new brush generator
            */
            brush(): Brush;
            /**
            * Create a new chord generator
            */
            chord(): Chord;
            /**
            * Create a new diagonal generator
            */
            diagonal: {
                (): Diagonal;
                radial(): Diagonal;
            }
            /**
            * The array of supported symbol types.
            */
            symbolTypes: string[];
        }

        export interface Symbol {
            type: (symbolType: string | ((datum: any, index: number) => string)) => Symbol;
            size: (size: number | ((datum: any, index: number) => number)) => Symbol;
            (datum?: any, index?: number): string;
        }

        export interface Brush {
            /**
            * Draws or redraws this brush into the specified selection of elements
            */
            (selection: _Selection<any>): void;
            /**
            * Gets or sets the x-scale associated with the brush
            */
            x: {
                /**
                * Gets  the x-scale associated with the brush
                */
                (): D3.Scale.Scale;
                /**
                * Sets the x-scale associated with the brush
                *
                * @param accessor The new Scale
                */
                (scale: D3.Scale.Scale): Brush;
            };
            /**
            * Gets or sets the x-scale associated with the brush
            */
            y: {
                /**
                * Gets  the x-scale associated with the brush
                */
                (): D3.Scale.Scale;
                /**
                * Sets the x-scale associated with the brush
                *
                * @param accessor The new Scale
                */
                (scale: D3.Scale.Scale): Brush;
            };
            /**
            * Gets or sets the current brush extent
            */
            extent: {
                /**
                * Gets the current brush extent
                */
                (): any[];
                /**
                * Sets the current brush extent
                */
                (values: any[]): Brush;
            };
            /**
            * Clears the extent, making the brush extent empty.
            */
            clear(): Brush;
            /**
            * Returns true if and only if the brush extent is empty
            */
            empty(): boolean;
            /**
            * Gets or sets the listener for the specified event type
            */
            on: {
                /**
                * Gets the listener for the specified event type
                */
                (type: string): (data: any, index: number) => any;
                /**
                * Sets the listener for the specified event type
                */
                (type: string, listener: (data: any, index: number) => any, capture?: boolean): Brush;
            };
        }

        export interface Axis {
            (selection: _Selection<any>): void;
            (transition: Transition.Transition): void;

            scale: {
                (): any;
                (scale: any): Axis;
            };

            orient: {
                (): string;
                (orientation: string): Axis;
            };

            ticks: {
                (): any[];
                (...arguments: any[]): Axis;
            };

            tickPadding: {
                (): number;
                (padding: number): Axis;
            };

            tickValues: {
                (): any[];
                (values: any[]): Axis;
            };
            tickSubdivide(count: number): Axis;
            tickSize: {
                (): number;
                (inner: number, outer?: number): Axis;
            }
            innerTickSize: {
                (): number;
                (value: number): Axis;
            }
            outerTickSize: {
                (): number;
                (value: number): Axis;
            }
            tickFormat(formatter: (value: any, index?: number) => string): Axis;
            nice(count?: number): Axis;
        }

        export interface Arc {
           /**
           * Returns the path data string
           *
           * @param data Array of data elements
           * @param index Optional index
           */
           (data: any, index?: number): string;
           innerRadius: {
                (): (data: any, index?: number) => number;
                (radius: number): Arc;
                (radius: () => number): Arc;
                (radius: (data: any) => number): Arc;
                (radius: (data: any, index: number) => number): Arc;
            };
            outerRadius: {
                (): (data: any, index?: number) => number;
                (radius: number): Arc;
                (radius: () => number): Arc;
                (radius: (data: any) => number): Arc;
                (radius: (data: any, index: number) => number): Arc;
            };
            startAngle: {
                (): (data: any, index?: number) => number;
                (angle: number): Arc;
                (angle: () => number): Arc;
                (angle: (data: any) => number): Arc;
                (angle: (data: any, index: number) => number): Arc;
            };
            endAngle: {
                (): (data: any, index?: number) => number;
                (angle: number): Arc;
                (angle: () => number): Arc;
                (angle: (data: any) => number): Arc;
                (angle: (data: any, index: number) => number): Arc;
            };
            centroid(data: any, index?: number): number[];
        }

        export interface Line {
            /**
            * Returns the path data string
            *
            * @param data Array of data elements
            * @param index Optional index
            */
            (data: any[], index?: number): string;
            /**
            * Get or set the x-coordinate accessor.
            */
            x: {
                /**
                * Get the x-coordinate accessor.
                */
                (): (data: any, index ?: number) => number;
                /**
                * Set the x-coordinate accessor.
                *
                * @param accessor The new accessor function
                */
                (accessor: (data: any) => number): Line;
                (accessor: (data: any, index: number) => number): Line;
                /**
                * Set the  x-coordinate to a constant.
                *
                * @param cnst The new constant value.
                */
                (cnst: number): Line;
            };
            /**
            * Get or set the y-coordinate accessor.
            */
            y: {
                /**
                * Get the y-coordinate accessor.
                */
                (): (data: any, index ?: number) => number;
                /**
                * Set the y-coordinate accessor.
                *
                * @param accessor The new accessor function
                */
                (accessor: (data: any) => number): Line;
                (accessor: (data: any, index: number) => number): Line;
                /**
                * Set the  y-coordinate to a constant.
                *
                * @param cnst The new constant value.
                */
                (cnst: number): Line;
            };
            /**
            * Get or set the interpolation mode.
            */
            interpolate: {
                /**
                * Get the interpolation accessor.
                */
                (): string | ((points: number[][]) => string);
                /**
                * Set the interpolation accessor.
                *
                * @param interpolate The interpolation mode
                */
                (interpolate: string | ((points: number[][]) => string)): Line;
            };
            /**
            * Get or set the cardinal spline tension.
            */
            tension: {
                /**
                * Get the cardinal spline accessor.
                */
                (): number;
                /**
                * Set the cardinal spline accessor.
                *
                * @param tension The Cardinal spline interpolation tension
                */
                (tension: number): Line;
            };
            /**
            * Control whether the line is defined at a given point.
            */
            defined: {
                /**
                * Get the accessor function that controls where the line is defined.
                */
                (): (data: any, index?: number) => boolean;
                /**
                * Set the accessor function that controls where the area is defined.
                *
                * @param defined The new accessor function
                */
                (defined: (data: any, index?: number) => boolean): Line;
            };
        }

        export interface LineRadial {
            /**
            * Returns the path data string
            *
            * @param data Array of data elements
            * @param index Optional index
            */
            (data: any[], index?: number): string;
            /**
            * Get or set the x-coordinate accessor.
            */
            x: {
                /**
                * Get the x-coordinate accessor.
                */
                (): (data: any, index ?: number) => number;
                /**
                * Set the x-coordinate accessor.
                *
                * @param accessor The new accessor function
                */
                (accessor: (data: any) => number): LineRadial;
                (accessor: (data: any, index: number) => number): LineRadial;

                /**
                * Set the  x-coordinate to a constant.
                *
                * @param cnst The new constant value.
                */
                (cnst: number): LineRadial;
            };
            /**
            * Get or set the y-coordinate accessor.
            */
            y: {
                /**
                * Get the y-coordinate accessor.
                */
                (): (data: any, index ?: number) => number;
                /**
                * Set the y-coordinate accessor.
                *
                * @param accessor The new accessor function
                */
                (accessor: (data: any) => number): LineRadial;
                (accessor: (data: any, index: number) => number): LineRadial;
                /**
                * Set the  y-coordinate to a constant.
                *
                * @param cnst The new constant value.
                */
                (cnst: number): LineRadial;
            };
            /**
            * Get or set the interpolation mode.
            */
            interpolate: {
                /**
                * Get the interpolation accessor.
                */
                (): string;
                /**
                * Set the interpolation accessor.
                *
                * @param interpolate The interpolation mode
                */
                (interpolate: string): LineRadial;
            };
            /**
            * Get or set the cardinal spline tension.
            */
            tension: {
                /**
                * Get the cardinal spline accessor.
                */
                (): number;
                /**
                * Set the cardinal spline accessor.
                *
                * @param tension The Cardinal spline interpolation tension
                */
                (tension: number): LineRadial;
            };
            /**
            * Control whether the line is defined at a given point.
            */
            defined: {
                /**
                * Get the accessor function that controls where the line is defined.
                */
                (): (data: any) => any;
                /**
                * Set the accessor function that controls where the area is defined.
                *
                * @param defined The new accessor function
                */
                (defined: (data: any) => any): LineRadial;
            };
            radius: {
                (): (d: any, i?: number) => number;
                (radius: number): LineRadial;
                (radius: (d: any) => number): LineRadial;
                (radius: (d: any, i: number) => number): LineRadial;
            }
            angle: {
                (): (d: any, i?: any) => number;
                (angle: number): LineRadial;
                (angle: (d: any) => number): LineRadial;
                (angle: (d: any, i: any) => number): LineRadial;
            }
        }

        export interface Area {
            /**
            * Generate a piecewise linear area, as in an area chart.
            */
            (data: any[], index?: number): string;
            /**
            * Get or set the x-coordinate accessor.
            */
            x: {
                /**
                * Get the x-coordinate accessor.
                */
                (): (data: any, index ?: number) => number;
                /**
                * Set the x-coordinate accessor.
                *
                * @param accessor The new accessor function
                */
                (accessor: (data: any) => number): Area;
                (accessor: (data: any, index: number) => number): Area;
                /**
                * Set the  x-coordinate to a constant.
                *
                * @param cnst The new constant value.
                */
                (cnst: number): Area;
            };
            /**
            * Get or set the x0-coordinate (baseline) accessor.
            */
            x0: {
                /**
                * Get the  x0-coordinate (baseline) accessor.
                */
                (): (data: any, index ?: number) => number;
                /**
                * Set the  x0-coordinate (baseline) accessor.
                *
                * @param accessor The new accessor function
                */
                (accessor: (data: any) => number): Area;
                (accessor: (data: any, index: number) => number): Area;
                /**
                * Set the  x0-coordinate (baseline) to a constant.
                *
                * @param cnst The new constant value.
                */
                (cnst: number): Area;
            };
            /**
            * Get or set the x1-coordinate (topline) accessor.
            */
            x1: {
                /**
                * Get the  x1-coordinate (topline) accessor.
                */
                (): (data: any, index ?: number) => number;
                /**
                * Set the  x1-coordinate (topline) accessor.
                *
                * @param accessor The new accessor function
                */
                (accessor: (data: any) => number): Area;
                (accessor: (data: any, index: number) => number): Area;
                /**
                * Set the  x1-coordinate (topline) to a constant.
                *
                * @param cnst The new constant value.
                */
                (cnst: number): Area;
            };
            /**
            * Get or set the y-coordinate accessor.
            */
            y: {
                /**
                * Get the y-coordinate accessor.
                */
                (): (data: any, index ?: number) => number;
                /**
                * Set the y-coordinate accessor.
                *
                * @param accessor The new accessor function
                */
                (accessor: (data: any) => number): Area;
                (accessor: (data: any, index: number) => number): Area;
                /**
                * Set the y-coordinate to a constant.
                *
                * @param cnst The constant value
                */
                (cnst: number): Area;
            };
            /**
            * Get or set the y0-coordinate (baseline) accessor.
            */
            y0: {
                /**
                * Get the y0-coordinate (baseline) accessor.
                */
                (): (data: any, index ?: number) => number;
                /**
                * Set the y0-coordinate (baseline) accessor.
                *
                * @param accessor The new accessor function
                */
                (accessor: (data: any) => number): Area;
                (accessor: (data: any, index: number) => number): Area;
                /**
                * Set the y0-coordinate (baseline) to a constant.
                *
                * @param cnst The constant value
                */
                (cnst: number): Area;
            };
            /**
            * Get or set the y1-coordinate (topline) accessor.
            */
            y1: {
                /**
                * Get the y1-coordinate (topline) accessor.
                */
                (): (data: any, index ?: number) => number;
                /**
                * Set the y1-coordinate (topline) accessor.
                *
                * @param accessor The new accessor function
                */
                (accessor: (data: any) => number): Area;
                (accessor: (data: any, index: number) => number): Area;
                /**
                * Set the y1-coordinate (baseline) to a constant.
                *
                * @param cnst The constant value
                */
                (cnst: number): Area;
            };
            /**
            * Get or set the interpolation mode.
            */
            interpolate: {
                /**
                * Get the interpolation accessor.
                */
                (): string | ((points: number[][]) => string);
                /**
                * Set the interpolation accessor.
                *
                * @param interpolate The interpolation mode
                */
                (interpolate: string | ((points: number[][]) => string)): Area;
            };
            /**
            * Get or set the cardinal spline tension.
            */
            tension: {
                /**
                * Get the cardinal spline accessor.
                */
                (): number;
                /**
                * Set the cardinal spline accessor.
                *
                * @param tension The Cardinal spline interpolation tension
                */
                (tension: number): Area;
            };
            /**
            * Control whether the area is defined at a given point.
            */
            defined: {
                /**
                * Get the accessor function that controls where the area is defined.
                */
                (): (data: any, index?: number) => any;
                /**
                * Set the accessor function that controls where the area is defined.
                *
                * @param defined The new accessor function
                */
                (defined: (data: any, index?: number) => any): Area;
            };
        }

        export interface AreaRadial {
            /**
            * Generate a piecewise linear area, as in an area chart.
            */
            (data: any[], index?: number): string;
            /**
            * Get or set the x-coordinate accessor.
            */
            x: {
                /**
                * Get the x-coordinate accessor.
                */
                (): (data: any, index ?: number) => number;
                /**
                * Set the x-coordinate accessor.
                *
                * @param accessor The new accessor function
                */
                (accessor: (data: any) => number): AreaRadial;
                (accessor: (data: any, index: number) => number): AreaRadial;
                /**
                * Set the  x-coordinate to a constant.
                *
                * @param cnst The new constant value.
                */
                (cnst: number): AreaRadial;
            };
            /**
            * Get or set the x0-coordinate (baseline) accessor.
            */
            x0: {
                /**
                * Get the  x0-coordinate (baseline) accessor.
                */
                (): (data: any, index ?: number) => number;
                /**
                * Set the  x0-coordinate (baseline) accessor.
                *
                * @param accessor The new accessor function
                */
                (accessor: (data: any) => number): AreaRadial;
                (accessor: (data: any, index: number) => number): AreaRadial;
                /**
                * Set the  x0-coordinate to a constant.
                *
                * @param cnst The new constant value.
                */
                (cnst: number): AreaRadial;
            };
            /**
            * Get or set the x1-coordinate (topline) accessor.
            */
            x1: {
                /**
                * Get the  x1-coordinate (topline) accessor.
                */
                (): (data: any, index ?: number) => number;
                /**
                * Set the  x1-coordinate (topline) accessor.
                *
                * @param accessor The new accessor function
                */
                (accessor: (data: any) => number): AreaRadial;
                (accessor: (data: any, index: number) => number): AreaRadial;
                /**
                * Set the  x1-coordinate to a constant.
                *
                * @param cnst The new constant value.
                */
                (cnst: number): AreaRadial;
            };
            /**
            * Get or set the y-coordinate accessor.
            */
            y: {
                /**
                * Get the y-coordinate accessor.
                */
                (): (data: any, index ?: number) => number;
                /**
                * Set the y-coordinate accessor.
                *
                * @param accessor The new accessor function
                */
                (accessor: (data: any) => number): AreaRadial;
                (accessor: (data: any, index: number) => number): AreaRadial;
                /**
                * Set the y-coordinate to a constant.
                *
                * @param cnst The new constant value.
                */
                (cnst: number): AreaRadial;
            };
            /**
            * Get or set the y0-coordinate (baseline) accessor.
            */
            y0: {
                /**
                * Get the y0-coordinate (baseline) accessor.
                */
                (): (data: any, index ?: number) => number;
                /**
                * Set the y0-coordinate (baseline) accessor.
                *
                * @param accessor The new accessor function
                */
                (accessor: (data: any) => number): AreaRadial;
                (accessor: (data: any, index: number) => number): AreaRadial;
                /**
                * Set the  y0-coordinate to a constant.
                *
                * @param cnst The new constant value.
                */
                (cnst: number): AreaRadial;
            };
            /**
            * Get or set the y1-coordinate (topline) accessor.
            */
            y1: {
                /**
                * Get the y1-coordinate (topline) accessor.
                */
                (): (data: any, index ?: number) => number;
                /**
                * Set the y1-coordinate (topline) accessor.
                *
                * @param accessor The new accessor function
                */
                (accessor: (data: any) => number): AreaRadial;
                (accessor: (data: any, index: number) => number): AreaRadial;
                /**
                * Set the  y1-coordinate to a constant.
                *
                * @param cnst The new constant value.
                */
                (cnst: number): AreaRadial;
            };
            /**
            * Get or set the interpolation mode.
            */
            interpolate: {
                /**
                * Get the interpolation accessor.
                */
                (): string;
                /**
                * Set the interpolation accessor.
                *
                * @param interpolate The interpolation mode
                */
                (interpolate: string): AreaRadial;
            };
            /**
            * Get or set the cardinal spline tension.
            */
            tension: {
                /**
                * Get the cardinal spline accessor.
                */
                (): number;
                /**
                * Set the cardinal spline accessor.
                *
                * @param tension The Cardinal spline interpolation tension
                */
                (tension: number): AreaRadial;
            };
            /**
            * Control whether the area is defined at a given point.
            */
            defined: {
                /**
                * Get the accessor function that controls where the area is defined.
                */
                (): (data: any) => any;
                /**
                * Set the accessor function that controls where the area is defined.
                *
                * @param defined The new accessor function
                */
                (defined: (data: any) => any): AreaRadial;
            };
            radius: {
                (): number;
                (radius: number): AreaRadial;
                (radius: () => number): AreaRadial;
                (radius: (data: any) => number): AreaRadial;
                (radius: (data: any, index: number) => number): AreaRadial;
            };
            innerRadius: {
                (): number;
                (radius: number): AreaRadial;
                (radius: () => number): AreaRadial;
                (radius: (data: any) => number): AreaRadial;
                (radius: (data: any, index: number) => number): AreaRadial;
            };
            outerRadius: {
                (): number;
                (radius: number): AreaRadial;
                (radius: () => number): AreaRadial;
                (radius: (data: any) => number): AreaRadial;
                (radius: (data: any, index: number) => number): AreaRadial;
            };
            angle: {
                (): number;
                (angle: number): AreaRadial;
                (angle: () => number): AreaRadial;
                (angle: (data: any) => number): AreaRadial;
                (angle: (data: any, index: number) => number): AreaRadial;
            };
            startAngle: {
                (): number;
                (angle: number): AreaRadial;
                (angle: () => number): AreaRadial;
                (angle: (data: any) => number): AreaRadial;
                (angle: (data: any, index: number) => number): AreaRadial;
            };
            endAngle: {
                (): number;
                (angle: number): AreaRadial;
                (angle: () => number): AreaRadial;
                (angle: (data: any) => number): AreaRadial;
                (angle: (data: any, index: number) => number): AreaRadial;
            };
        }

        export interface Chord {
            (datum: any, index?: number): string;
            radius: {
                (): number;
                (radius: number): Chord;
                (radius: () => number): Chord;
            };
            startAngle: {
                (): number;
                (angle: number): Chord;
                (angle: () => number): Chord;
            };
            endAngle: {
                (): number;
                (angle: number): Chord;
                (angle: () => number): Chord;
            };
            source: {
                (): any;
                (angle: any): Chord;
                (angle: (d: any, i?: number) => any): Chord;
            };
            target: {
                (): any;
                (angle: any): Chord;
                (angle: (d: any, i?: number) => any): Chord;
            };
        }

        export interface Diagonal {
            (datum: any, index?: number): string;
            projection: {
                (): (datum: any, index?: number) => number[];
                (proj: (datum: any) => number[]): Diagonal;
                (proj: (datum: any, index: number) => number[]): Diagonal;
            };
            source: {
                (): (datum: any, index?: number) => any;
                (src: (datum: any) => any): Diagonal;
                (src: (datum: any, index: number) => any): Diagonal;
                (src: any): Diagonal;
            };
            target: {
                (): (datum: any, index?: number) => any;
                (target: (d: any) => any): Diagonal;
                (target: (d: any, i: number) => any): Diagonal;
                (target: any): Diagonal;
            };
        }
    }

    // Scales
    export module Scale {
        export interface ScaleBase {
            /**
            * Construct a linear quantitative scale.
            */
            linear(): LinearScale;
            /*
            * Construct an ordinal scale.
            */
            ordinal(): OrdinalScale;
            /**
            * Construct a linear quantitative scale with a discrete output range.
            */
            quantize(): QuantizeScale;
            /*
            * Construct an ordinal scale with ten categorical colors.
            */
            category10(): OrdinalScale;
            /*
            * Construct an ordinal scale with twenty categorical colors
            */
            category20(): OrdinalScale;
            /*
            * Construct an ordinal scale with twenty categorical colors
            */
            category20b(): OrdinalScale;
            /*
            * Construct an ordinal scale with twenty categorical colors
            */
            category20c(): OrdinalScale;
            /*
            * Construct a linear identity scale.
            */
            identity(): IdentityScale;
            /*
            * Construct a quantitative scale with an logarithmic transform.
            */
            log(): LogScale;
            /*
            * Construct a quantitative scale with an exponential transform.
            */
            pow(): PowScale;
            /*
            * Construct a quantitative scale mapping to quantiles.
            */
            quantile(): QuantileScale;
            /*
            * Construct a quantitative scale with a square root transform.
            */
            sqrt(): SqrtScale;
            /*
            * Construct a threshold scale with a discrete output range.
            */
            threshold(): ThresholdScale;
        }

        export interface GenericScale<S> {
            (value: any): any;
            domain: {
                (values: any[]): S;
                (): any[];
            };
            range: {
                (values: any[]): S;
                (): any[];
            };
            invertExtent?(y: any): any[];
            copy(): S;
        }

        export interface Scale extends GenericScale<Scale> { }

        export interface GenericQuantitativeScale<S> extends GenericScale<S> {
            /**
            * Get the range value corresponding to a given domain value.
            *
            * @param value Domain Value
            */
            (value: number): number;
            /**
            * Get the domain value corresponding to a given range value.
            *
            * @param value Range Value
            */
            invert(value: number): number;
            /**
            * Set the scale's output range, and enable rounding.
            *
            * @param value The output range.
            */
            rangeRound: (values: any[]) => S;
            /**
            * get or set the scale's output interpolator.
            */
            interpolate: {
                (): D3.Transition.Interpolate;
                (factory: D3.Transition.Interpolate): S;
            };
            /**
            * enable or disable clamping of the output range.
            *
            * @param clamp Enable or disable
            */
            clamp: {
                (): boolean;
                (clamp: boolean): S;
            }
            /**
            * extend the scale domain to nice round numbers.
            *
            * @param count Optional number of ticks to exactly fit the domain
            */
            nice(count?: number): S;
            /**
            * get representative values from the input domain.
            *
            * @param count Aproximate representative values to return.
            */
            ticks(count: number): any[];
            /**
            * get a formatter for displaying tick values
            *
            * @param count Aproximate representative values to return
            */
            tickFormat(count: number, format?: string): (n: number) => string;
        }

        export interface QuantitativeScale extends GenericQuantitativeScale<QuantitativeScale> { }

        export interface LinearScale extends GenericQuantitativeScale<LinearScale> { }

        export interface IdentityScale extends GenericScale<IdentityScale> {
            /**
            * Get the range value corresponding to a given domain value.
            *
            * @param value Domain Value
            */
            (value: number): number;
            /**
            * Get the domain value corresponding to a given range value.
            *
            * @param value Range Value
            */
            invert(value: number): number;
            /**
            * get representative values from the input domain.
            *
            * @param count Aproximate representative values to return.
            */
            ticks(count: number): any[];
            /**
            * get a formatter for displaying tick values
            *
            * @param count Aproximate representative values to return
            */
            tickFormat(count: number): (n: number) => string;
        }

        export interface SqrtScale extends GenericQuantitativeScale<SqrtScale> { }

        export interface PowScale extends GenericQuantitativeScale<PowScale> { }

        export interface LogScale extends GenericQuantitativeScale<LogScale> { }

        export interface OrdinalScale extends GenericScale<OrdinalScale> {
            rangePoints(interval: any[], padding?: number): OrdinalScale;
            rangeBands(interval: any[], padding?: number, outerPadding?: number): OrdinalScale;
            rangeRoundBands(interval: any[], padding?: number, outerPadding?: number): OrdinalScale;
            rangeBand(): number;
            rangeExtent(): any[];
        }

        export interface QuantizeScale extends GenericScale<QuantizeScale> { }

        export interface ThresholdScale extends GenericScale<ThresholdScale> { }

        export interface QuantileScale extends GenericScale<QuantileScale> {
            quantiles(): any[];
        }

        export interface TimeScale extends GenericScale<TimeScale> {
            (value: Date): number;
            invert(value: number): Date;
            rangeRound: (values: any[]) => TimeScale;
            interpolate: {
                (): D3.Transition.Interpolate;
                (factory: D3.Transition.InterpolateFactory): TimeScale;
            };
            clamp(clamp: boolean): TimeScale;
            ticks: {
                (count: number): any[];
                (range: D3.Time.Range, count: number): any[];
            };
            tickFormat(count: number): (n: number) => string;
            nice(count?: number): TimeScale;
        }
    }

    // Behaviour
    export module Behavior {
        export interface Behavior{
            /**
            * Constructs a new drag behaviour
            */
            drag(): Drag;
            /**
            * Constructs a new zoom behaviour
            */
            zoom(): Zoom;
        }

        export interface Zoom {
            /**
            * Applies the zoom behavior to the specified selection,
            * registering the necessary event listeners to support
            * panning and zooming.
            */
            (selection: _Selection<any>): void;

            /**
            * Registers a listener to receive events
            *
            * @param type Enent name to attach the listener to
            * @param listener Function to attach to event
            */
            on: (type: string, listener: (data: any, index?: number) => any) => Zoom;

            /**
            * Gets or set the current zoom scale
            */
            scale: {
                /**
                * Get the current current zoom scale
                */
                (): number;
                /**
                * Set the current current zoom scale
                *
                * @param origin Zoom scale
                */
                (scale: number): Zoom;
            };

            /**
            * Gets or set the current zoom translation vector
            */
            translate: {
                /**
                * Get the current zoom translation vector
                */
                (): number[];
                /**
                * Set the current zoom translation vector
                *
                * @param translate Tranlation vector
                */
                (translate: number[]): Zoom;
            };

            /**
            * Gets or set the allowed scale range
            */
            scaleExtent: {
                /**
                * Get the current allowed zoom range
                */
                (): number[];
                /**
                * Set the allowable zoom range
                *
                * @param extent Allowed zoom range
                */
                (extent: number[]): Zoom;
            };

            /**
            * Gets or set the X-Scale that should be adjusted when zooming
            */
            x: {
                /**
                * Get the X-Scale
                */
                (): D3.Scale.Scale;
                /**
                * Set the X-Scale to be adjusted
                *
                * @param x The X Scale
                */
                (x: D3.Scale.Scale): Zoom;

            };

            /**
            * Gets or set the Y-Scale that should be adjusted when zooming
            */
            y: {
                /**
                * Get the Y-Scale
                */
                (): D3.Scale.Scale;
                /**
                * Set the Y-Scale to be adjusted
                *
                * @param y The Y Scale
                */
                (y: D3.Scale.Scale): Zoom;
            };
        }

        export interface Drag {
            /**
            * Execute drag method
            */
            (): any;

            /**
            * Registers a listener to receive events
            *
            * @param type Enent name to attach the listener to
            * @param listener Function to attach to event
            */
            on: (type: string, listener: (data: any, index?: number) => any) => Drag;

            /**
            * Gets or set the current origin accessor function
            */
            origin: {
                /**
                * Get the current origin accessor function
                */
                (): any;
                /**
                * Set the origin accessor function
                *
                * @param origin Accessor function
                */
                (origin?: any): Drag;
            };
        }
    }

    // Geography
    export module Geo {
        export interface Geo {
            /**
            * create a new geographic path generator
            */
            path(): Path;
            /**
            * create a circle generator.
            */
            circle(): Circle;
            /**
            * compute the spherical area of a given feature.
            */
            area(feature: any): number;
            /**
            * compute the latitude-longitude bounding box for a given feature.
            */
            bounds(feature: any): number[][];
            /**
            * compute the spherical centroid of a given feature.
            */
            centroid(feature: any): number[];
            /**
            * compute the great-arc distance between two points.
            */
            distance(a: number[], b: number[]): number;
            /**
            * interpolate between two points along a great arc.
            */
            interpolate(a: number[], b: number[]): (t: number) => number[];
            /**
            * compute the length of a line string or the circumference of a polygon.
            */
            length(feature: any): number;
            /**
            * create a standard projection from a raw projection.
            */
            projection(raw: RawProjection): Projection;
            /**
            * create a standard projection from a mutable raw projection.
            */
            projectionMutator(rawFactory: RawProjection): ProjectionMutator;
            /**
            * the Albers equal-area conic projection.
            */
            albers(): Projection;
            /**
            * a composite Albers projection for the United States.
            */
            albersUsa(): Projection;
            /**
            * the azimuthal equal-area projection.
            */
            azimuthalEqualArea: {
                (): Projection;
                raw: RawProjection;
            }
            /**
            * the azimuthal equidistant projection.
            */
            azimuthalEquidistant: {
                (): Projection;
                raw: RawProjection;
            }
            /**
            * the conic conformal projection.
            */
            conicConformal: {
                (): Projection;
                raw(phi1:number, phi2:number): RawProjection;
            }
            /**
            * the conic equidistant projection.
            */
            conicEquidistant: {
                (): Projection;
                raw(phi1:number, phi2:number): RawProjection;
            }
            /**
            * the conic equal-area (a.k.a. Albers) projection.
            */
            conicEqualArea: {
                (): Projection;
                raw(phi1:number, phi2:number): RawProjection;
            }
            /**
            * the equirectangular (plate carreé) projection.
            */
            equirectangular: {
                (): Projection;
                raw: RawProjection;
            }
            /**
            * the gnomonic projection.
            */
            gnomonic: {
                (): Projection;
                raw: RawProjection;
            }
            /**
            * the spherical Mercator projection.
            */
            mercator: {
                (): Projection;
                raw: RawProjection;
            }
            /**
            * the azimuthal orthographic projection.
            */
            orthographic: {
                (): Projection;
                raw: RawProjection;
            }
            /**
            * the azimuthal stereographic projection.
            */
            stereographic: {
                (): Projection;
                raw: RawProjection;
            }
            /**
            * the transverse Mercator projection.
            */
            transverseMercator: {
                (): Projection;
                raw: RawProjection;
            }
            /**
            * convert a GeoJSON object to a geometry stream.
            */
            stream(object: GeoJSON, listener: Stream): void;
            /**
            *
            */
            graticule(): Graticule;
            /**
            *
            */
            greatArc(): GreatArc;
            /**
            *
            */
            rotation(rotation: number[]): Rotation;
        }

        export interface Path {
            /**
            * Returns the path data string for the given feature
            */
            (feature: any, index?: any): string;
            /**
            * get or set the geographic projection.
            */
            projection: {
                /**
                * get the geographic projection.
                */
                (): Projection;
                /**
                * set the geographic projection.
                */
                (projection: Projection): Path;
            }
            /**
            * get or set the render context.
            */
            context: {
                /**
                * return an SVG path string invoked on the given feature.
                */
                (): string;
                /**
                * sets the render context and returns the path generator
                */
                (context: Context): Path;
            }
            /**
            * Computes the projected area
            */
            area(feature: any): any;
            /**
            * Computes the projected centroid
            */
            centroid(feature: any): any;
            /**
            * Computes the projected bounding box
            */
            bounds(feature: any): any;
            /**
            * get or set the radius to display point features.
            */
            pointRadius: {
                /**
                * returns the current radius
                */
                (): number;
                /**
                * sets the radius used to display Point and MultiPoint features to the specified number
                */
                (radius: number): Path;
                /**
                * sets the radius used to display Point and MultiPoint features to the specified number
                */
                (radius: (feature: any, index: number) => number): Path;
            }
        }

        export interface Context {
            beginPath(): any;
            moveTo(x: number, y: number): any;
            lineTo(x: number, y: number): any;
            arc(x: number, y: number, radius: number, startAngle: number, endAngle: number): any;
            closePath(): any;
        }

        export interface Circle {
            (...args: any[]): GeoJSON;
            origin: {
                (): number[];
                (origin: number[]): Circle;
                (origin: (...args: any[]) => number[]): Circle;
            }
            angle: {
                (): number;
                (angle: number): Circle;
            }
            precision: {
                (): number;
                (precision: number): Circle;
            }
        }

        export interface Graticule{
            (): GeoJSON;
            lines(): GeoJSON[];
            outline(): GeoJSON;
            extent: {
                (): number[][];
                (extent: number[][]): Graticule;
            }
            minorExtent: {
                (): number[][];
                (extent: number[][]): Graticule;
            }
            majorExtent: {
                (): number[][];
                (extent: number[][]): Graticule;
            }
            step: {
                (): number[][];
                (extent: number[][]): Graticule;
            }
            minorStep: {
                (): number[][];
                (extent: number[][]): Graticule;
            }
            majorStep: {
                (): number[][];
                (extent: number[][]): Graticule;
            }
            precision: {
                (): number;
                (precision: number): Graticule;
            }
        }

        export interface GreatArc {
            (): GeoJSON;
            distance(): number;
            source: {
                (): any;
                (source: any): GreatArc;
            }
            target: {
                (): any;
                (target: any): GreatArc;
            }
            precision: {
                (): number;
                (precision: number): GreatArc;
            }
        }

        export interface GeoJSON {
            coordinates: number[][];
            type: string;
        }

        export interface RawProjection {
            (lambda: number, phi: number): number[];
            invert?(x: number, y: number): number[];
        }

        export interface Projection {
            (coordinates: number[]): number[];
            invert?(point: number[]): number[];
            rotate: {
                (): number[];
                (rotation: number[]): Projection;
            };
            center: {
                (): number[];
                (location: number[]): Projection;
            };
            parallels: {
                (): number[];
                (location: number[]): Projection;
            };
            translate: {
                (): number[];
                (point: number[]): Projection;
            };
            scale: {
                (): number;
                (scale: number): Projection;
            };
            clipAngle: {
                (): number;
                (angle: number): Projection;
            };
            clipExtent: {
                (): number[][];
                (extent: number[][]): Projection;
            };
            precision: {
                (): number;
                (precision: number): Projection;
            };
            stream(listener?: Stream): Stream;
        }

        export interface Stream {
            point(x: number, y: number, z?: number): void;
            lineStart(): void;
            lineEnd(): void;
            polygonStart(): void;
            polygonEnd(): void;
            sphere(): void;
        }

        export interface Rotation extends Array<any> {
            (location: number[]): Rotation;
            invert(location: number[]): Rotation;
        }

        export interface ProjectionMutator {
            (lambda: number, phi: number): Projection;
        }
    }

    // Geometry
    export module Geom {
        export interface Geom {
            voronoi<T>(): Voronoi<T>;
            /**
            * compute the Voronoi diagram for the specified points.
            */
            voronoi(vertices: Vertice[]): Polygon[];
            /**
            * compute the Delaunay triangulation for the specified points.
            */
            delaunay(vertices?: Vertice[]): Polygon[];
            /**
            * constructs a quadtree for an array of points.
            */
            quadtree(): QuadtreeFactory;
            /**
            * Constructs a new quadtree for the specified array of points.
            */
            quadtree(points: Point[], x1: number, y1: number, x2: number, y2: number): Quadtree;
            /**
            * Constructs a new quadtree for the specified array of points.
            */
            quadtree(points: Point[], width: number, height: number): Quadtree;
            /**
            * Returns the input array of vertices with additional methods attached
            */
            polygon(vertices:Vertice[]): Polygon;
            /**
            * creates a new hull layout with the default settings.
            */
            hull(): Hull;

            hull(vertices:Vertice[]): Vertice[];
        }

        export interface Vertice extends Array<number> {
            /**
            * Returns the angle of the vertice
            */
            angle?: number;
        }

        export interface Polygon extends Array<Vertice> {
            /**
            * Returns the signed area of this polygon
            */
            area(): number;
            /**
            * Returns a two-element array representing the centroid of this polygon.
            */
            centroid(): number[];
            /**
            * Clips the subject polygon against this polygon
            */
            clip(subject: Polygon): Polygon;
        }

        export interface QuadtreeFactory {
            /**
            * Constructs a new quadtree for the specified array of points.
            */
            (): Quadtree;
            /**
            * Constructs a new quadtree for the specified array of points.
            */
            (points: Point[], x1: number, y1: number, x2: number, y2: number): Quadtree;
            /**
            * Constructs a new quadtree for the specified array of points.
            */
            (points: Point[], width: number, height: number): Quadtree;

            x: {
                (): (d: any) => any;
                (accesor: (d: any) => any): QuadtreeFactory;

            }
            y: {
                (): (d: any) => any;
                (accesor: (d: any) => any): QuadtreeFactory;

            }
            size(): number[];
            size(size: number[]): QuadtreeFactory;
            extent(): number[][];
            extent(points: number[][]): QuadtreeFactory;
        }

        export interface Quadtree {
            /**
            * Adds a new point to the quadtree.
            */
            add(point: Point): void;
            visit(callback: any): void;
        }

        export interface Point {
            x: number;
            y: number;
        }

        export interface Voronoi<T> {
            /**
            * Compute the Voronoi diagram for the specified data.
            */
            (data: T[]): Polygon[];
            /**
            * Compute the graph links for the Voronoi diagram for the specified data.
            */
            links(data: T[]): Layout.GraphLink[];
            /**
            * Compute the triangles for the Voronoi diagram for the specified data.
            */
            triangles(data: T[]): number[][];
            x: {
                /**
                * Get the x-coordinate accessor.
                */
                (): (data: T, index ?: number) => number;

                /**
                * Set the x-coordinate accessor.
                *
                * @param accessor The new accessor function
                */
                (accessor: (data: T, index: number) => number): Voronoi<T>;

                /**
                * Set the x-coordinate to a constant.
                *
                * @param constant The new constant value.
                */
                (constant: number): Voronoi<T>;
            }
            y: {
                /**
                * Get the y-coordinate accessor.
                */
                (): (data: T, index ?: number) => number;

                /**
                * Set the y-coordinate accessor.
                *
                * @param accessor The new accessor function
                */
                (accessor: (data: T, index: number) => number): Voronoi<T>;

                /**
                * Set the y-coordinate to a constant.
                *
                * @param constant The new constant value.
                */
                (constant: number): Voronoi<T>;
            }
            clipExtent: {
                /**
                * Get the clip extent.
                */
                (): number[][];
                /**
                * Set the clip extent.
                *
                * @param extent The new clip extent.
                */
                (extent: number[][]): Voronoi<T>;
            }
            size: {
                /**
                * Get the size.
                */
                (): number[];
                /**
                * Set the size, equivalent to a clip extent starting from (0,0).
                *
                * @param size The new size.
                */
                (size: number[]): Voronoi<T>;
            }
        }

        export interface Hull {
            (vertices: Vertice[]): Vertice[];
            x: {
                (): (d: any) => any;
                (accesor: (d: any) => any): any;
            }
            y: {
                (): (d: any) => any;
                (accesor: (d: any) => any): any;
            }
        }
    }
}

declare var d3: D3.Base;

declare module "d3" {
    export = d3;
}
>>>>>>> 2d4c4679
<|MERGE_RESOLUTION|>--- conflicted
+++ resolved
@@ -1,4 +1,3 @@
-<<<<<<< HEAD
 // Type definitions for d3JS
 // Project: http://d3js.org/
 // Definitions by: Alex Ford <https://github.com/gustavderdrache>, Boris Yankov <https://github.com/borisyankov>
@@ -3285,3518 +3284,4 @@
 
 declare module 'd3' {
     export = d3;
-}
-=======
-// Type definitions for d3JS
-// Project: http://d3js.org/
-// Definitions by: Boris Yankov <https://github.com/borisyankov>
-// Definitions: https://github.com/borisyankov/DefinitelyTyped
-
-declare module D3 {
-    export interface Selectors {
-        /**
-        * Select an element from the current document
-        */
-        select: {
-            /**
-            * Returns the empty selection
-            */
-            (): _Selection<any>;
-            /**
-            * Selects the first element that matches the specified selector string
-            *
-            * @param selector Selection String to match
-            */
-            (selector: string): _Selection<any>;
-            /**
-            * Selects the specified node
-            *
-            * @param element Node element to select
-            */
-            (element: EventTarget): _Selection<any>;
-        };
-
-        /**
-        * Select multiple elements from the current document
-        */
-        selectAll: {
-            /**
-            * Selects all elements that match the specified selector
-            *
-            * @param selector Selection String to match
-            */
-            (selector: string): _Selection<any>;
-            /**
-            * Selects the specified array of elements
-            *
-            * @param elements Array of node elements to select
-            */
-            (elements: EventTarget[]): _Selection<any>;
-        };
-    }
-
-    export interface D3Event extends Event{
-        dx: number;
-        dy: number;
-        clientX: number;
-        clientY: number;
-        translate: number[];
-        scale: number;
-        sourceEvent: D3Event;
-        x: number;
-        y: number;
-        keyCode: number;
-        altKey?: boolean;
-        ctrlKey?: boolean;
-        metaKey?: boolean;
-        shiftKey?: boolean;
-        type: string;
-    }
-
-    export interface Base extends Selectors {
-        /**
-        * Create a behavior
-        */
-        behavior: Behavior.Behavior;
-        /**
-        * Access the current user event for interaction
-        */
-        event: D3Event;
-
-        /**
-        * Compare two values for sorting.
-        * Returns -1 if a is less than b, or 1 if a is greater than b, or 0
-        *
-        * @param a First value
-        * @param b Second value
-        */
-        ascending<T>(a: T, b: T): number;
-        /**
-        * Compare two values for sorting.
-        * Returns -1 if a is greater than b, or 1 if a is less than b, or 0
-        *
-        * @param a First value
-        * @param b Second value
-        */
-        descending<T>(a: T, b: T): number;
-        /**
-        * Find the minimum value in an array
-        *
-        * @param arr Array to search
-        * @param map Accsessor function
-        */
-        min<T, U>(arr: T[], map: (v?: T, i?: number) => U): U;
-        /**
-        * Find the minimum value in an array
-        *
-        * @param arr Array to search
-        */
-        min<T>(arr: T[]): T;
-        /**
-        * Find the maximum value in an array
-        *
-        * @param arr Array to search
-        * @param map Accsessor function
-        */
-        max<T, U>(arr: T[], map: (v?: T, i?: number) => U): U;
-        /**
-        * Find the maximum value in an array
-        *
-        * @param arr Array to search
-        */
-        max<T>(arr: T[]): T;
-        /**
-        * Find the minimum and maximum value in an array
-        *
-        * @param arr Array to search
-        * @param map Accsessor function
-        */
-        extent<T, U>(arr: T[], map: (v: T) => U): U[];
-        /**
-        * Find the minimum and maximum value in an array
-        *
-        * @param arr Array to search
-        */
-        extent<T>(arr: T[]): T[];
-        /**
-        * Compute the sum of an array of numbers
-        *
-        * @param arr Array to search
-        * @param map Accsessor function
-        */
-        sum<T>(arr: T[], map: (v: T) => number): number;
-        /**
-        * Compute the sum of an array of numbers
-        *
-        * @param arr Array to search
-        */
-        sum(arr: number[]): number;
-        /**
-        * Compute the arithmetic mean of an array of numbers
-        *
-        * @param arr Array to search
-        * @param map Accsessor function
-        */
-        mean<T>(arr: T[], map: (v: T) => number): number;
-        /**
-        * Compute the arithmetic mean of an array of numbers
-        *
-        * @param arr Array to search
-        */
-        mean(arr: number[]): number;
-        /**
-        * Compute the median of an array of numbers (the 0.5-quantile).
-        *
-        * @param arr Array to search
-        * @param map Accsessor function
-        */
-        median<T>(arr: T[], map: (v: T) => number): number;
-        /**
-        * Compute the median of an array of numbers (the 0.5-quantile).
-        *
-        * @param arr Array to search
-        */
-        median(arr: number[]): number;
-        /**
-        * Compute a quantile for a sorted array of numbers.
-        *
-        * @param arr Array to search
-        * @param p The quantile to return
-        */
-        quantile: (arr: number[], p: number) => number;
-        /**
-        * Locate the insertion point for x in array to maintain sorted order
-        *
-        * @param arr Array to search
-        * @param x Value to search for insertion point
-        * @param low Minimum value of array subset
-        * @param hihg Maximum value of array subset
-        */
-        bisect<T>(arr: T[], x: T, low?: number, high?: number): number;
-        /**
-        * Locate the insertion point for x in array to maintain sorted order
-        *
-        * @param arr Array to search
-        * @param x Value to serch for insertion point
-        * @param low Minimum value of array subset
-        * @param high Maximum value of array subset
-        */
-        bisectLeft<T>(arr: T[], x: T, low?: number, high?: number): number;
-        /**
-        * Locate the insertion point for x in array to maintain sorted order
-        *
-        * @param arr Array to search
-        * @param x Value to serch for insertion point
-        * @param low Minimum value of array subset
-        * @param high Maximum value of array subset
-        */
-        bisectRight<T>(arr: T[], x: T, low?: number, high?: number): number;
-        /**
-        * Bisect using an accessor.
-        *
-        * @param accessor Accessor function
-        */
-        bisector(accessor: (data: any, index: number) => any): any;
-        /**
-        * Randomize the order of an array.
-        *
-        * @param arr Array to randomize
-        */
-        shuffle<T>(arr: T[]): T[];
-        /**
-        * Reorder an array of elements according to an array of indexes
-        *
-        * @param arr Array to reorder
-        * @param indexes Array containing the order the elements should be returned in
-        */
-        permute(arr: any[], indexes: any[]): any[];
-        /**
-        * Transpose a variable number of arrays.
-        *
-        * @param arrs Arrays to transpose
-        */
-        zip(...arrs: any[]): any[];
-        /**
-        * Parse the given 2D affine transform string, as defined by SVG's transform attribute.
-        *
-        * @param definition 2D affine transform string
-        */
-        transform(definition: string): any;
-        /**
-        * Transpose an array of arrays.
-        *
-        * @param matrix Two dimensional array to transpose
-        */
-        transpose(matrix: any[]): any[];
-        /**
-        * Creates an array containing tuples of adjacent pairs
-        *
-        * @param arr An array containing entries to pair
-        * @returns any[][] An array of 2-element tuples for each pair
-        */
-        pairs(arr: any[]): any[][];
-        /**
-        * List the keys of an associative array.
-        *
-        * @param map Array of objects to get the key values from
-        */
-        keys(map: any): string[];
-        /**
-        * List the values of an associative array.
-        *
-        * @param map Array of objects to get the values from
-        */
-        values(map: any): any[];
-        /**
-        * List the key-value entries of an associative array.
-        *
-        * @param map Array of objects to get the key-value pairs from
-        */
-        entries(map: any): any[];
-        /**
-        * merge multiple arrays into one array
-        *
-        * @param map Arrays to merge
-        */
-        merge(...map: any[]): any[];
-        /**
-        * Generate a range of numeric values.
-        */
-        range: {
-            /**
-            * Generate a range of numeric values from 0.
-            *
-            * @param stop Value to generate the range to
-            * @param step Step between each value
-            */
-            (stop: number, step?: number): number[];
-            /**
-            * Generate a range of numeric values.
-            *
-            * @param start Value to start
-            * @param stop Value to generate the range to
-            * @param step Step between each value
-            */
-            (start: number, stop?: number, step?: number): number[];
-        };
-        /**
-        * Create new nest operator
-        */
-        nest(): Nest;
-        /**
-        * Request a resource using XMLHttpRequest.
-        */
-        xhr: {
-            /**
-            * Creates an asynchronous request for specified url
-            *
-            * @param url Url to request
-            * @param callback Function to invoke when resource is loaded or the request fails
-            */
-            (url: string, callback?: (error: any, xhr: XMLHttpRequest) => void ): Xhr;
-            /**
-            * Creates an asynchronous request for specified url
-            *
-            * @param url Url to request
-            * @param mime MIME type to request
-            * @param callback Function to invoke when resource is loaded or the request fails
-            */
-            (url: string, mime: string, callback?: (error: any, xhr: XMLHttpRequest) => void ): Xhr;
-        };
-        /**
-        * Request a text file
-        */
-        text: {
-            /**
-            * Request a text file
-            *
-            * @param url Url to request
-            * @param callback Function to invoke when resource is loaded or the request fails
-            */
-            (url: string, callback?: (error: any, responseText: string) => void ): Xhr;
-            /**
-            * Request a text file
-            *
-            * @param url Url to request
-            * @param mime MIME type to request
-            * @param callback Function to invoke when resource is loaded or the request fails
-            */
-            (url: string, mime: string, callback?: (error: any, responseText: string) => void ): Xhr;
-        };
-        /**
-        * Request a JSON blob
-        *
-        * @param url Url to request
-        * @param callback Function to invoke when resource is loaded or the request fails
-        */
-        json: (url: string, callback?: (error: any, data: any) => void ) => Xhr;
-        /**
-        * Request an HTML document fragment.
-        */
-        xml: {
-            /**
-            * Request an HTML document fragment.
-            *
-            * @param url Url to request
-            * @param callback Function to invoke when resource is loaded or the request fails
-            */
-            (url: string, callback?: (error: any, response: Document) => void ): Xhr;
-            /**
-            * Request an HTML document fragment.
-            *
-            * @param url Url to request
-            * @param mime MIME type to request
-            * @param callback Function to invoke when resource is loaded or the request fails
-            */
-            (url: string, mime: string, callback?: (error: any, response: Document) => void ): Xhr;
-        };
-        /**
-        * Request an XML document fragment.
-        *
-        * @param url Url to request
-        * @param callback Function to invoke when resource is loaded or the request fails
-        */
-        html: (url: string, callback?: (error: any, response: DocumentFragment) => void ) => Xhr;
-        /**
-        * Request a comma-separated values (CSV) file.
-        */
-        csv: Dsv;
-
-        /**
-        * Request an arbitrary char-separated values file parser, like semicolon or what ever
-        */
-        dsv: Dsv; 
-        
-        /**
-        * Request a tab-separated values (TSV) file
-        */
-        tsv: Dsv;
-        /**
-        * Time Functions
-        */
-        time: Time.Time;
-        /**
-        * Scales
-        */
-        scale: Scale.ScaleBase;
-        /*
-        * Interpolate two values
-        */
-        interpolate: Transition.BaseInterpolate;
-        /*
-        * Interpolate two numbers
-        */
-        interpolateNumber: Transition.BaseInterpolate;
-        /*
-        * Interpolate two integers
-        */
-        interpolateRound: Transition.BaseInterpolate;
-        /*
-        * Interpolate two strings
-        */
-        interpolateString: Transition.BaseInterpolate;
-        /*
-        * Interpolate two RGB colors
-        */
-        interpolateRgb: Transition.BaseInterpolate;
-        /*
-        * Interpolate two HSL colors
-        */
-        interpolateHsl: Transition.BaseInterpolate;
-        /*
-        * Interpolate two HCL colors
-        */
-        interpolateHcl: Transition.BaseInterpolate;
-        /*
-        * Interpolate two L*a*b* colors
-        */
-        interpolateLab: Transition.BaseInterpolate;
-        /*
-        * Interpolate two arrays of values
-        */
-        interpolateArray: Transition.BaseInterpolate;
-        /*
-        * Interpolate two arbitary objects
-        */
-        interpolateObject: Transition.BaseInterpolate;
-        /*
-        * Interpolate two 2D matrix transforms
-        */
-        interpolateTransform: Transition.BaseInterpolate;
-        /*
-        * The array of built-in interpolator factories
-        */
-        interpolators: Transition.InterpolateFactory[];
-        /**
-        * Layouts
-        */
-        layout: Layout.Layout;
-        /**
-        * Svg's
-        */
-        svg: Svg.Svg;
-        /**
-        * Random number generators
-        */
-        random: Random;
-        /**
-        * Create a function to format a number as a string
-        *
-        * @param specifier The format specifier to use
-        */
-        format(specifier: string): (value: number) => string;
-        /**
-        * Returns the SI prefix for the specified value at the specified precision
-        */
-        formatPrefix(value: number, precision?: number): MetricPrefix;
-        /**
-        * The version of the d3 library
-        */
-        version: string;
-        /**
-        * Returns the root selection
-        */
-        selection(): _Selection<any>;
-        ns: {
-            /**
-            * The map of registered namespace prefixes
-            */
-            prefix: {
-                svg: string;
-                xhtml: string;
-                xlink: string;
-                xml: string;
-                xmlns: string;
-            };
-            /**
-            * Qualifies the specified name
-            */
-            qualify(name: string): { space: string; local: string; };
-        };
-        /**
-        * Returns a built-in easing function of the specified type
-        */
-        ease: (type: string, ...arrs: any[]) => D3.Transition.Transition;
-        /**
-        * Constructs a new RGB color.
-        */
-        rgb: {
-            /**
-            * Constructs a new RGB color with the specified r, g and b channel values
-            */
-            (r: number, g: number, b: number): D3.Color.RGBColor;
-            /**
-            * Constructs a new RGB color by parsing the specified color string
-            */
-            (color: string): D3.Color.RGBColor;
-        };
-        /**
-        * Constructs a new HCL color.
-        */
-        hcl: {
-            /**
-            * Constructs a new HCL color.
-            */
-            (h: number, c: number, l: number): Color.HCLColor;
-            /**
-            * Constructs a new HCL color by parsing the specified color string
-            */
-            (color: string): Color.HCLColor;
-        };
-        /**
-        * Constructs a new HSL color.
-        */
-        hsl: {
-            /**
-            * Constructs a new HSL color with the specified hue h, saturation s and lightness l
-            */
-            (h: number, s: number, l: number): Color.HSLColor;
-            /**
-            * Constructs a new HSL color by parsing the specified color string
-            */
-            (color: string): Color.HSLColor;
-        };
-        /**
-        * Constructs a new RGB color.
-        */
-        lab: {
-            /**
-            * Constructs a new LAB color.
-            */
-            (l: number, a: number, b: number): Color.LABColor;
-            /**
-            * Constructs a new LAB color by parsing the specified color string
-            */
-            (color: string): Color.LABColor;
-        };
-        geo: Geo.Geo;
-        geom: Geom.Geom;
-        /**
-        * gets the mouse position relative to a specified container.
-        */
-        mouse(container: any): number[];
-        /**
-        * gets the touch positions relative to a specified container.
-        */
-        touches(container: any): number[][];
-
-        /**
-        * If the specified value is a function, returns the specified value.
-        * Otherwise, returns a function that returns the specified value.
-        */
-        functor<R,T>(value: (p : R) => T): (p : R) => T;
-        functor<T>(value: T): (p : any) => T;
-
-        map: {
-            (): Map<any>;
-            <T>(object: {[key: string]: T; }): Map<T>;
-            <T>(map: Map<T>): Map<T>;
-            <T>(array: T[]): Map<T>;
-            <T>(array: T[], keyFn: (object: T, index?: number) => string): Map<T>;
-        };
-        set: {
-            (): Set<any>;
-            <T>(array: T[]): Set<T>;
-        };
-        dispatch(...types: string[]): Dispatch;
-        rebind(target: any, source: any, ...names: any[]): any;
-        requote(str: string): string;
-        timer: {
-            (funct: () => boolean, delay?: number, mark?: number): void;
-            flush(): void;
-        }
-        transition(): Transition.Transition;
-
-        round(x: number, n: number): number;
-    }
-
-    export interface Dispatch {
-        [event: string]: any;
-        on: {
-            (type: string): any;
-            (type: string, listener: any): any;
-        }
-    }
-
-    export interface MetricPrefix {
-        /**
-        * the scale function, for converting numbers to the appropriate prefixed scale.
-        */
-        scale: (d: number) => number;
-        /**
-        * the prefix symbol
-        */
-        symbol: string;
-    }
-
-    export interface Xhr {
-        /**
-        * Get or set request header
-        */
-        header: {
-            /**
-            * Get the value of specified request header
-            *
-            * @param name Name of header to get the value for
-            */
-            (name: string): string;
-            /**
-            * Set the value of specified request header
-            *
-            * @param name Name of header to set the value for
-            * @param value Value to set the header to
-            */
-            (name: string, value: string): Xhr;
-        };
-        /**
-        * Get or set MIME Type
-        */
-        mimeType: {
-            /**
-            * Get the current MIME Type
-            */
-            (): string;
-            /**
-            * Set the MIME Type for the request
-            *
-            * @param type The MIME type for the request
-            */
-            (type: string): Xhr;
-        };
-        /*
-        * Get or Set the function used to map the response to the associated data value
-        */
-        response: {
-            /**
-            * Get function used to map the response to the associated data value
-            */
-            (): (xhr: XMLHttpRequest) => any;
-            /**
-            * Set function used to map the response to the associated data value
-            *
-            * @param value The function used to map the response to a data value
-            */
-            (value: (xhr: XMLHttpRequest) => any): Xhr;
-        };
-        /**
-        * Issue the request using the GET method
-        *
-        * @param callback Function to invoke on completion of request
-        */
-        get(callback?: (error: any, xhr: XMLHttpRequest) => void ): Xhr;
-        /**
-        * Issue the request using the POST method
-        */
-        post: {
-            /**
-            * Issue the request using the POST method
-            *
-            * @param callback Function to invoke on completion of request
-            */
-            (callback?: (error: any, xhr: XMLHttpRequest) => void ): Xhr;
-            /**
-            * Issue the request using the POST method
-            *
-            * @param data Data to post back in the request
-            * @param callback Function to invoke on completion of request
-            */
-            (data: any, callback?: (error: any, xhr: XMLHttpRequest) => void ): Xhr;
-        };
-        /**
-        * Issues this request using the specified method
-        */
-        send: {
-            /**
-            * Issues this request using the specified method
-            *
-            * @param method Method to use to make the request
-            * @param callback Function to invoke on completion of request
-            */
-            (method: string, callback?: (eror: any, xhr: XMLHttpRequest) => void ): Xhr;
-            /**
-            * Issues this request using the specified method
-            *
-            * @param method Method to use to make the request
-            * @param data Data to post back in the request
-            * @param callback Function to invoke on completion of request
-            */
-            (method: string, data: any, callback?: (error: any, xhr: XMLHttpRequest) => void ): Xhr;
-        };
-        /**
-        * Aborts this request, if it is currently in-flight
-        */
-        abort(): Xhr;
-        /**
-        * Registers a listener to receive events
-        *
-        * @param type Enent name to attach the listener to
-        * @param listener Function to attach to event
-        */
-        on: (type: string, listener: (data: any, index?: number) => any) => Xhr;
-    }
-
-    export interface Dsv {
-        /**
-        * Request a delimited values file
-        *
-        * @param url Url to request
-        * @param callback Function to invoke when resource is loaded or the request fails
-        */
-        (url: string, callback?: (error: any, response: any[]) => void ): Xhr;
-        /**
-        * Arbitrary Delimiters:
-        * Constructs a new parser for the given delimiter and mime type. For example, to parse values separated by "|", the vertical bar character, use:
-        * var dsv = d3.dsv("|", "text/plain");
-        *
-        * returns the new parser
-        *
-        * @param separator seperator character
-        * @param contentType 
-        */
-        (separator: string, contentType:string): (url: string, callback?: (error: any, response: any[]) => void )=> Xhr;
-        /**
-        * Parse a delimited string into objects using the header row.
-        *
-        * @param string delimited formatted string to parse
-        * @param accessor to modify properties of each row
-        */
-        parse(string: string, accessor?: (row: any, index?: number) => any): any[];
-        /**
-        * Parse a delimited string into tuples, ignoring the header row.
-        *
-        * @param string delimited formatted string to parse
-        */
-        parseRows(string: string, accessor: (row: any[], index: number) => any): any;
-        /**
-        * Format an array of tuples into a delimited string.
-        *
-        * @param rows Array to convert to a delimited string
-        */
-        format(rows: any[]): string;
-    }
-
-    export interface _Selection<T> extends Selectors, Array<any> {
-        attr: {
-            (name: string): string;
-            (name: string, value: any): _Selection<T>;
-            (name: string, valueFunction: (data: T, index: number) => any): _Selection<T>;
-            (attrValueMap: Object): _Selection<T>;
-        };
-
-        classed: {
-            (name: string): boolean;
-            (name: string, value: any): _Selection<T>;
-            (name: string, valueFunction: (data: T, index: number) => any): _Selection<T>;
-            (classValueMap: Object): _Selection<T>;
-        };
-
-        style: {
-            (name: string): string;
-            (name: string, value: any, priority?: string): _Selection<T>;
-            (name: string, valueFunction: (data: T, index: number) => any, priority?: string): _Selection<T>;
-            (styleValueMap: Object): _Selection<T>;
-        };
-
-        property: {
-            (name: string): void;
-            (name: string, value: any): _Selection<T>;
-            (name: string, valueFunction: (data: T, index: number) => any): _Selection<T>;
-            (propertyValueMap: Object): _Selection<T>;
-        };
-
-        text: {
-            (): string;
-            (value: any): _Selection<T>;
-            (valueFunction: (data: T, index: number) => any): _Selection<T>;
-        };
-
-        html: {
-            (): string;
-            (value: any): _Selection<T>;
-            (valueFunction: (data: T, index: number) => any): _Selection<T>;
-        };
-
-        append: {
-            (name: string): _Selection<T>;
-            (elementFunction: (data: T, index: number) => any): _Selection<T>;
-        }
-
-        insert: {
-            (name: string, before: string): _Selection<T>;
-            (insertElementFunction: (data: T, index: number) => any, before: string): _Selection<T>;
-            (name: string, beforeElementFunction: (data: T, index: number) => any): _Selection<T>;
-            (insertElementFunction: (data: T, index: number) => any, beforeElementFunction: (data: T, index: number) => any): _Selection<T>;
-        }
-
-        remove: () => _Selection<T>;
-        empty: () => boolean;
-
-        data: {
-            <U>(values: (data: T, index?: number) => U[], key?: (data: U, index?: number) => any): _UpdateSelection<U>;
-            <U>(values: U[], key?: (data: U, index?: number) => any): _UpdateSelection<U>;
-            (): T[];
-        };
-
-        datum: {
-            /**
-             * Sets the element's bound data to the return value of the specified function evaluated
-             * for each selected element.
-             * Unlike the D3.Selection.data method, this method does not compute a join (and thus
-             * does not compute enter and exit selections).
-             * @param values The function to be evaluated for each selected element, being passed the
-             * previous datum d and the current index i, with the this context as the current DOM
-             * element. The function is then used to set each element's data. A null value will
-             * delete the bound data. This operator has no effect on the index.
-             */
-            <U>(values: (data: U, index: number) => any): _UpdateSelection<U>;
-            /**
-             * Sets the element's bound data to the specified value on all selected elements.
-             * Unlike the D3.Selection.data method, this method does not compute a join (and thus
-             * does not compute enter and exit selections).
-             * @param values The same data to be given to all elements.
-             */
-            <U>(values: U): _UpdateSelection<U>;
-            /**
-             * Returns the bound datum for the first non-null element in the selection.
-             * This is generally useful only if you know the selection contains exactly one element.
-             */
-            (): T;
-        };
-
-        filter: {
-            (filter: (data: T, index: number) => boolean, thisArg?: any): _UpdateSelection<T>;
-            (filter: string): _UpdateSelection<T>;
-        };
-
-        call(callback: (selection: _Selection<T>, ...args: any[]) => void, ...args: any[]): _Selection<T>;
-        each(eachFunction: (data: T, index: number) => any): _Selection<T>;
-        on: {
-            (type: string): (data: any, index: number) => any;
-            (type: string, listener: (data: any, index: number) => any, capture?: boolean): _Selection<T>;
-        };
-
-        /**
-        * Returns the total number of elements in the current selection.
-        */
-        size(): number;
-
-        /**
-        * Starts a transition for the current selection. Transitions behave much like selections,
-        * except operators animate smoothly over time rather than applying instantaneously.
-        */
-        transition(): Transition.Transition;
-
-        /**
-        * Sorts the elements in the current selection according to the specified comparator
-        * function.
-        *
-        * @param comparator a comparison function, which will be passed two data elements a and b
-        * to compare, and should return either a negative, positive, or zero value to indicate
-        * their relative order.
-        */
-        sort(comparator?: (a: T, b: T) => number): _Selection<T>;
-
-        /**
-        * Re-inserts elements into the document such that the document order matches the selection
-        * order. This is equivalent to calling sort() if the data is already sorted, but much
-        * faster.
-        */
-        order: () => _Selection<T>;
-
-        /**
-        * Returns the first non-null element in the current selection. If the selection is empty,
-        * returns null.
-        */
-        node: <E extends Element>() => E;
-    }
-
-    export interface Selection extends _Selection<any> { }
-
-    export interface _EnterSelection<T> {
-        append: {
-            (name: string): _Selection<T>;
-            (elementFunction: (data: T, index: number) => any): _Selection<T>;
-        }
-
-        insert: {
-            (name: string, before?: string): _Selection<T>;
-            (insertElementFunction: (data: T, index: number) => any, before?: string): _Selection<T>;
-            (name: string, beforeElementFunction?: (data: T, index: number) => any): _Selection<T>;
-            (insertElementFunction: (data: T, index: number) => any, beforeElementFunction?: (data: T, index: number) => any): _Selection<T>;
-        }
-
-        select: (selector: string) => _Selection<T>;
-        empty: () => boolean;
-        node: () => Element;
-        call: (callback: (selection: _EnterSelection<T>) => void) => _EnterSelection<T>;
-        size: () => number;
-    }
-
-    export interface EnterSelection extends _EnterSelection<any> { }
-
-    export interface _UpdateSelection<T> extends _Selection<T> {
-        enter: () => _EnterSelection<T>;
-        update: () => _Selection<T>;
-        exit: () => _Selection<T>;
-    }
-
-    export interface UpdateSelection extends _UpdateSelection<any> { }
-
-    export interface NestKeyValue {
-        key: string;
-        values: any;
-    }
-
-    export interface Nest {
-        key(keyFunction: (data: any, index: number) => string): Nest;
-        sortKeys(comparator: (d1: any, d2: any) => number): Nest;
-        sortValues(comparator: (d1: any, d2: any) => number): Nest;
-        rollup(rollupFunction: (data: any, index: number) => any): Nest;
-        map(values: any[], mapType?: any): any;
-        entries(values: any[]): NestKeyValue[];
-    }
-
-    export interface MapKeyValue<T> {
-        key: string;
-        value: T;
-    }
-
-    export interface Map<T> {
-        has(key: string): boolean;
-        get(key: string): T;
-        set(key: string, value: T): T;
-        remove(key: string): boolean;
-        keys(): string[];
-        values(): T[];
-        entries(): MapKeyValue<T>[];
-        forEach(func: (key: string, value: T) => void ): void;
-        empty(): boolean;
-        size(): number;
-    }
-
-    export interface Set<T> {
-        has(value: T): boolean;
-        add(value: T): T;
-        remove(value: T): boolean;
-        values(): string[];
-        forEach(func: (value: string) => void ): void;
-        empty(): boolean;
-        size(): number;
-    }
-
-    export interface Random {
-        /**
-        * Returns a function for generating random numbers with a normal distribution
-        *
-        * @param mean The expected value of the generated pseudorandom numbers
-        * @param deviation The given standard deviation
-        */
-        normal(mean?: number, deviation?: number): () => number;
-        /**
-        * Returns a function for generating random numbers with a log-normal distribution
-        *
-        * @param mean The expected value of the generated pseudorandom numbers
-        * @param deviation The given standard deviation
-        */
-        logNormal(mean?: number, deviation?: number): () => number;
-        /**
-        * Returns a function for generating random numbers with an Irwin-Hall distribution
-        *
-        * @param count The number of independent variables
-        */
-        irwinHall(count: number): () => number;
-    }
-
-    // Transitions
-    export module Transition {
-        export interface Transition {
-            duration: {
-                (duration: number): Transition;
-                (duration: (data: any, index: number) => any): Transition;
-            };
-            delay: {
-                (delay: number): Transition;
-                (delay: (data: any, index: number) => any): Transition;
-            };
-            attr: {
-                (name: string): string;
-                (name: string, value: any): Transition;
-                (name: string, valueFunction: (data: any, index: number) => any): Transition;
-                (attrValueMap : any): Transition;
-            };
-            style: {
-                (name: string): string;
-                (name: string, value: any, priority?: string): Transition;
-                (name: string, valueFunction: (data: any, index: number) => any, priority?: string): Transition;
-            };
-            call(callback: (transition: Transition, ...args: any[]) => void, ...args: any[]): Transition;
-            /**
-            * Select an element from the current document
-            */
-            select: {
-                /**
-                * Selects the first element that matches the specified selector string
-                *
-                * @param selector Selection String to match
-                */
-                (selector: string): Transition;
-                /**
-                * Selects the specified node
-                *
-                * @param element Node element to select
-                */
-                (element: EventTarget): Transition;
-            };
-
-            /**
-            * Select multiple elements from the current document
-            */
-            selectAll: {
-                /**
-                * Selects all elements that match the specified selector
-                *
-                * @param selector Selection String to match
-                */
-                (selector: string): Transition;
-                /**
-                * Selects the specified array of elements
-                *
-                * @param elements Array of node elements to select
-                */
-                (elements: EventTarget[]): Transition;
-            }
-            each: {
-                /**
-                 * Immediately invokes the specified function for each element in the current
-                 * transition, passing in the current datum and index, with the this context
-                 * of the current DOM element. Similar to D3.Selection.each.
-                 *
-                 * @param eachFunction The function to be invoked for each element in the
-                 * current transition, passing in the current datum and index, with the this
-                 * context of the current DOM element.
-                 */
-                (eachFunction: (data: any, index: number) => any): Transition;
-                /**
-                 * Adds a listener for transition events, supporting "start", "end" and
-                 * "interrupt" events. The listener will be invoked for each individual
-                 * element in the transition.
-                 *
-                 * @param type Type of transition event. Supported values are "start", "end"
-                 * and "interrupt".
-                 * @param listener The listener to be invoked for each individual element in
-                 * the transition.
-                 */
-                (type: string, listener: (data: any, index: number) => any): Transition;
-            }
-            transition: () => Transition;
-            ease: (value: string, ...arrs: any[]) => Transition;
-            attrTween(name: string, tween: (d: any, i: number, a: any) => BaseInterpolate): Transition;
-            styleTween(name: string, tween: (d: any, i: number, a: any) => BaseInterpolate, priority?: string): Transition;
-            text: {
-                (text: string): Transition;
-                (text: (d: any, i: number) => string): Transition;
-            }
-            tween(name: string, factory: InterpolateFactory): Transition;
-            filter: {
-                (selector: string): Transition;
-                (selector: (data: any, index: number) => boolean): Transition;
-            };
-            remove(): Transition;
-        }
-
-        export interface InterpolateFactory {
-            (a?: any, b?: any): BaseInterpolate;
-        }
-
-        export interface BaseInterpolate {
-            (a: any, b?: any): any;
-        }
-
-        export interface Interpolate {
-            (t: any): any;
-        }
-    }
-
-    //Time
-    export module Time {
-        export interface Time {
-            second: Interval;
-            minute: Interval;
-            hour: Interval;
-            day: Interval;
-            week: Interval;
-            sunday: Interval;
-            monday: Interval;
-            tuesday: Interval;
-            wednesday: Interval;
-            thursday: Interval;
-            friday: Interval;
-            saturday: Interval;
-            month: Interval;
-            year: Interval;
-
-            seconds: Range;
-            minutes: Range;
-            hours: Range;
-            days: Range;
-            weeks: Range;
-            months: Range;
-            years: Range;
-
-            sundays: Range;
-            mondays: Range;
-            tuesdays: Range;
-            wednesdays: Range;
-            thursdays: Range;
-            fridays: Range;
-            saturdays: Range;
-            format: {
-                /**
-                 * Constructs a new local time formatter using the given specifier.
-                 */
-                (specifier: string): TimeFormat;
-                /**
-                 * Returns a new multi-resolution time format given the specified array of predicated formats.
-                 */
-                multi: (formats: any[][]) => TimeFormat;
-
-                utc: {
-                    /**
-                     * Constructs a new local time formatter using the given specifier.
-                     */
-                    (specifier: string): TimeFormat;
-                    /**
-                     * Returns a new multi-resolution UTC time format given the specified array of predicated formats.
-                     */
-                    multi: (formats: any[][]) => TimeFormat;
-                };
-
-                /**
-                 * The full ISO 8601 UTC time format: "%Y-%m-%dT%H:%M:%S.%LZ".
-                 */
-                iso: TimeFormat;
-            };
-
-            scale: {
-                /**
-                * Constructs a new time scale with the default domain and range;
-                * the ticks and tick format are configured for local time.
-                */
-                (): Scale.TimeScale;
-                /**
-                * Constructs a new time scale with the default domain and range;
-                * the ticks and tick format are configured for UTC time.
-                */
-                utc(): Scale.TimeScale;
-            };
-        }
-
-        export interface Range {
-            (start: Date, end: Date, step?: number): Date[];
-        }
-
-        export interface Interval {
-            (date: Date): Date;
-            floor: (date: Date) => Date;
-            round: (date: Date) => Date;
-            ceil: (date: Date) => Date;
-            range: Range;
-            offset: (date: Date, step: number) => Date;
-            utc?: Interval;
-        }
-
-        export interface TimeFormat {
-            (date: Date): string;
-            parse: (string: string) => Date;
-        }
-    }
-
-    // Layout
-    export module Layout {
-        export interface Layout {
-            /**
-            * Creates a new Stack layout
-            */
-            stack(): StackLayout;
-            /**
-            * Creates a new pie layout
-            */
-            pie(): PieLayout;
-            /**
-            * Creates a new force layout
-            */
-            force(): ForceLayout;
-            /**
-            * Creates a new tree layout
-            */
-            tree(): TreeLayout;
-            bundle(): BundleLayout;
-            chord(): ChordLayout;
-            cluster(): ClusterLayout;
-            hierarchy(): HierarchyLayout;
-            histogram(): HistogramLayout;
-            pack(): PackLayout;
-            partition(): PartitionLayout;
-            treemap(): TreeMapLayout;
-        }
-
-        export interface StackLayout {
-            <T>(layers: T[], index?: number): T[];
-            values(accessor?: (d: any) => any): StackLayout;
-            offset(offset: string): StackLayout;
-            x(accessor: (d: any, i: number) => any): StackLayout;
-            y(accessor: (d: any, i: number) => any): StackLayout;
-            out(setter: (d: any, y0: number, y: number) => void): StackLayout;
-        }
-
-        export interface TreeLayout {
-            /**
-            * Gets or sets the sort order of sibling nodes for the layout using the specified comparator function
-            */
-            sort: {
-                /**
-                * Gets the sort order function of sibling nodes for the layout
-                */
-                (): (d1: any, d2: any) => number;
-                /**
-                * Sets the sort order of sibling nodes for the layout using the specified comparator function
-                */
-                (comparator: (d1: any, d2: any) => number): TreeLayout;
-            };
-            /**
-            * Gets or sets the specified children accessor function
-            */
-            children: {
-                /**
-                * Gets the children accessor function
-                */
-                (): (d: any) => any;
-                /**
-                * Sets the specified children accessor function
-                */
-                (children: (d: any) => any): TreeLayout;
-            };
-            /**
-            * Runs the tree layout
-            */
-            nodes(root: GraphNode): GraphNode[];
-            /**
-            * Given the specified array of nodes, such as those returned by nodes, returns an array of objects representing the links from parent to child for each node
-            */
-            links(nodes: GraphNode[]): GraphLink[];
-            /**
-            * If separation is specified, uses the specified function to compute separation between neighboring nodes. If separation is not specified, returns the current separation function
-            */
-            separation: {
-                /**
-                * Gets the current separation function
-                */
-                (): (a: GraphNode, b: GraphNode) => number;
-                /**
-                * Sets the specified function to compute separation between neighboring nodes
-                */
-                (separation: (a: GraphNode, b: GraphNode) => number): TreeLayout;
-            };
-            /**
-            * Gets or sets the available layout size
-            */
-            size: {
-                /**
-                * Gets the available layout size
-                */
-                (): number[];
-                /**
-                * Sets the available layout size
-                */
-                (size: number[]): TreeLayout;
-            };
-            /**
-            * Gets or sets the available node size
-            */
-            nodeSize: {
-                /**
-                * Gets the available node size
-                */
-                (): number[];
-                /**
-                * Sets the available node size
-                */
-                (size: number[]): TreeLayout;
-            };
-        }
-
-        export interface PieLayout {
-            (values: any[], index?: number): ArcDescriptor[];
-            value: {
-                (): (d: any, index: number) => number;
-                (accessor: (d: any, index: number) => number): PieLayout;
-            };
-            sort: {
-                (): (d1: any, d2: any) => number;
-                (comparator: (d1: any, d2: any) => number): PieLayout;
-            };
-            startAngle: {
-                (): number;
-                (angle: number): PieLayout;
-                (angle: () => number): PieLayout;
-                (angle: (d : any) => number): PieLayout;
-                (angle: (d : any, i: number) => number): PieLayout;
-            };
-            endAngle: {
-                (): number;
-                (angle: number): PieLayout;
-                (angle: () => number): PieLayout;
-                (angle: (d : any) => number): PieLayout
-                (angle: (d : any, i: number) => number): PieLayout;
-            };
-            padAngle: {
-                (): number;
-                (angle: number): PieLayout;
-                (angle: () => number): PieLayout;
-                (angle: (d : any) => number): PieLayout
-                (angle: (d : any, i: number) => number): PieLayout;
-            };
-        }
-
-        export interface ArcDescriptor {
-            value: any;
-            data: any;
-            startAngle: number;
-            endAngle: number;
-            index: number;
-        }
-
-        export interface GraphNode  {
-            id?: number;
-            index?: number;
-            name?: string;
-            px?: number;
-            py?: number;
-            size?: number;
-            weight?: number;
-            x?: number;
-            y?: number;
-            subindex?: number;
-            startAngle?: number;
-            endAngle?: number;
-            value?: number;
-            fixed?: boolean;
-            children?: GraphNode[];
-            _children?: GraphNode[];
-            parent?: GraphNode;
-            depth?: number;
-        }
-
-        export interface GraphLink {
-            source: GraphNode;
-            target: GraphNode;
-        }
-
-        export interface GraphNodeForce {
-            index?: number;
-            x?: number;
-            y?: number;
-            px?: number;
-            py?: number;
-            fixed?: boolean;
-            weight?: number;
-        }
-
-        export interface GraphLinkForce {
-            source: GraphNodeForce;
-            target: GraphNodeForce;
-        }
-
-        export interface ForceLayout {
-            (): ForceLayout;
-            size: {
-                (): number[];
-                (mysize: number[]): ForceLayout;
-            };
-            linkDistance: {
-                (): number;
-                (number:number): ForceLayout;
-                (accessor: (d: any, index: number) => number): ForceLayout;
-            };
-            linkStrength:
-            {
-                (): number;
-                (number:number): ForceLayout;
-                (accessor: (d: any, index: number) => number): ForceLayout;
-            };
-            friction:
-            {
-                (): number;
-                (number:number): ForceLayout;
-                (accessor: (d: any, index: number) => number): ForceLayout;
-            };
-            alpha: {
-                (): number;
-                (number:number): ForceLayout;
-                (accessor: (d: any, index: number) => number): ForceLayout;
-            };
-            charge: {
-                (): number;
-                (number:number): ForceLayout;
-                (accessor: (d: any, index: number) => number): ForceLayout;
-            };
-            /**
-             * If distance is specified, sets the maximum distance over which 
-             * charge forces are applied. If distance is not specified, returns 
-             * the current maximum charge distance, which defaults to infinity. 
-             * Specifying a finite charge distance improves the performance of 
-             * the force layout and produces a more localized layout; 
-             * distance-limited charge forces are especially useful in 
-             * conjunction with custom gravity.
-             */
-            chargeDistance: {
-                (): number;
-                (distance: number): ForceLayout;
-                (accessor: (d: any, index: number) => number): ForceLayout;
-            };
-            theta: {
-                (): number;
-                (number:number): ForceLayout;
-                (accessor: (d: any, index: number) => number): ForceLayout;
-            };
-
-            gravity: {
-                (): number;
-                (number:number): ForceLayout;
-                (accessor: (d: any, index: number) => number): ForceLayout;
-            };
-
-            links: {
-                (): GraphLinkForce[];
-                (arLinks: GraphLinkForce[]): ForceLayout;
-
-            };
-            nodes:
-            {
-                (): GraphNodeForce[];
-                (arNodes: GraphNodeForce[]): ForceLayout;
-
-            };
-            start(): ForceLayout;
-            resume(): ForceLayout;
-            stop(): ForceLayout;
-            tick(): ForceLayout;
-            on(type: string, listener: () => void ): ForceLayout;
-            drag(): ForceLayout;
-        }
-
-        export interface BundleLayout{
-            (links: GraphLink[]): GraphNode[][];
-        }
-
-        export interface ChordLayout {
-            matrix: {
-                (): number[][];
-                (matrix: number[][]): ChordLayout;
-            }
-            padding: {
-                (): number;
-                (padding: number): ChordLayout;
-            }
-            sortGroups: {
-                (): (a: number, b: number) => number;
-                (comparator: (a: number, b: number) => number): ChordLayout;
-            }
-            sortSubgroups: {
-                (): (a: number, b: number) => number;
-                (comparator: (a: number, b: number) => number): ChordLayout;
-            }
-            sortChords: {
-                (): (a: number, b: number) => number;
-                (comparator: (a: number, b: number) => number): ChordLayout;
-            }
-            chords(): GraphLink[];
-            groups(): ArcDescriptor[];
-        }
-
-        export interface ClusterLayout{
-            sort: {
-                (): (a: GraphNode, b: GraphNode) => number;
-                (comparator: (a: GraphNode, b: GraphNode) => number): ClusterLayout;
-            }
-            children: {
-                (): (d: any, i?: number) => GraphNode[];
-                (children: (d: any, i?: number) => GraphNode[]): ClusterLayout;
-            }
-            nodes(root: GraphNode): GraphNode[];
-            links(nodes: GraphNode[]): GraphLink[];
-            separation: {
-                (): (a: GraphNode, b: GraphNode) => number;
-                (separation: (a: GraphNode, b: GraphNode) => number): ClusterLayout;
-            }
-            size: {
-                (): number[];
-                (size: number[]): ClusterLayout;
-            }
-            value: {
-                (): (node: GraphNode) => number;
-                (value: (node: GraphNode) => number): ClusterLayout;
-            }
-        }
-
-        export interface HierarchyLayout {
-            sort: {
-                (): (a: GraphNode, b: GraphNode) => number;
-                (comparator: (a: GraphNode, b: GraphNode) => number): HierarchyLayout;
-            }
-            children: {
-                (): (d: any, i?: number) => GraphNode[];
-                (children: (d: any, i?: number) => GraphNode[]): HierarchyLayout;
-            }
-            nodes(root: GraphNode): GraphNode[];
-            links(nodes: GraphNode[]): GraphLink[];
-            value: {
-                (): (node: GraphNode) => number;
-                (value: (node: GraphNode) => number): HierarchyLayout;
-            }
-            reValue(root: GraphNode): HierarchyLayout;
-        }
-
-        export interface Bin extends Array<any> {
-            x: number;
-            dx: number;
-            y: number;
-        }
-
-        export interface HistogramLayout {
-            (values: any[], index?: number): Bin[];
-            value: {
-                (): (value: any) => any;
-                (accessor: (value: any) => any): HistogramLayout
-            }
-            range: {
-                (): (value: any, index: number) => number[];
-                (range: (value: any, index: number) => number[]): HistogramLayout;
-                (range: number[]): HistogramLayout;
-            }
-            bins: {
-                (): (range: any[], index: number) => number[];
-                (bins: (range: any[], index: number) => number[]): HistogramLayout;
-                (bins: number): HistogramLayout;
-                (bins: number[]): HistogramLayout;
-            }
-            frequency: {
-                (): boolean;
-                (frequency: boolean): HistogramLayout;
-            }
-        }
-
-        export interface PackLayout {
-            sort: {
-                (): (a: GraphNode, b: GraphNode) => number;
-                (comparator: (a: GraphNode, b: GraphNode) => number): PackLayout;
-            }
-            children: {
-                (): (d: any, i?: number) => GraphNode[];
-                (children: (d: any, i?: number) => GraphNode[]): PackLayout;
-            }
-            nodes(root: GraphNode): GraphNode[];
-            links(nodes: GraphNode[]): GraphLink[];
-            value: {
-                (): (node: GraphNode) => number;
-                (value: (node: GraphNode) => number): PackLayout;
-            }
-            size: {
-                (): number[];
-                (size: number[]): PackLayout;
-            }
-            padding: {
-                (): number;
-                (padding: number): PackLayout;
-            }
-        }
-
-        export interface PartitionLayout {
-            sort: {
-                (): (a: GraphNode, b: GraphNode) => number;
-                (comparator: (a: GraphNode, b: GraphNode) => number): PackLayout;
-            }
-            children: {
-                (): (d: any, i?: number) => GraphNode[];
-                (children: (d: any, i?: number) => GraphNode[]): PackLayout;
-            }
-            nodes(root: GraphNode): GraphNode[];
-            links(nodes: GraphNode[]): GraphLink[];
-            value: {
-                (): (node: GraphNode) => number;
-                (value: (node: GraphNode) => number): PackLayout;
-            }
-            size: {
-                (): number[];
-                (size: number[]): PackLayout;
-            }
-        }
-
-        export interface TreeMapLayout {
-            sort: {
-                (): (a: GraphNode, b: GraphNode) => number;
-                (comparator: (a: GraphNode, b: GraphNode) => number): TreeMapLayout;
-            }
-            children: {
-                (): (d: any, i?: number) => GraphNode[];
-                (children: (d: any, i?: number) => GraphNode[]): TreeMapLayout;
-            }
-            nodes(root: GraphNode): GraphNode[];
-            links(nodes: GraphNode[]): GraphLink[];
-            value: {
-                (): (node: GraphNode) => number;
-                (value: (node: GraphNode) => number): TreeMapLayout;
-            }
-            size: {
-                (): number[];
-                (size: number[]): TreeMapLayout;
-            }
-            padding: {
-                (): number;
-                (padding: number): TreeMapLayout;
-            }
-            round: {
-                (): boolean;
-                (round: boolean): TreeMapLayout;
-            }
-            sticky: {
-                (): boolean;
-                (sticky: boolean): TreeMapLayout;
-            }
-            mode: {
-                (): string;
-                (mode: string): TreeMapLayout;
-            }
-        }
-    }
-
-    // Color
-    export module Color {
-        export interface Color {
-            /**
-            * increase lightness by some exponential factor (gamma)
-            */
-            brighter(k?: number): Color;
-            /**
-            * decrease lightness by some exponential factor (gamma)
-            */
-            darker(k?: number): Color;
-            /**
-            * convert the color to a string.
-            */
-            toString(): string;
-        }
-
-        export interface RGBColor extends Color{
-            /**
-            * the red color channel.
-            */
-            r: number;
-            /**
-            * the green color channel.
-            */
-            g: number;
-            /**
-            * the blue color channel.
-            */
-            b: number;
-            /**
-            * convert from RGB to HSL.
-            */
-            hsl(): HSLColor;
-        }
-
-        export interface HSLColor extends Color{
-            /**
-            * hue
-            */
-            h: number;
-            /**
-            * saturation
-            */
-            s: number;
-            /**
-            * lightness
-            */
-            l: number;
-            /**
-            * convert from HSL to RGB.
-            */
-            rgb(): RGBColor;
-        }
-
-        export interface LABColor extends Color{
-            /**
-            * lightness
-            */
-            l: number;
-            /**
-            * a-dimension
-            */
-            a: number;
-            /**
-            * b-dimension
-            */
-            b: number;
-            /**
-            * convert from LAB to RGB.
-            */
-            rgb(): RGBColor;
-        }
-
-        export interface HCLColor extends Color{
-            /**
-            * hue
-            */
-            h: number;
-            /**
-            * chroma
-            */
-            c: number;
-            /**
-            * luminance
-            */
-            l: number;
-            /**
-            * convert from HCL to RGB.
-            */
-            rgb(): RGBColor;
-        }
-    }
-
-    // SVG
-    export module Svg {
-        export interface Svg {
-            /**
-            * Create a new symbol generator
-            */
-            symbol(): Symbol;
-            /**
-            * Create a new axis generator
-            */
-            axis(): Axis;
-            /**
-            * Create a new arc generator
-            */
-            arc(): Arc;
-            /**
-            * Create a new line generator
-            */
-            line: {
-                (): Line;
-                radial(): LineRadial;
-            }
-            /**
-            * Create a new area generator
-            */
-            area: {
-                (): Area;
-                radial(): AreaRadial;
-            }
-            /**
-            * Create a new brush generator
-            */
-            brush(): Brush;
-            /**
-            * Create a new chord generator
-            */
-            chord(): Chord;
-            /**
-            * Create a new diagonal generator
-            */
-            diagonal: {
-                (): Diagonal;
-                radial(): Diagonal;
-            }
-            /**
-            * The array of supported symbol types.
-            */
-            symbolTypes: string[];
-        }
-
-        export interface Symbol {
-            type: (symbolType: string | ((datum: any, index: number) => string)) => Symbol;
-            size: (size: number | ((datum: any, index: number) => number)) => Symbol;
-            (datum?: any, index?: number): string;
-        }
-
-        export interface Brush {
-            /**
-            * Draws or redraws this brush into the specified selection of elements
-            */
-            (selection: _Selection<any>): void;
-            /**
-            * Gets or sets the x-scale associated with the brush
-            */
-            x: {
-                /**
-                * Gets  the x-scale associated with the brush
-                */
-                (): D3.Scale.Scale;
-                /**
-                * Sets the x-scale associated with the brush
-                *
-                * @param accessor The new Scale
-                */
-                (scale: D3.Scale.Scale): Brush;
-            };
-            /**
-            * Gets or sets the x-scale associated with the brush
-            */
-            y: {
-                /**
-                * Gets  the x-scale associated with the brush
-                */
-                (): D3.Scale.Scale;
-                /**
-                * Sets the x-scale associated with the brush
-                *
-                * @param accessor The new Scale
-                */
-                (scale: D3.Scale.Scale): Brush;
-            };
-            /**
-            * Gets or sets the current brush extent
-            */
-            extent: {
-                /**
-                * Gets the current brush extent
-                */
-                (): any[];
-                /**
-                * Sets the current brush extent
-                */
-                (values: any[]): Brush;
-            };
-            /**
-            * Clears the extent, making the brush extent empty.
-            */
-            clear(): Brush;
-            /**
-            * Returns true if and only if the brush extent is empty
-            */
-            empty(): boolean;
-            /**
-            * Gets or sets the listener for the specified event type
-            */
-            on: {
-                /**
-                * Gets the listener for the specified event type
-                */
-                (type: string): (data: any, index: number) => any;
-                /**
-                * Sets the listener for the specified event type
-                */
-                (type: string, listener: (data: any, index: number) => any, capture?: boolean): Brush;
-            };
-        }
-
-        export interface Axis {
-            (selection: _Selection<any>): void;
-            (transition: Transition.Transition): void;
-
-            scale: {
-                (): any;
-                (scale: any): Axis;
-            };
-
-            orient: {
-                (): string;
-                (orientation: string): Axis;
-            };
-
-            ticks: {
-                (): any[];
-                (...arguments: any[]): Axis;
-            };
-
-            tickPadding: {
-                (): number;
-                (padding: number): Axis;
-            };
-
-            tickValues: {
-                (): any[];
-                (values: any[]): Axis;
-            };
-            tickSubdivide(count: number): Axis;
-            tickSize: {
-                (): number;
-                (inner: number, outer?: number): Axis;
-            }
-            innerTickSize: {
-                (): number;
-                (value: number): Axis;
-            }
-            outerTickSize: {
-                (): number;
-                (value: number): Axis;
-            }
-            tickFormat(formatter: (value: any, index?: number) => string): Axis;
-            nice(count?: number): Axis;
-        }
-
-        export interface Arc {
-           /**
-           * Returns the path data string
-           *
-           * @param data Array of data elements
-           * @param index Optional index
-           */
-           (data: any, index?: number): string;
-           innerRadius: {
-                (): (data: any, index?: number) => number;
-                (radius: number): Arc;
-                (radius: () => number): Arc;
-                (radius: (data: any) => number): Arc;
-                (radius: (data: any, index: number) => number): Arc;
-            };
-            outerRadius: {
-                (): (data: any, index?: number) => number;
-                (radius: number): Arc;
-                (radius: () => number): Arc;
-                (radius: (data: any) => number): Arc;
-                (radius: (data: any, index: number) => number): Arc;
-            };
-            startAngle: {
-                (): (data: any, index?: number) => number;
-                (angle: number): Arc;
-                (angle: () => number): Arc;
-                (angle: (data: any) => number): Arc;
-                (angle: (data: any, index: number) => number): Arc;
-            };
-            endAngle: {
-                (): (data: any, index?: number) => number;
-                (angle: number): Arc;
-                (angle: () => number): Arc;
-                (angle: (data: any) => number): Arc;
-                (angle: (data: any, index: number) => number): Arc;
-            };
-            centroid(data: any, index?: number): number[];
-        }
-
-        export interface Line {
-            /**
-            * Returns the path data string
-            *
-            * @param data Array of data elements
-            * @param index Optional index
-            */
-            (data: any[], index?: number): string;
-            /**
-            * Get or set the x-coordinate accessor.
-            */
-            x: {
-                /**
-                * Get the x-coordinate accessor.
-                */
-                (): (data: any, index ?: number) => number;
-                /**
-                * Set the x-coordinate accessor.
-                *
-                * @param accessor The new accessor function
-                */
-                (accessor: (data: any) => number): Line;
-                (accessor: (data: any, index: number) => number): Line;
-                /**
-                * Set the  x-coordinate to a constant.
-                *
-                * @param cnst The new constant value.
-                */
-                (cnst: number): Line;
-            };
-            /**
-            * Get or set the y-coordinate accessor.
-            */
-            y: {
-                /**
-                * Get the y-coordinate accessor.
-                */
-                (): (data: any, index ?: number) => number;
-                /**
-                * Set the y-coordinate accessor.
-                *
-                * @param accessor The new accessor function
-                */
-                (accessor: (data: any) => number): Line;
-                (accessor: (data: any, index: number) => number): Line;
-                /**
-                * Set the  y-coordinate to a constant.
-                *
-                * @param cnst The new constant value.
-                */
-                (cnst: number): Line;
-            };
-            /**
-            * Get or set the interpolation mode.
-            */
-            interpolate: {
-                /**
-                * Get the interpolation accessor.
-                */
-                (): string | ((points: number[][]) => string);
-                /**
-                * Set the interpolation accessor.
-                *
-                * @param interpolate The interpolation mode
-                */
-                (interpolate: string | ((points: number[][]) => string)): Line;
-            };
-            /**
-            * Get or set the cardinal spline tension.
-            */
-            tension: {
-                /**
-                * Get the cardinal spline accessor.
-                */
-                (): number;
-                /**
-                * Set the cardinal spline accessor.
-                *
-                * @param tension The Cardinal spline interpolation tension
-                */
-                (tension: number): Line;
-            };
-            /**
-            * Control whether the line is defined at a given point.
-            */
-            defined: {
-                /**
-                * Get the accessor function that controls where the line is defined.
-                */
-                (): (data: any, index?: number) => boolean;
-                /**
-                * Set the accessor function that controls where the area is defined.
-                *
-                * @param defined The new accessor function
-                */
-                (defined: (data: any, index?: number) => boolean): Line;
-            };
-        }
-
-        export interface LineRadial {
-            /**
-            * Returns the path data string
-            *
-            * @param data Array of data elements
-            * @param index Optional index
-            */
-            (data: any[], index?: number): string;
-            /**
-            * Get or set the x-coordinate accessor.
-            */
-            x: {
-                /**
-                * Get the x-coordinate accessor.
-                */
-                (): (data: any, index ?: number) => number;
-                /**
-                * Set the x-coordinate accessor.
-                *
-                * @param accessor The new accessor function
-                */
-                (accessor: (data: any) => number): LineRadial;
-                (accessor: (data: any, index: number) => number): LineRadial;
-
-                /**
-                * Set the  x-coordinate to a constant.
-                *
-                * @param cnst The new constant value.
-                */
-                (cnst: number): LineRadial;
-            };
-            /**
-            * Get or set the y-coordinate accessor.
-            */
-            y: {
-                /**
-                * Get the y-coordinate accessor.
-                */
-                (): (data: any, index ?: number) => number;
-                /**
-                * Set the y-coordinate accessor.
-                *
-                * @param accessor The new accessor function
-                */
-                (accessor: (data: any) => number): LineRadial;
-                (accessor: (data: any, index: number) => number): LineRadial;
-                /**
-                * Set the  y-coordinate to a constant.
-                *
-                * @param cnst The new constant value.
-                */
-                (cnst: number): LineRadial;
-            };
-            /**
-            * Get or set the interpolation mode.
-            */
-            interpolate: {
-                /**
-                * Get the interpolation accessor.
-                */
-                (): string;
-                /**
-                * Set the interpolation accessor.
-                *
-                * @param interpolate The interpolation mode
-                */
-                (interpolate: string): LineRadial;
-            };
-            /**
-            * Get or set the cardinal spline tension.
-            */
-            tension: {
-                /**
-                * Get the cardinal spline accessor.
-                */
-                (): number;
-                /**
-                * Set the cardinal spline accessor.
-                *
-                * @param tension The Cardinal spline interpolation tension
-                */
-                (tension: number): LineRadial;
-            };
-            /**
-            * Control whether the line is defined at a given point.
-            */
-            defined: {
-                /**
-                * Get the accessor function that controls where the line is defined.
-                */
-                (): (data: any) => any;
-                /**
-                * Set the accessor function that controls where the area is defined.
-                *
-                * @param defined The new accessor function
-                */
-                (defined: (data: any) => any): LineRadial;
-            };
-            radius: {
-                (): (d: any, i?: number) => number;
-                (radius: number): LineRadial;
-                (radius: (d: any) => number): LineRadial;
-                (radius: (d: any, i: number) => number): LineRadial;
-            }
-            angle: {
-                (): (d: any, i?: any) => number;
-                (angle: number): LineRadial;
-                (angle: (d: any) => number): LineRadial;
-                (angle: (d: any, i: any) => number): LineRadial;
-            }
-        }
-
-        export interface Area {
-            /**
-            * Generate a piecewise linear area, as in an area chart.
-            */
-            (data: any[], index?: number): string;
-            /**
-            * Get or set the x-coordinate accessor.
-            */
-            x: {
-                /**
-                * Get the x-coordinate accessor.
-                */
-                (): (data: any, index ?: number) => number;
-                /**
-                * Set the x-coordinate accessor.
-                *
-                * @param accessor The new accessor function
-                */
-                (accessor: (data: any) => number): Area;
-                (accessor: (data: any, index: number) => number): Area;
-                /**
-                * Set the  x-coordinate to a constant.
-                *
-                * @param cnst The new constant value.
-                */
-                (cnst: number): Area;
-            };
-            /**
-            * Get or set the x0-coordinate (baseline) accessor.
-            */
-            x0: {
-                /**
-                * Get the  x0-coordinate (baseline) accessor.
-                */
-                (): (data: any, index ?: number) => number;
-                /**
-                * Set the  x0-coordinate (baseline) accessor.
-                *
-                * @param accessor The new accessor function
-                */
-                (accessor: (data: any) => number): Area;
-                (accessor: (data: any, index: number) => number): Area;
-                /**
-                * Set the  x0-coordinate (baseline) to a constant.
-                *
-                * @param cnst The new constant value.
-                */
-                (cnst: number): Area;
-            };
-            /**
-            * Get or set the x1-coordinate (topline) accessor.
-            */
-            x1: {
-                /**
-                * Get the  x1-coordinate (topline) accessor.
-                */
-                (): (data: any, index ?: number) => number;
-                /**
-                * Set the  x1-coordinate (topline) accessor.
-                *
-                * @param accessor The new accessor function
-                */
-                (accessor: (data: any) => number): Area;
-                (accessor: (data: any, index: number) => number): Area;
-                /**
-                * Set the  x1-coordinate (topline) to a constant.
-                *
-                * @param cnst The new constant value.
-                */
-                (cnst: number): Area;
-            };
-            /**
-            * Get or set the y-coordinate accessor.
-            */
-            y: {
-                /**
-                * Get the y-coordinate accessor.
-                */
-                (): (data: any, index ?: number) => number;
-                /**
-                * Set the y-coordinate accessor.
-                *
-                * @param accessor The new accessor function
-                */
-                (accessor: (data: any) => number): Area;
-                (accessor: (data: any, index: number) => number): Area;
-                /**
-                * Set the y-coordinate to a constant.
-                *
-                * @param cnst The constant value
-                */
-                (cnst: number): Area;
-            };
-            /**
-            * Get or set the y0-coordinate (baseline) accessor.
-            */
-            y0: {
-                /**
-                * Get the y0-coordinate (baseline) accessor.
-                */
-                (): (data: any, index ?: number) => number;
-                /**
-                * Set the y0-coordinate (baseline) accessor.
-                *
-                * @param accessor The new accessor function
-                */
-                (accessor: (data: any) => number): Area;
-                (accessor: (data: any, index: number) => number): Area;
-                /**
-                * Set the y0-coordinate (baseline) to a constant.
-                *
-                * @param cnst The constant value
-                */
-                (cnst: number): Area;
-            };
-            /**
-            * Get or set the y1-coordinate (topline) accessor.
-            */
-            y1: {
-                /**
-                * Get the y1-coordinate (topline) accessor.
-                */
-                (): (data: any, index ?: number) => number;
-                /**
-                * Set the y1-coordinate (topline) accessor.
-                *
-                * @param accessor The new accessor function
-                */
-                (accessor: (data: any) => number): Area;
-                (accessor: (data: any, index: number) => number): Area;
-                /**
-                * Set the y1-coordinate (baseline) to a constant.
-                *
-                * @param cnst The constant value
-                */
-                (cnst: number): Area;
-            };
-            /**
-            * Get or set the interpolation mode.
-            */
-            interpolate: {
-                /**
-                * Get the interpolation accessor.
-                */
-                (): string | ((points: number[][]) => string);
-                /**
-                * Set the interpolation accessor.
-                *
-                * @param interpolate The interpolation mode
-                */
-                (interpolate: string | ((points: number[][]) => string)): Area;
-            };
-            /**
-            * Get or set the cardinal spline tension.
-            */
-            tension: {
-                /**
-                * Get the cardinal spline accessor.
-                */
-                (): number;
-                /**
-                * Set the cardinal spline accessor.
-                *
-                * @param tension The Cardinal spline interpolation tension
-                */
-                (tension: number): Area;
-            };
-            /**
-            * Control whether the area is defined at a given point.
-            */
-            defined: {
-                /**
-                * Get the accessor function that controls where the area is defined.
-                */
-                (): (data: any, index?: number) => any;
-                /**
-                * Set the accessor function that controls where the area is defined.
-                *
-                * @param defined The new accessor function
-                */
-                (defined: (data: any, index?: number) => any): Area;
-            };
-        }
-
-        export interface AreaRadial {
-            /**
-            * Generate a piecewise linear area, as in an area chart.
-            */
-            (data: any[], index?: number): string;
-            /**
-            * Get or set the x-coordinate accessor.
-            */
-            x: {
-                /**
-                * Get the x-coordinate accessor.
-                */
-                (): (data: any, index ?: number) => number;
-                /**
-                * Set the x-coordinate accessor.
-                *
-                * @param accessor The new accessor function
-                */
-                (accessor: (data: any) => number): AreaRadial;
-                (accessor: (data: any, index: number) => number): AreaRadial;
-                /**
-                * Set the  x-coordinate to a constant.
-                *
-                * @param cnst The new constant value.
-                */
-                (cnst: number): AreaRadial;
-            };
-            /**
-            * Get or set the x0-coordinate (baseline) accessor.
-            */
-            x0: {
-                /**
-                * Get the  x0-coordinate (baseline) accessor.
-                */
-                (): (data: any, index ?: number) => number;
-                /**
-                * Set the  x0-coordinate (baseline) accessor.
-                *
-                * @param accessor The new accessor function
-                */
-                (accessor: (data: any) => number): AreaRadial;
-                (accessor: (data: any, index: number) => number): AreaRadial;
-                /**
-                * Set the  x0-coordinate to a constant.
-                *
-                * @param cnst The new constant value.
-                */
-                (cnst: number): AreaRadial;
-            };
-            /**
-            * Get or set the x1-coordinate (topline) accessor.
-            */
-            x1: {
-                /**
-                * Get the  x1-coordinate (topline) accessor.
-                */
-                (): (data: any, index ?: number) => number;
-                /**
-                * Set the  x1-coordinate (topline) accessor.
-                *
-                * @param accessor The new accessor function
-                */
-                (accessor: (data: any) => number): AreaRadial;
-                (accessor: (data: any, index: number) => number): AreaRadial;
-                /**
-                * Set the  x1-coordinate to a constant.
-                *
-                * @param cnst The new constant value.
-                */
-                (cnst: number): AreaRadial;
-            };
-            /**
-            * Get or set the y-coordinate accessor.
-            */
-            y: {
-                /**
-                * Get the y-coordinate accessor.
-                */
-                (): (data: any, index ?: number) => number;
-                /**
-                * Set the y-coordinate accessor.
-                *
-                * @param accessor The new accessor function
-                */
-                (accessor: (data: any) => number): AreaRadial;
-                (accessor: (data: any, index: number) => number): AreaRadial;
-                /**
-                * Set the y-coordinate to a constant.
-                *
-                * @param cnst The new constant value.
-                */
-                (cnst: number): AreaRadial;
-            };
-            /**
-            * Get or set the y0-coordinate (baseline) accessor.
-            */
-            y0: {
-                /**
-                * Get the y0-coordinate (baseline) accessor.
-                */
-                (): (data: any, index ?: number) => number;
-                /**
-                * Set the y0-coordinate (baseline) accessor.
-                *
-                * @param accessor The new accessor function
-                */
-                (accessor: (data: any) => number): AreaRadial;
-                (accessor: (data: any, index: number) => number): AreaRadial;
-                /**
-                * Set the  y0-coordinate to a constant.
-                *
-                * @param cnst The new constant value.
-                */
-                (cnst: number): AreaRadial;
-            };
-            /**
-            * Get or set the y1-coordinate (topline) accessor.
-            */
-            y1: {
-                /**
-                * Get the y1-coordinate (topline) accessor.
-                */
-                (): (data: any, index ?: number) => number;
-                /**
-                * Set the y1-coordinate (topline) accessor.
-                *
-                * @param accessor The new accessor function
-                */
-                (accessor: (data: any) => number): AreaRadial;
-                (accessor: (data: any, index: number) => number): AreaRadial;
-                /**
-                * Set the  y1-coordinate to a constant.
-                *
-                * @param cnst The new constant value.
-                */
-                (cnst: number): AreaRadial;
-            };
-            /**
-            * Get or set the interpolation mode.
-            */
-            interpolate: {
-                /**
-                * Get the interpolation accessor.
-                */
-                (): string;
-                /**
-                * Set the interpolation accessor.
-                *
-                * @param interpolate The interpolation mode
-                */
-                (interpolate: string): AreaRadial;
-            };
-            /**
-            * Get or set the cardinal spline tension.
-            */
-            tension: {
-                /**
-                * Get the cardinal spline accessor.
-                */
-                (): number;
-                /**
-                * Set the cardinal spline accessor.
-                *
-                * @param tension The Cardinal spline interpolation tension
-                */
-                (tension: number): AreaRadial;
-            };
-            /**
-            * Control whether the area is defined at a given point.
-            */
-            defined: {
-                /**
-                * Get the accessor function that controls where the area is defined.
-                */
-                (): (data: any) => any;
-                /**
-                * Set the accessor function that controls where the area is defined.
-                *
-                * @param defined The new accessor function
-                */
-                (defined: (data: any) => any): AreaRadial;
-            };
-            radius: {
-                (): number;
-                (radius: number): AreaRadial;
-                (radius: () => number): AreaRadial;
-                (radius: (data: any) => number): AreaRadial;
-                (radius: (data: any, index: number) => number): AreaRadial;
-            };
-            innerRadius: {
-                (): number;
-                (radius: number): AreaRadial;
-                (radius: () => number): AreaRadial;
-                (radius: (data: any) => number): AreaRadial;
-                (radius: (data: any, index: number) => number): AreaRadial;
-            };
-            outerRadius: {
-                (): number;
-                (radius: number): AreaRadial;
-                (radius: () => number): AreaRadial;
-                (radius: (data: any) => number): AreaRadial;
-                (radius: (data: any, index: number) => number): AreaRadial;
-            };
-            angle: {
-                (): number;
-                (angle: number): AreaRadial;
-                (angle: () => number): AreaRadial;
-                (angle: (data: any) => number): AreaRadial;
-                (angle: (data: any, index: number) => number): AreaRadial;
-            };
-            startAngle: {
-                (): number;
-                (angle: number): AreaRadial;
-                (angle: () => number): AreaRadial;
-                (angle: (data: any) => number): AreaRadial;
-                (angle: (data: any, index: number) => number): AreaRadial;
-            };
-            endAngle: {
-                (): number;
-                (angle: number): AreaRadial;
-                (angle: () => number): AreaRadial;
-                (angle: (data: any) => number): AreaRadial;
-                (angle: (data: any, index: number) => number): AreaRadial;
-            };
-        }
-
-        export interface Chord {
-            (datum: any, index?: number): string;
-            radius: {
-                (): number;
-                (radius: number): Chord;
-                (radius: () => number): Chord;
-            };
-            startAngle: {
-                (): number;
-                (angle: number): Chord;
-                (angle: () => number): Chord;
-            };
-            endAngle: {
-                (): number;
-                (angle: number): Chord;
-                (angle: () => number): Chord;
-            };
-            source: {
-                (): any;
-                (angle: any): Chord;
-                (angle: (d: any, i?: number) => any): Chord;
-            };
-            target: {
-                (): any;
-                (angle: any): Chord;
-                (angle: (d: any, i?: number) => any): Chord;
-            };
-        }
-
-        export interface Diagonal {
-            (datum: any, index?: number): string;
-            projection: {
-                (): (datum: any, index?: number) => number[];
-                (proj: (datum: any) => number[]): Diagonal;
-                (proj: (datum: any, index: number) => number[]): Diagonal;
-            };
-            source: {
-                (): (datum: any, index?: number) => any;
-                (src: (datum: any) => any): Diagonal;
-                (src: (datum: any, index: number) => any): Diagonal;
-                (src: any): Diagonal;
-            };
-            target: {
-                (): (datum: any, index?: number) => any;
-                (target: (d: any) => any): Diagonal;
-                (target: (d: any, i: number) => any): Diagonal;
-                (target: any): Diagonal;
-            };
-        }
-    }
-
-    // Scales
-    export module Scale {
-        export interface ScaleBase {
-            /**
-            * Construct a linear quantitative scale.
-            */
-            linear(): LinearScale;
-            /*
-            * Construct an ordinal scale.
-            */
-            ordinal(): OrdinalScale;
-            /**
-            * Construct a linear quantitative scale with a discrete output range.
-            */
-            quantize(): QuantizeScale;
-            /*
-            * Construct an ordinal scale with ten categorical colors.
-            */
-            category10(): OrdinalScale;
-            /*
-            * Construct an ordinal scale with twenty categorical colors
-            */
-            category20(): OrdinalScale;
-            /*
-            * Construct an ordinal scale with twenty categorical colors
-            */
-            category20b(): OrdinalScale;
-            /*
-            * Construct an ordinal scale with twenty categorical colors
-            */
-            category20c(): OrdinalScale;
-            /*
-            * Construct a linear identity scale.
-            */
-            identity(): IdentityScale;
-            /*
-            * Construct a quantitative scale with an logarithmic transform.
-            */
-            log(): LogScale;
-            /*
-            * Construct a quantitative scale with an exponential transform.
-            */
-            pow(): PowScale;
-            /*
-            * Construct a quantitative scale mapping to quantiles.
-            */
-            quantile(): QuantileScale;
-            /*
-            * Construct a quantitative scale with a square root transform.
-            */
-            sqrt(): SqrtScale;
-            /*
-            * Construct a threshold scale with a discrete output range.
-            */
-            threshold(): ThresholdScale;
-        }
-
-        export interface GenericScale<S> {
-            (value: any): any;
-            domain: {
-                (values: any[]): S;
-                (): any[];
-            };
-            range: {
-                (values: any[]): S;
-                (): any[];
-            };
-            invertExtent?(y: any): any[];
-            copy(): S;
-        }
-
-        export interface Scale extends GenericScale<Scale> { }
-
-        export interface GenericQuantitativeScale<S> extends GenericScale<S> {
-            /**
-            * Get the range value corresponding to a given domain value.
-            *
-            * @param value Domain Value
-            */
-            (value: number): number;
-            /**
-            * Get the domain value corresponding to a given range value.
-            *
-            * @param value Range Value
-            */
-            invert(value: number): number;
-            /**
-            * Set the scale's output range, and enable rounding.
-            *
-            * @param value The output range.
-            */
-            rangeRound: (values: any[]) => S;
-            /**
-            * get or set the scale's output interpolator.
-            */
-            interpolate: {
-                (): D3.Transition.Interpolate;
-                (factory: D3.Transition.Interpolate): S;
-            };
-            /**
-            * enable or disable clamping of the output range.
-            *
-            * @param clamp Enable or disable
-            */
-            clamp: {
-                (): boolean;
-                (clamp: boolean): S;
-            }
-            /**
-            * extend the scale domain to nice round numbers.
-            *
-            * @param count Optional number of ticks to exactly fit the domain
-            */
-            nice(count?: number): S;
-            /**
-            * get representative values from the input domain.
-            *
-            * @param count Aproximate representative values to return.
-            */
-            ticks(count: number): any[];
-            /**
-            * get a formatter for displaying tick values
-            *
-            * @param count Aproximate representative values to return
-            */
-            tickFormat(count: number, format?: string): (n: number) => string;
-        }
-
-        export interface QuantitativeScale extends GenericQuantitativeScale<QuantitativeScale> { }
-
-        export interface LinearScale extends GenericQuantitativeScale<LinearScale> { }
-
-        export interface IdentityScale extends GenericScale<IdentityScale> {
-            /**
-            * Get the range value corresponding to a given domain value.
-            *
-            * @param value Domain Value
-            */
-            (value: number): number;
-            /**
-            * Get the domain value corresponding to a given range value.
-            *
-            * @param value Range Value
-            */
-            invert(value: number): number;
-            /**
-            * get representative values from the input domain.
-            *
-            * @param count Aproximate representative values to return.
-            */
-            ticks(count: number): any[];
-            /**
-            * get a formatter for displaying tick values
-            *
-            * @param count Aproximate representative values to return
-            */
-            tickFormat(count: number): (n: number) => string;
-        }
-
-        export interface SqrtScale extends GenericQuantitativeScale<SqrtScale> { }
-
-        export interface PowScale extends GenericQuantitativeScale<PowScale> { }
-
-        export interface LogScale extends GenericQuantitativeScale<LogScale> { }
-
-        export interface OrdinalScale extends GenericScale<OrdinalScale> {
-            rangePoints(interval: any[], padding?: number): OrdinalScale;
-            rangeBands(interval: any[], padding?: number, outerPadding?: number): OrdinalScale;
-            rangeRoundBands(interval: any[], padding?: number, outerPadding?: number): OrdinalScale;
-            rangeBand(): number;
-            rangeExtent(): any[];
-        }
-
-        export interface QuantizeScale extends GenericScale<QuantizeScale> { }
-
-        export interface ThresholdScale extends GenericScale<ThresholdScale> { }
-
-        export interface QuantileScale extends GenericScale<QuantileScale> {
-            quantiles(): any[];
-        }
-
-        export interface TimeScale extends GenericScale<TimeScale> {
-            (value: Date): number;
-            invert(value: number): Date;
-            rangeRound: (values: any[]) => TimeScale;
-            interpolate: {
-                (): D3.Transition.Interpolate;
-                (factory: D3.Transition.InterpolateFactory): TimeScale;
-            };
-            clamp(clamp: boolean): TimeScale;
-            ticks: {
-                (count: number): any[];
-                (range: D3.Time.Range, count: number): any[];
-            };
-            tickFormat(count: number): (n: number) => string;
-            nice(count?: number): TimeScale;
-        }
-    }
-
-    // Behaviour
-    export module Behavior {
-        export interface Behavior{
-            /**
-            * Constructs a new drag behaviour
-            */
-            drag(): Drag;
-            /**
-            * Constructs a new zoom behaviour
-            */
-            zoom(): Zoom;
-        }
-
-        export interface Zoom {
-            /**
-            * Applies the zoom behavior to the specified selection,
-            * registering the necessary event listeners to support
-            * panning and zooming.
-            */
-            (selection: _Selection<any>): void;
-
-            /**
-            * Registers a listener to receive events
-            *
-            * @param type Enent name to attach the listener to
-            * @param listener Function to attach to event
-            */
-            on: (type: string, listener: (data: any, index?: number) => any) => Zoom;
-
-            /**
-            * Gets or set the current zoom scale
-            */
-            scale: {
-                /**
-                * Get the current current zoom scale
-                */
-                (): number;
-                /**
-                * Set the current current zoom scale
-                *
-                * @param origin Zoom scale
-                */
-                (scale: number): Zoom;
-            };
-
-            /**
-            * Gets or set the current zoom translation vector
-            */
-            translate: {
-                /**
-                * Get the current zoom translation vector
-                */
-                (): number[];
-                /**
-                * Set the current zoom translation vector
-                *
-                * @param translate Tranlation vector
-                */
-                (translate: number[]): Zoom;
-            };
-
-            /**
-            * Gets or set the allowed scale range
-            */
-            scaleExtent: {
-                /**
-                * Get the current allowed zoom range
-                */
-                (): number[];
-                /**
-                * Set the allowable zoom range
-                *
-                * @param extent Allowed zoom range
-                */
-                (extent: number[]): Zoom;
-            };
-
-            /**
-            * Gets or set the X-Scale that should be adjusted when zooming
-            */
-            x: {
-                /**
-                * Get the X-Scale
-                */
-                (): D3.Scale.Scale;
-                /**
-                * Set the X-Scale to be adjusted
-                *
-                * @param x The X Scale
-                */
-                (x: D3.Scale.Scale): Zoom;
-
-            };
-
-            /**
-            * Gets or set the Y-Scale that should be adjusted when zooming
-            */
-            y: {
-                /**
-                * Get the Y-Scale
-                */
-                (): D3.Scale.Scale;
-                /**
-                * Set the Y-Scale to be adjusted
-                *
-                * @param y The Y Scale
-                */
-                (y: D3.Scale.Scale): Zoom;
-            };
-        }
-
-        export interface Drag {
-            /**
-            * Execute drag method
-            */
-            (): any;
-
-            /**
-            * Registers a listener to receive events
-            *
-            * @param type Enent name to attach the listener to
-            * @param listener Function to attach to event
-            */
-            on: (type: string, listener: (data: any, index?: number) => any) => Drag;
-
-            /**
-            * Gets or set the current origin accessor function
-            */
-            origin: {
-                /**
-                * Get the current origin accessor function
-                */
-                (): any;
-                /**
-                * Set the origin accessor function
-                *
-                * @param origin Accessor function
-                */
-                (origin?: any): Drag;
-            };
-        }
-    }
-
-    // Geography
-    export module Geo {
-        export interface Geo {
-            /**
-            * create a new geographic path generator
-            */
-            path(): Path;
-            /**
-            * create a circle generator.
-            */
-            circle(): Circle;
-            /**
-            * compute the spherical area of a given feature.
-            */
-            area(feature: any): number;
-            /**
-            * compute the latitude-longitude bounding box for a given feature.
-            */
-            bounds(feature: any): number[][];
-            /**
-            * compute the spherical centroid of a given feature.
-            */
-            centroid(feature: any): number[];
-            /**
-            * compute the great-arc distance between two points.
-            */
-            distance(a: number[], b: number[]): number;
-            /**
-            * interpolate between two points along a great arc.
-            */
-            interpolate(a: number[], b: number[]): (t: number) => number[];
-            /**
-            * compute the length of a line string or the circumference of a polygon.
-            */
-            length(feature: any): number;
-            /**
-            * create a standard projection from a raw projection.
-            */
-            projection(raw: RawProjection): Projection;
-            /**
-            * create a standard projection from a mutable raw projection.
-            */
-            projectionMutator(rawFactory: RawProjection): ProjectionMutator;
-            /**
-            * the Albers equal-area conic projection.
-            */
-            albers(): Projection;
-            /**
-            * a composite Albers projection for the United States.
-            */
-            albersUsa(): Projection;
-            /**
-            * the azimuthal equal-area projection.
-            */
-            azimuthalEqualArea: {
-                (): Projection;
-                raw: RawProjection;
-            }
-            /**
-            * the azimuthal equidistant projection.
-            */
-            azimuthalEquidistant: {
-                (): Projection;
-                raw: RawProjection;
-            }
-            /**
-            * the conic conformal projection.
-            */
-            conicConformal: {
-                (): Projection;
-                raw(phi1:number, phi2:number): RawProjection;
-            }
-            /**
-            * the conic equidistant projection.
-            */
-            conicEquidistant: {
-                (): Projection;
-                raw(phi1:number, phi2:number): RawProjection;
-            }
-            /**
-            * the conic equal-area (a.k.a. Albers) projection.
-            */
-            conicEqualArea: {
-                (): Projection;
-                raw(phi1:number, phi2:number): RawProjection;
-            }
-            /**
-            * the equirectangular (plate carreé) projection.
-            */
-            equirectangular: {
-                (): Projection;
-                raw: RawProjection;
-            }
-            /**
-            * the gnomonic projection.
-            */
-            gnomonic: {
-                (): Projection;
-                raw: RawProjection;
-            }
-            /**
-            * the spherical Mercator projection.
-            */
-            mercator: {
-                (): Projection;
-                raw: RawProjection;
-            }
-            /**
-            * the azimuthal orthographic projection.
-            */
-            orthographic: {
-                (): Projection;
-                raw: RawProjection;
-            }
-            /**
-            * the azimuthal stereographic projection.
-            */
-            stereographic: {
-                (): Projection;
-                raw: RawProjection;
-            }
-            /**
-            * the transverse Mercator projection.
-            */
-            transverseMercator: {
-                (): Projection;
-                raw: RawProjection;
-            }
-            /**
-            * convert a GeoJSON object to a geometry stream.
-            */
-            stream(object: GeoJSON, listener: Stream): void;
-            /**
-            *
-            */
-            graticule(): Graticule;
-            /**
-            *
-            */
-            greatArc(): GreatArc;
-            /**
-            *
-            */
-            rotation(rotation: number[]): Rotation;
-        }
-
-        export interface Path {
-            /**
-            * Returns the path data string for the given feature
-            */
-            (feature: any, index?: any): string;
-            /**
-            * get or set the geographic projection.
-            */
-            projection: {
-                /**
-                * get the geographic projection.
-                */
-                (): Projection;
-                /**
-                * set the geographic projection.
-                */
-                (projection: Projection): Path;
-            }
-            /**
-            * get or set the render context.
-            */
-            context: {
-                /**
-                * return an SVG path string invoked on the given feature.
-                */
-                (): string;
-                /**
-                * sets the render context and returns the path generator
-                */
-                (context: Context): Path;
-            }
-            /**
-            * Computes the projected area
-            */
-            area(feature: any): any;
-            /**
-            * Computes the projected centroid
-            */
-            centroid(feature: any): any;
-            /**
-            * Computes the projected bounding box
-            */
-            bounds(feature: any): any;
-            /**
-            * get or set the radius to display point features.
-            */
-            pointRadius: {
-                /**
-                * returns the current radius
-                */
-                (): number;
-                /**
-                * sets the radius used to display Point and MultiPoint features to the specified number
-                */
-                (radius: number): Path;
-                /**
-                * sets the radius used to display Point and MultiPoint features to the specified number
-                */
-                (radius: (feature: any, index: number) => number): Path;
-            }
-        }
-
-        export interface Context {
-            beginPath(): any;
-            moveTo(x: number, y: number): any;
-            lineTo(x: number, y: number): any;
-            arc(x: number, y: number, radius: number, startAngle: number, endAngle: number): any;
-            closePath(): any;
-        }
-
-        export interface Circle {
-            (...args: any[]): GeoJSON;
-            origin: {
-                (): number[];
-                (origin: number[]): Circle;
-                (origin: (...args: any[]) => number[]): Circle;
-            }
-            angle: {
-                (): number;
-                (angle: number): Circle;
-            }
-            precision: {
-                (): number;
-                (precision: number): Circle;
-            }
-        }
-
-        export interface Graticule{
-            (): GeoJSON;
-            lines(): GeoJSON[];
-            outline(): GeoJSON;
-            extent: {
-                (): number[][];
-                (extent: number[][]): Graticule;
-            }
-            minorExtent: {
-                (): number[][];
-                (extent: number[][]): Graticule;
-            }
-            majorExtent: {
-                (): number[][];
-                (extent: number[][]): Graticule;
-            }
-            step: {
-                (): number[][];
-                (extent: number[][]): Graticule;
-            }
-            minorStep: {
-                (): number[][];
-                (extent: number[][]): Graticule;
-            }
-            majorStep: {
-                (): number[][];
-                (extent: number[][]): Graticule;
-            }
-            precision: {
-                (): number;
-                (precision: number): Graticule;
-            }
-        }
-
-        export interface GreatArc {
-            (): GeoJSON;
-            distance(): number;
-            source: {
-                (): any;
-                (source: any): GreatArc;
-            }
-            target: {
-                (): any;
-                (target: any): GreatArc;
-            }
-            precision: {
-                (): number;
-                (precision: number): GreatArc;
-            }
-        }
-
-        export interface GeoJSON {
-            coordinates: number[][];
-            type: string;
-        }
-
-        export interface RawProjection {
-            (lambda: number, phi: number): number[];
-            invert?(x: number, y: number): number[];
-        }
-
-        export interface Projection {
-            (coordinates: number[]): number[];
-            invert?(point: number[]): number[];
-            rotate: {
-                (): number[];
-                (rotation: number[]): Projection;
-            };
-            center: {
-                (): number[];
-                (location: number[]): Projection;
-            };
-            parallels: {
-                (): number[];
-                (location: number[]): Projection;
-            };
-            translate: {
-                (): number[];
-                (point: number[]): Projection;
-            };
-            scale: {
-                (): number;
-                (scale: number): Projection;
-            };
-            clipAngle: {
-                (): number;
-                (angle: number): Projection;
-            };
-            clipExtent: {
-                (): number[][];
-                (extent: number[][]): Projection;
-            };
-            precision: {
-                (): number;
-                (precision: number): Projection;
-            };
-            stream(listener?: Stream): Stream;
-        }
-
-        export interface Stream {
-            point(x: number, y: number, z?: number): void;
-            lineStart(): void;
-            lineEnd(): void;
-            polygonStart(): void;
-            polygonEnd(): void;
-            sphere(): void;
-        }
-
-        export interface Rotation extends Array<any> {
-            (location: number[]): Rotation;
-            invert(location: number[]): Rotation;
-        }
-
-        export interface ProjectionMutator {
-            (lambda: number, phi: number): Projection;
-        }
-    }
-
-    // Geometry
-    export module Geom {
-        export interface Geom {
-            voronoi<T>(): Voronoi<T>;
-            /**
-            * compute the Voronoi diagram for the specified points.
-            */
-            voronoi(vertices: Vertice[]): Polygon[];
-            /**
-            * compute the Delaunay triangulation for the specified points.
-            */
-            delaunay(vertices?: Vertice[]): Polygon[];
-            /**
-            * constructs a quadtree for an array of points.
-            */
-            quadtree(): QuadtreeFactory;
-            /**
-            * Constructs a new quadtree for the specified array of points.
-            */
-            quadtree(points: Point[], x1: number, y1: number, x2: number, y2: number): Quadtree;
-            /**
-            * Constructs a new quadtree for the specified array of points.
-            */
-            quadtree(points: Point[], width: number, height: number): Quadtree;
-            /**
-            * Returns the input array of vertices with additional methods attached
-            */
-            polygon(vertices:Vertice[]): Polygon;
-            /**
-            * creates a new hull layout with the default settings.
-            */
-            hull(): Hull;
-
-            hull(vertices:Vertice[]): Vertice[];
-        }
-
-        export interface Vertice extends Array<number> {
-            /**
-            * Returns the angle of the vertice
-            */
-            angle?: number;
-        }
-
-        export interface Polygon extends Array<Vertice> {
-            /**
-            * Returns the signed area of this polygon
-            */
-            area(): number;
-            /**
-            * Returns a two-element array representing the centroid of this polygon.
-            */
-            centroid(): number[];
-            /**
-            * Clips the subject polygon against this polygon
-            */
-            clip(subject: Polygon): Polygon;
-        }
-
-        export interface QuadtreeFactory {
-            /**
-            * Constructs a new quadtree for the specified array of points.
-            */
-            (): Quadtree;
-            /**
-            * Constructs a new quadtree for the specified array of points.
-            */
-            (points: Point[], x1: number, y1: number, x2: number, y2: number): Quadtree;
-            /**
-            * Constructs a new quadtree for the specified array of points.
-            */
-            (points: Point[], width: number, height: number): Quadtree;
-
-            x: {
-                (): (d: any) => any;
-                (accesor: (d: any) => any): QuadtreeFactory;
-
-            }
-            y: {
-                (): (d: any) => any;
-                (accesor: (d: any) => any): QuadtreeFactory;
-
-            }
-            size(): number[];
-            size(size: number[]): QuadtreeFactory;
-            extent(): number[][];
-            extent(points: number[][]): QuadtreeFactory;
-        }
-
-        export interface Quadtree {
-            /**
-            * Adds a new point to the quadtree.
-            */
-            add(point: Point): void;
-            visit(callback: any): void;
-        }
-
-        export interface Point {
-            x: number;
-            y: number;
-        }
-
-        export interface Voronoi<T> {
-            /**
-            * Compute the Voronoi diagram for the specified data.
-            */
-            (data: T[]): Polygon[];
-            /**
-            * Compute the graph links for the Voronoi diagram for the specified data.
-            */
-            links(data: T[]): Layout.GraphLink[];
-            /**
-            * Compute the triangles for the Voronoi diagram for the specified data.
-            */
-            triangles(data: T[]): number[][];
-            x: {
-                /**
-                * Get the x-coordinate accessor.
-                */
-                (): (data: T, index ?: number) => number;
-
-                /**
-                * Set the x-coordinate accessor.
-                *
-                * @param accessor The new accessor function
-                */
-                (accessor: (data: T, index: number) => number): Voronoi<T>;
-
-                /**
-                * Set the x-coordinate to a constant.
-                *
-                * @param constant The new constant value.
-                */
-                (constant: number): Voronoi<T>;
-            }
-            y: {
-                /**
-                * Get the y-coordinate accessor.
-                */
-                (): (data: T, index ?: number) => number;
-
-                /**
-                * Set the y-coordinate accessor.
-                *
-                * @param accessor The new accessor function
-                */
-                (accessor: (data: T, index: number) => number): Voronoi<T>;
-
-                /**
-                * Set the y-coordinate to a constant.
-                *
-                * @param constant The new constant value.
-                */
-                (constant: number): Voronoi<T>;
-            }
-            clipExtent: {
-                /**
-                * Get the clip extent.
-                */
-                (): number[][];
-                /**
-                * Set the clip extent.
-                *
-                * @param extent The new clip extent.
-                */
-                (extent: number[][]): Voronoi<T>;
-            }
-            size: {
-                /**
-                * Get the size.
-                */
-                (): number[];
-                /**
-                * Set the size, equivalent to a clip extent starting from (0,0).
-                *
-                * @param size The new size.
-                */
-                (size: number[]): Voronoi<T>;
-            }
-        }
-
-        export interface Hull {
-            (vertices: Vertice[]): Vertice[];
-            x: {
-                (): (d: any) => any;
-                (accesor: (d: any) => any): any;
-            }
-            y: {
-                (): (d: any) => any;
-                (accesor: (d: any) => any): any;
-            }
-        }
-    }
-}
-
-declare var d3: D3.Base;
-
-declare module "d3" {
-    export = d3;
-}
->>>>>>> 2d4c4679
+}